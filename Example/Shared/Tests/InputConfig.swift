import Foundation

struct InputConfig {

    static var relayHost: String {
        return config(for: "RELAY_HOST")!
    }

<<<<<<< HEAD
    static var castHost: String {
        return config(for: "CAST_HOST")!
    }

    static var gmDappProjectId: String {
        return config(for: "GM_DAPP_PROJECT_ID")!
=======
    static var relayUrl: String {
        return "wss://\(relayHost)"
>>>>>>> 3894cc16
    }

    static var projectId: String {
        return config(for: "PROJECT_ID")!
    }

    static var defaultTimeout: TimeInterval {
        return 45
    }

    private static func config(for key: String) -> String? {
        return ProcessInfo.processInfo.environment[key]
    }
}<|MERGE_RESOLUTION|>--- conflicted
+++ resolved
@@ -6,17 +6,16 @@
         return config(for: "RELAY_HOST")!
     }
 
-<<<<<<< HEAD
     static var castHost: String {
         return config(for: "CAST_HOST")!
     }
 
     static var gmDappProjectId: String {
         return config(for: "GM_DAPP_PROJECT_ID")!
-=======
+    }
+
     static var relayUrl: String {
         return "wss://\(relayHost)"
->>>>>>> 3894cc16
     }
 
     static var projectId: String {
