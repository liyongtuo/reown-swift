--- conflicted
+++ resolved
@@ -1,6 +1,4 @@
 import UIKit
-import Foundation
-import Combine
 import WalletConnectSign
 import WalletConnectRelay
 import Starscream
@@ -45,21 +43,8 @@
                   return
               }
         let wcUri = incomingURL.absoluteString.deletingPrefix("https://walletconnect.com/wc?uri=")
-<<<<<<< HEAD
-        let vc = ((window!.rootViewController as! UINavigationController).viewControllers[0] as! WalletViewController)
-        Task(priority: .high) { try? await Sign.instance.pair(uri: WalletConnectURI(string: wcUri)!) }
-        vc.onClientConnected = {
-            Task(priority: .high) {
-                do {
-                    try await Sign.instance.pair(uri: WalletConnectURI(string: wcUri)!)
-                } catch {
-                    print(error)
-                }
-            }
-=======
         Task(priority: .high) {
             try! await Sign.instance.pair(uri: WalletConnectURI(string: wcUri)!)
->>>>>>> b18789fc
         }
     }
 }
