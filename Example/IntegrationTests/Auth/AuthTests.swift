import Foundation
import XCTest
import WalletConnectUtils
@testable import WalletConnectKMS
import WalletConnectRelay
import Combine
@testable import Auth
import WalletConnectPairing

final class AuthTests: XCTestCase {
    var app: AuthClient!
    var wallet: AuthClient!
    let prvKey = Data(hex: "462c1dad6832d7d96ccf87bd6a686a4110e114aaaebd5512e552c0e3a87b480f")
    private var publishers = [AnyCancellable]()

    override func setUp() {
        app = makeClient(prefix: "👻 App")
        let walletAccount = Account(chainIdentifier: "eip155:1", address: "0x724d0D2DaD3fbB0C168f947B87Fa5DBe36F1A8bf")!
        wallet = makeClient(prefix: "🤑 Wallet", account: walletAccount)
    }

    func makeClient(prefix: String, account: Account? = nil) -> AuthClient {
        let logger = ConsoleLogger(suffix: prefix, loggingLevel: .debug)
        let keychain = KeychainStorageMock()
<<<<<<< HEAD
        let relayClient = RelayClient(relayHost: InputConfig.relayHost, projectId: projectId, keychainStorage: keychain, socketFactory: SocketFactory(), logger: logger)
        let keyValueStorage = RuntimeKeyValueStorage()

        let pairingClient = PairingClientFactory.create(
            logger: logger,
            keyValueStorage: keyValueStorage,
            keychainStorage: keychain,
            relayClient: relayClient)
=======
        let relayClient = RelayClient(relayHost: InputConfig.relayHost, projectId: InputConfig.projectId, keychainStorage: keychain, socketFactory: SocketFactory(), logger: logger)
>>>>>>> 6e7947eb

        return AuthClientFactory.create(
            metadata: AppMetadata(name: name, description: "", url: "", icons: [""]),
            account: account,
            logger: logger,
            keyValueStorage: keyValueStorage,
            keychainStorage: keychain,
            relayClient: relayClient,
            pairingClient: pairingClient)
    }

    func testRequest() async {
        let requestExpectation = expectation(description: "request delivered to wallet")
        let uri = try! await app.request(RequestParams.stub())
        try! await wallet.pair(uri: uri)
        wallet.authRequestPublisher.sink { _ in
            requestExpectation.fulfill()
        }.store(in: &publishers)
        wait(for: [requestExpectation], timeout: InputConfig.defaultTimeout)
    }

    func testRespondSuccess() async {
        let responseExpectation = expectation(description: "successful response delivered")
        let uri = try! await app.request(RequestParams.stub())
        try! await wallet.pair(uri: uri)
        wallet.authRequestPublisher.sink { [unowned self] request in
            Task(priority: .high) {
                let signature = try! MessageSigner().sign(message: request.message, privateKey: prvKey)
                try! await wallet.respond(requestId: request.id, signature: signature)
            }
        }
        .store(in: &publishers)
        app.authResponsePublisher.sink { (_, result) in
            guard case .success = result else { XCTFail(); return }
            responseExpectation.fulfill()
        }
        .store(in: &publishers)
        wait(for: [responseExpectation], timeout: InputConfig.defaultTimeout)
    }

    func testUserRespondError() async {
        let responseExpectation = expectation(description: "error response delivered")
        let uri = try! await app.request(RequestParams.stub())
        try! await wallet.pair(uri: uri)
        wallet.authRequestPublisher.sink { [unowned self] request in
            Task(priority: .high) {
                try! await wallet.reject(requestId: request.id)
            }
        }
        .store(in: &publishers)
        app.authResponsePublisher.sink { (_, result) in
            guard case .failure(let error) = result else { XCTFail(); return }
            XCTAssertEqual(error, .userRejeted)
            responseExpectation.fulfill()
        }
        .store(in: &publishers)
        wait(for: [responseExpectation], timeout: InputConfig.defaultTimeout)
    }

    func testRespondSignatureVerificationFailed() async {
        let responseExpectation = expectation(description: "invalid signature response delivered")
        let uri = try! await app.request(RequestParams.stub())
        try! await wallet.pair(uri: uri)
        wallet.authRequestPublisher.sink { [unowned self] request in
            Task(priority: .high) {
                let invalidSignature = "438effc459956b57fcd9f3dac6c675f9cee88abf21acab7305e8e32aa0303a883b06dcbd956279a7a2ca21ffa882ff55cc22e8ab8ec0f3fe90ab45f306938cfa1b"
                let cacaoSignature = CacaoSignature(t: "eip191", s: invalidSignature)
                try! await wallet.respond(requestId: request.id, signature: cacaoSignature)
            }
        }
        .store(in: &publishers)
        app.authResponsePublisher.sink { (_, result) in
            guard case .failure(let error) = result else { XCTFail(); return }
            XCTAssertEqual(error, .signatureVerificationFailed)
            responseExpectation.fulfill()
        }
        .store(in: &publishers)
        wait(for: [responseExpectation], timeout: InputConfig.defaultTimeout)
    }
}<|MERGE_RESOLUTION|>--- conflicted
+++ resolved
@@ -22,8 +22,7 @@
     func makeClient(prefix: String, account: Account? = nil) -> AuthClient {
         let logger = ConsoleLogger(suffix: prefix, loggingLevel: .debug)
         let keychain = KeychainStorageMock()
-<<<<<<< HEAD
-        let relayClient = RelayClient(relayHost: InputConfig.relayHost, projectId: projectId, keychainStorage: keychain, socketFactory: SocketFactory(), logger: logger)
+        let relayClient = RelayClient(relayHost: InputConfig.relayHost, projectId: InputConfig.projectId, keychainStorage: keychain, socketFactory: SocketFactory(), logger: logger)
         let keyValueStorage = RuntimeKeyValueStorage()
 
         let pairingClient = PairingClientFactory.create(
@@ -31,9 +30,6 @@
             keyValueStorage: keyValueStorage,
             keychainStorage: keychain,
             relayClient: relayClient)
-=======
-        let relayClient = RelayClient(relayHost: InputConfig.relayHost, projectId: InputConfig.projectId, keychainStorage: keychain, socketFactory: SocketFactory(), logger: logger)
->>>>>>> 6e7947eb
 
         return AuthClientFactory.create(
             metadata: AppMetadata(name: name, description: "", url: "", icons: [""]),
