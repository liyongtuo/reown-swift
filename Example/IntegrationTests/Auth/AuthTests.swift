--- conflicted
+++ resolved
@@ -1,4 +1,4 @@
-<<<<<<< HEAD
+//
 //import Foundation
 //import XCTest
 //@testable import WalletConnectUtils
@@ -41,6 +41,7 @@
 //            keyValueStorage: keyValueStorage,
 //            keychainStorage: keychain,
 //            socketFactory: DefaultSocketFactory(),
+//            networkMonitor: NetworkMonitor(),
 //            logger: logger)
 //
 //        let networkingClient = NetworkingClientFactory.create(
@@ -93,7 +94,7 @@
 //        walletAuthClient.authRequestPublisher.sink { [unowned self] request in
 //            Task(priority: .high) {
 //                let signerFactory = DefaultSignerFactory()
-//                let signer = MessageSignerFactory(signerFactory: signerFactory).create()
+//                let signer = MessageSignerFactory(signerFactory: signerFactory).create(projectId: InputConfig.projectId)
 //                let payload = try! request.0.payload.cacaoPayload(address: walletAccount.address)
 //                let signature = try! signer.sign(payload: payload, privateKey: prvKey, type: .eip191)
 //                try! await walletAuthClient.respond(requestId: request.0.id, signature: signature, from: walletAccount)
@@ -208,215 +209,4 @@
 //        wait(for: [responseExpectation], timeout: InputConfig.defaultTimeout)
 //    }
 //}
-=======
-import Foundation
-import XCTest
-@testable import WalletConnectUtils
-@testable import WalletConnectKMS
-import WalletConnectRelay
-import Combine
-@testable import Auth
-import WalletConnectPairing
-import WalletConnectNetworking
-import WalletConnectVerify
-
-final class AuthTests: XCTestCase {
-    var appPairingClient: PairingClient!
-    var walletPairingClient: PairingClient!
-
-    var appAuthClient: AuthClient!
-    var walletAuthClient: AuthClient!
-
-    let walletAccount = Account(chainIdentifier: "eip155:1", address: "0x724d0D2DaD3fbB0C168f947B87Fa5DBe36F1A8bf")!
-    let prvKey = Data(hex: "462c1dad6832d7d96ccf87bd6a686a4110e114aaaebd5512e552c0e3a87b480f")
-    let eip1271Signature = "0xc1505719b2504095116db01baaf276361efd3a73c28cf8cc28dabefa945b8d536011289ac0a3b048600c1e692ff173ca944246cf7ceb319ac2262d27b395c82b1c"
-    private var publishers = [AnyCancellable]()
-
-    override func setUp() {
-        setupClients()
-    }
-
-    private func setupClients(iatProvider: IATProvider = DefaultIATProvider()) {
-        (appPairingClient, appAuthClient) = makeClients(prefix: "🤖 App", iatProvider: iatProvider)
-        (walletPairingClient, walletAuthClient) = makeClients(prefix: "🐶 Wallet", iatProvider: iatProvider)
-    }
-
-    func makeClients(prefix: String, iatProvider: IATProvider) -> (PairingClient, AuthClient) {
-        let logger = ConsoleLogger(prefix: prefix, loggingLevel: .debug)
-        let keyValueStorage = RuntimeKeyValueStorage()
-        let keychain = KeychainStorageMock()
-        let relayClient = RelayClientFactory.create(
-            relayHost: InputConfig.relayHost,
-            projectId: InputConfig.projectId,
-            keyValueStorage: keyValueStorage,
-            keychainStorage: keychain,
-            socketFactory: DefaultSocketFactory(),
-            networkMonitor: NetworkMonitor(),
-            logger: logger)
-
-        let networkingClient = NetworkingClientFactory.create(
-            relayClient: relayClient,
-            logger: logger,
-            keychainStorage: keychain,
-            keyValueStorage: keyValueStorage)
-
-        let pairingClient = PairingClientFactory.create(
-            logger: logger,
-            keyValueStorage: keyValueStorage,
-            keychainStorage: keychain,
-            networkingClient: networkingClient)
-
-        let authClient = AuthClientFactory.create(
-            metadata: AppMetadata(name: name, description: "", url: "", icons: [""], redirect: AppMetadata.Redirect(native: "", universal: nil)),
-            projectId: InputConfig.projectId,
-            crypto: DefaultCryptoProvider(),
-            logger: logger,
-            keyValueStorage: keyValueStorage,
-            keychainStorage: keychain,
-            networkingClient: networkingClient,
-            pairingRegisterer: pairingClient,
-            iatProvider: iatProvider)
-
-        let clientId = try! networkingClient.getClientId()
-        logger.debug("My client id is: \(clientId)")
-
-        return (pairingClient, authClient)
-    }
-
-    func testRequest() async {
-        let requestExpectation = expectation(description: "request delivered to wallet")
-        let uri = try! await appPairingClient.create()
-        try! await appAuthClient.request(RequestParams.stub(), topic: uri.topic)
-
-        try? await walletPairingClient.pair(uri: uri)
-        walletAuthClient.authRequestPublisher.sink { _ in
-            requestExpectation.fulfill()
-        }.store(in: &publishers)
-        wait(for: [requestExpectation], timeout: InputConfig.defaultTimeout)
-    }
-
-    func testEIP191RespondSuccess() async {
-        let responseExpectation = expectation(description: "successful response delivered")
-        let uri = try! await appPairingClient.create()
-        try! await appAuthClient.request(RequestParams.stub(), topic: uri.topic)
-
-        try? await walletPairingClient.pair(uri: uri)
-        walletAuthClient.authRequestPublisher.sink { [unowned self] request in
-            Task(priority: .high) {
-                let signerFactory = DefaultSignerFactory()
-                let signer = MessageSignerFactory(signerFactory: signerFactory).create(projectId: InputConfig.projectId)
-                let payload = try! request.0.payload.cacaoPayload(address: walletAccount.address)
-                let signature = try! signer.sign(payload: payload, privateKey: prvKey, type: .eip191)
-                try! await walletAuthClient.respond(requestId: request.0.id, signature: signature, from: walletAccount)
-            }
-        }
-        .store(in: &publishers)
-        appAuthClient.authResponsePublisher.sink { (_, result) in
-            guard case .success = result else { XCTFail(); return }
-            responseExpectation.fulfill()
-        }
-        .store(in: &publishers)
-        wait(for: [responseExpectation], timeout: InputConfig.defaultTimeout)
-    }
-
-    func testEIP1271RespondSuccess() async {
-        setupClients(iatProvider: IATProviderMock())
-
-        let account = Account(chainIdentifier: "eip155:1", address: "0x2faf83c542b68f1b4cdc0e770e8cb9f567b08f71")!
-
-        let responseExpectation = expectation(description: "successful response delivered")
-        let uri = try! await appPairingClient.create()
-        try! await appAuthClient.request(RequestParams(
-            domain: "localhost",
-            chainId: "eip155:1",
-            nonce: "1665443015700",
-            aud: "http://localhost:3000/",
-            nbf: nil,
-            exp: "2022-10-11T23:03:35.700Z",
-            statement: nil,
-            requestId: nil,
-            resources: nil
-        ), topic: uri.topic)
-
-        try? await walletPairingClient.pair(uri: uri)
-        walletAuthClient.authRequestPublisher.sink { [unowned self] request in
-            Task(priority: .high) {
-                let signature = CacaoSignature(t: .eip1271, s: eip1271Signature)
-                try! await walletAuthClient.respond(requestId: request.0.id, signature: signature, from: account)
-            }
-        }
-        .store(in: &publishers)
-        appAuthClient.authResponsePublisher.sink { (_, result) in
-            guard case .success = result else { XCTFail(); return }
-            responseExpectation.fulfill()
-        }
-        .store(in: &publishers)
-        wait(for: [responseExpectation], timeout: InputConfig.defaultTimeout)
-    }
-
-    func testEIP191RespondError() async {
-        let responseExpectation = expectation(description: "error response delivered")
-        let uri = try! await appPairingClient.create()
-        try! await appAuthClient.request(RequestParams.stub(), topic: uri.topic)
-
-        try? await walletPairingClient.pair(uri: uri)
-        walletAuthClient.authRequestPublisher.sink { [unowned self] request in
-            Task(priority: .high) {
-                let signature = CacaoSignature(t: .eip1271, s: eip1271Signature)
-                try! await walletAuthClient.respond(requestId: request.0.id, signature: signature, from: walletAccount)
-            }
-        }
-        .store(in: &publishers)
-        appAuthClient.authResponsePublisher.sink { (_, result) in
-            guard case let .failure(error) = result, error == .signatureVerificationFailed else { XCTFail(); return }
-            responseExpectation.fulfill()
-        }
-        .store(in: &publishers)
-        wait(for: [responseExpectation], timeout: InputConfig.defaultTimeout)
-    }
-
-    func testUserRespondError() async {
-        let responseExpectation = expectation(description: "error response delivered")
-        let uri = try! await appPairingClient.create()
-        try! await appAuthClient.request(RequestParams.stub(), topic: uri.topic)
-
-        try? await walletPairingClient.pair(uri: uri)
-        walletAuthClient.authRequestPublisher.sink { [unowned self] request in
-            Task(priority: .high) {
-                try! await walletAuthClient.reject(requestId: request.0.id)
-            }
-        }
-        .store(in: &publishers)
-        appAuthClient.authResponsePublisher.sink { (_, result) in
-            guard case .failure(let error) = result else { XCTFail(); return }
-            XCTAssertEqual(error, .userRejeted)
-            responseExpectation.fulfill()
-        }
-        .store(in: &publishers)
-        wait(for: [responseExpectation], timeout: InputConfig.defaultTimeout)
-    }
-
-    func testRespondSignatureVerificationFailed() async {
-        let responseExpectation = expectation(description: "invalid signature response delivered")
-        let uri = try! await appPairingClient.create()
-        try! await appAuthClient.request(RequestParams.stub(), topic: uri.topic)
-
-        try? await walletPairingClient.pair(uri: uri)
-        walletAuthClient.authRequestPublisher.sink { [unowned self] request in
-            Task(priority: .high) {
-                let invalidSignature = "438effc459956b57fcd9f3dac6c675f9cee88abf21acab7305e8e32aa0303a883b06dcbd956279a7a2ca21ffa882ff55cc22e8ab8ec0f3fe90ab45f306938cfa1b"
-                let cacaoSignature = CacaoSignature(t: .eip191, s: invalidSignature)
-                try! await walletAuthClient.respond(requestId: request.0.id, signature: cacaoSignature, from: walletAccount)
-            }
-        }
-        .store(in: &publishers)
-        appAuthClient.authResponsePublisher.sink { (_, result) in
-            guard case .failure(let error) = result else { XCTFail(); return }
-            XCTAssertEqual(error, .signatureVerificationFailed)
-            responseExpectation.fulfill()
-        }
-        .store(in: &publishers)
-        wait(for: [responseExpectation], timeout: InputConfig.defaultTimeout)
-    }
-}
->>>>>>> bd883543
+//>>>>>>> bd8835437254fb808be3ac89fdcff43fa13c3b87