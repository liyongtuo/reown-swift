--- conflicted
+++ resolved
@@ -1,292 +1,3 @@
-<<<<<<< HEAD
-//import Foundation
-//import XCTest
-//import WalletConnectUtils
-//import Web3
-//@testable import WalletConnectKMS
-//import WalletConnectRelay
-//import Combine
-//import WalletConnectNetworking
-//import WalletConnectPush
-//@testable import WalletConnectNotify
-//import WalletConnectIdentity
-//import WalletConnectSigner
-//
-//final class NotifyTests: XCTestCase {
-//
-//    var walletNotifyClientA: NotifyClient!
-//
-//    let gmDappDomain = InputConfig.gmDappHost
-//
-//    var pk: EthereumPrivateKey!
-//
-//    var privateKey: Data {
-//        return Data(pk.rawPrivateKey)
-//    }
-//
-//    var account: Account {
-//        return Account("eip155:1:" + pk.address.hex(eip55: true))!
-//    }
-//
-//    private var publishers = Set<AnyCancellable>()
-//
-//    func makeClientDependencies(prefix: String) -> (NetworkInteracting, KeychainStorageProtocol, KeyValueStorage) {
-//        let keychain = KeychainStorageMock()
-//        let keyValueStorage = RuntimeKeyValueStorage()
-//
-//        let relayLogger = ConsoleLogger(prefix: prefix + " [Relay]", loggingLevel: .debug)
-//        let networkingLogger = ConsoleLogger(prefix: prefix + " [Networking]", loggingLevel: .debug)
-//        let kmsLogger = ConsoleLogger(prefix: prefix + " [KMS]", loggingLevel: .debug)
-//
-//        let relayClient = RelayClientFactory.create(
-//            relayHost: InputConfig.relayHost,
-//            projectId: InputConfig.projectId,
-//            keyValueStorage: keyValueStorage,
-//            keychainStorage: keychain,
-//            socketFactory: DefaultSocketFactory(),
-//            networkMonitor: NetworkMonitor(),
-//            logger: relayLogger)
-//
-//        let networkingClient = NetworkingClientFactory.create(
-//            relayClient: relayClient,
-//            logger: networkingLogger,
-//            keychainStorage: keychain,
-//            keyValueStorage: keyValueStorage,
-//            kmsLogger: kmsLogger)
-//
-//        let clientId = try! networkingClient.getClientId()
-//        networkingLogger.debug("My client id is: \(clientId)")
-//        return (networkingClient, keychain, keyValueStorage)
-//    }
-//
-//    func makeWalletClient(prefix: String = "🦋 Wallet: ") -> NotifyClient {
-//        let (networkingInteractor, keychain, keyValueStorage) = makeClientDependencies(prefix: prefix)
-//        let notifyLogger = ConsoleLogger(prefix: prefix + " [Notify]", loggingLevel: .debug)
-//        let pushClient = PushClientFactory.create(projectId: "",
-//                                                  pushHost: "echo.walletconnect.com",
-//                                                  keyValueStorage: keyValueStorage,
-//                                                  keychainStorage: keychain,
-//                                                  environment: .sandbox)
-//        let keyserverURL = URL(string: "https://keys.walletconnect.com")!
-//        let sqlite = try! MemorySqlite()
-//        // Note:- prod project_id do not exists on staging, we can use gmDappProjectId
-//        let client = NotifyClientFactory.create(projectId: InputConfig.gmDappProjectId,
-//                                                keyserverURL: keyserverURL, 
-//                                                sqlite: sqlite,
-//                                                logger: notifyLogger,
-//                                                keychainStorage: keychain,
-//                                                groupKeychainStorage: KeychainStorageMock(),
-//                                                networkInteractor: networkingInteractor,
-//                                                pushClient: pushClient,
-//                                                crypto: DefaultCryptoProvider(),
-//                                                notifyHost: InputConfig.notifyHost, 
-//                                                explorerHost: InputConfig.explorerHost)
-//        return client
-//    }
-//
-//    override func setUp() {
-//        pk = try! EthereumPrivateKey()
-//        walletNotifyClientA = makeWalletClient()
-//        publishers.removeAll()
-//    }
-//
-//    func testWalletCreatesSubscription() async throws {
-//        let expectation = expectation(description: "expects to create notify subscription")
-//        expectation.assertForOverFulfill = false
-//
-//        var subscription: NotifySubscription?
-//
-//        walletNotifyClientA.subscriptionsPublisher
-//            .sink { subscriptions in
-//                subscription = subscriptions.first
-//                expectation.fulfill()
-//            }.store(in: &publishers)
-//
-//        try await walletNotifyClientA.register(account: account, domain: gmDappDomain, onSign: sign)
-//        try await walletNotifyClientA.subscribe(appDomain: gmDappDomain, account: account)
-//
-//        await fulfillment(of: [expectation], timeout: InputConfig.defaultTimeout)
-//
-//        if let subscription {
-//            try await walletNotifyClientA.deleteSubscription(topic: subscription.topic)
-//        }
-//    }
-//
-//    func testNotifyWatchSubscriptions() async throws {
-//        let expectation = expectation(description: "expects client B to receive subscription created by client A")
-//        expectation.assertForOverFulfill = false
-//
-//        var subscription: NotifySubscription?
-//
-//        let clientB = makeWalletClient(prefix: "👐🏼 Wallet B: ")
-//        clientB.subscriptionsPublisher.sink { subscriptions in
-//            subscription = subscriptions.first
-//            expectation.fulfill()
-//        }.store(in: &publishers)
-//
-//        try! await walletNotifyClientA.register(account: account, domain: gmDappDomain, onSign: sign)
-//        try! await walletNotifyClientA.subscribe(appDomain: gmDappDomain, account: account)
-//        try! await clientB.register(account: account, domain: gmDappDomain, onSign: sign)
-//
-//        await fulfillment(of: [expectation], timeout: InputConfig.defaultTimeout)
-//
-//        if let subscription {
-//            try await clientB.deleteSubscription(topic: subscription.topic)
-//        }
-//    }
-//
-//    func testNotifySubscriptionChanged() async throws {
-//        let expectation = expectation(description: "expects client B to receive subscription after both clients are registered and client A creates one")
-//        expectation.assertForOverFulfill = false
-//
-//        var subscription: NotifySubscription?
-//
-//        let clientB = makeWalletClient(prefix: "👐🏼 Wallet B: ")
-//        clientB.subscriptionsPublisher.sink { subscriptions in
-//            subscription = subscriptions.first
-//            expectation.fulfill()
-//        }.store(in: &publishers)
-//
-//        try! await walletNotifyClientA.register(account: account, domain: gmDappDomain, onSign: sign)
-//        try! await clientB.register(account: account, domain: gmDappDomain, onSign: sign)
-//        try! await walletNotifyClientA.subscribe(appDomain: gmDappDomain, account: account)
-//
-//        await fulfillment(of: [expectation], timeout: InputConfig.defaultTimeout)
-//
-//        if let subscription {
-//            try await clientB.deleteSubscription(topic: subscription.topic)
-//        }
-//    }
-//
-//    func testWalletCreatesAndUpdatesSubscription() async throws {
-//        let created = expectation(description: "Subscription created")
-//
-//        let updated = expectation(description: "Subscription Updated")
-//
-//        var isCreated = false
-//        var isUpdated = false
-//        var subscription: NotifySubscription!
-//
-//        walletNotifyClientA.subscriptionsPublisher
-//            .sink { subscriptions in
-//                subscription = subscriptions.first
-//
-//                if !isCreated {
-//                    isCreated = true
-//                    created.fulfill()
-//                } else if !isUpdated {
-//                    isUpdated = true
-//                    updated.fulfill()
-//                }
-//            }.store(in: &publishers)
-//
-//        try await walletNotifyClientA.register(account: account, domain: gmDappDomain, onSign: sign)
-//        try await walletNotifyClientA.subscribe(appDomain: gmDappDomain, account: account)
-//
-//        await fulfillment(of: [created], timeout: InputConfig.defaultTimeout)
-//
-//        try await walletNotifyClientA.update(topic: subscription.topic, scope: [])
-//
-//        await fulfillment(of: [updated], timeout: InputConfig.defaultTimeout)
-//
-//        let updatedScope = subscription.scope.filter { $0.value.enabled == true }
-//        XCTAssertTrue(updatedScope.isEmpty)
-//
-//        try await walletNotifyClientA.deleteSubscription(topic: subscription.topic)
-//    }
-//
-//    func testNotifyServerSubscribeAndNotifies() async throws {
-//        let subscribeExpectation = expectation(description: "creates notify subscription")
-//        let messageExpectation = expectation(description: "receives a notify message")
-//
-//        var notifyMessage: NotifyMessage!
-//        var notifyMessageRecord: NotifyMessageRecord?
-//
-//        var didNotify = false
-//        walletNotifyClientA.subscriptionsPublisher
-//            .sink { subscriptions in
-//                guard
-//                    let subscription = subscriptions.first,
-//                    let scope = subscription.scope.keys.first
-//                else { return }
-//
-//                let notifier = Publisher()
-//                if !didNotify {
-//                    didNotify = true
-//
-//                    let message = NotifyMessage.stub(type: scope)
-//                    notifyMessage = message
-//
-//                    Task(priority: .high) {
-//                        try await notifier.notify(topic: subscription.topic, account: subscription.account, message: message)
-//                        subscribeExpectation.fulfill()
-//                    }
-//                }
-//            }.store(in: &publishers)
-//
-//        walletNotifyClientA.messagesPublisher
-//            .sink { messages in
-//                guard let newNotifyMessageRecord = messages.first else { return }
-//                // ID's is not equal because server generates a new one
-//                XCTAssertEqual(newNotifyMessageRecord.message.title, notifyMessage.title)
-//                XCTAssertEqual(newNotifyMessageRecord.message.body, notifyMessage.body)
-//                XCTAssertEqual(newNotifyMessageRecord.message.icon, notifyMessage.icon)
-//                XCTAssertEqual(newNotifyMessageRecord.message.type, notifyMessage.type)
-//                notifyMessageRecord = newNotifyMessageRecord
-//                messageExpectation.fulfill()
-//        }.store(in: &publishers)
-//
-//        try! await walletNotifyClientA.register(account: account, domain: gmDappDomain, onSign: sign)
-//        try! await walletNotifyClientA.subscribe(appDomain: gmDappDomain, account: account)
-//
-//        await fulfillment(of: [subscribeExpectation, messageExpectation], timeout: InputConfig.defaultTimeout)
-//
-//        if let notifyMessageRecord {
-//            try await walletNotifyClientA.deleteSubscription(topic: notifyMessageRecord.topic)
-//        }
-//    }
-//
-//    func testFetchHistory() async throws {
-//        let subscribeExpectation = expectation(description: "fetch notify subscription")
-//        let account = Account("eip155:1:0x622b17376F76d72C43527a917f59273247A917b4")!
-//
-//        var subscription: NotifySubscription!
-//        walletNotifyClientA.subscriptionsPublisher
-//            .sink { subscriptions in
-//                subscription = subscriptions.first
-//                subscribeExpectation.fulfill()
-//            }.store(in: &publishers)
-//
-//        try await walletNotifyClientA.register(account: account, domain: gmDappDomain) { message in
-//            let privateKey = Data(hex: "c3ff8a0ae33ac5d58e515055c5870fa2f220d070997bd6fd77a5f2c148528ff0")
-//            let signer = MessageSignerFactory(signerFactory: DefaultSignerFactory()).create()
-//            return try! signer.sign(message: message, privateKey: privateKey, type: .eip191)
-//        }
-//
-//        await fulfillment(of: [subscribeExpectation], timeout: InputConfig.defaultTimeout)
-//
-//        try await walletNotifyClientA.fetchHistory(subscription: subscription)
-//        XCTAssertTrue(walletNotifyClientA.getMessageHistory(topic: subscription.topic).count > 40)
-//    }
-//}
-//
-//
-//private extension NotifyTests {
-//    func sign(_ message: String) -> CacaoSignature {
-//        let signer = MessageSignerFactory(signerFactory: DefaultSignerFactory()).create()
-//        return try! signer.sign(message: message, privateKey: privateKey, type: .eip191)
-//    }
-//}
-//
-//private extension NotifyClient {
-//
-//    func register(account: Account, domain: String, isLimited: Bool = false, onSign: @escaping (String) -> CacaoSignature) async throws {
-//        let params = try await prepareRegistration(account: account, domain: domain)
-//        let signature = onSign(params.message)
-//        try await register(params: params, signature: signature)
-//    }
-//}
-=======
 import Foundation
 import XCTest
 import WalletConnectUtils
@@ -574,5 +285,4 @@
         let signature = onSign(params.message)
         try await register(params: params, signature: signature)
     }
-}
->>>>>>> c54284a4
+}