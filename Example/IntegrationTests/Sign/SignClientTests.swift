import XCTest
import WalletConnectUtils
import JSONRPC
@testable import WalletConnectKMS
@testable import WalletConnectSign
@testable import WalletConnectRelay
@testable import WalletConnectUtils
import WalletConnectPairing
import WalletConnectNetworking
import Combine

final class SignClientTests: XCTestCase {
    var dapp: SignClient!
    var dappPairingClient: PairingClient!
    var wallet: SignClient!
    var walletPairingClient: PairingClient!
    private var publishers = Set<AnyCancellable>()
    let walletAccount = Account(chainIdentifier: "eip155:1", address: "0x724d0D2DaD3fbB0C168f947B87Fa5DBe36F1A8bf")!
    let prvKey = Data(hex: "462c1dad6832d7d96ccf87bd6a686a4110e114aaaebd5512e552c0e3a87b480f")
    let eip1271Signature = "0xc1505719b2504095116db01baaf276361efd3a73c28cf8cc28dabefa945b8d536011289ac0a3b048600c1e692ff173ca944246cf7ceb319ac2262d27b395c82b1c"

    static private func makeClients(name: String) -> (PairingClient, SignClient) {
        let logger = ConsoleLogger(prefix: name, loggingLevel: .debug)
        let keychain = KeychainStorageMock()
        let keyValueStorage = RuntimeKeyValueStorage()
        let relayClient = RelayClientFactory.create(
            relayHost: InputConfig.relayHost,
            projectId: InputConfig.projectId,
            keyValueStorage: keyValueStorage,
            keychainStorage: keychain,
            socketFactory: DefaultSocketFactory(),
            networkMonitor: NetworkMonitor(),
            logger: logger
        )

        let networkingClient = NetworkingClientFactory.create(
            relayClient: relayClient,
            logger: logger,
            keychainStorage: keychain,
            keyValueStorage: keyValueStorage
        )
        let pairingClient = PairingClientFactory.create(
            logger: logger,
            keyValueStorage: keyValueStorage,
            keychainStorage: keychain,
            networkingClient: networkingClient
        )
        let client = SignClientFactory.create(
            metadata: AppMetadata(name: name, description: "", url: "", icons: [""], redirect: AppMetadata.Redirect(native: "", universal: nil)),
            logger: logger,
            keyValueStorage: keyValueStorage,
            keychainStorage: keychain,
            pairingClient: pairingClient,
            networkingClient: networkingClient,
            iatProvider: IATProviderMock(),
            projectId: InputConfig.projectId,
            crypto: DefaultCryptoProvider()
        )

        let clientId = try! networkingClient.getClientId()
        logger.debug("My client id is: \(clientId)")
        
        return (pairingClient, client)
    }

    override func setUp() async throws {
        (dappPairingClient, dapp) = Self.makeClients(name: "🍏Dapp")
        (walletPairingClient, wallet) = Self.makeClients(name: "🍎Wallet")
    }

    override func tearDown() {
        dapp = nil
        wallet = nil
    }

    func testSessionPropose() async throws {
        let dappSettlementExpectation = expectation(description: "Dapp expects to settle a session")
        let walletSettlementExpectation = expectation(description: "Wallet expects to settle a session")
        let requiredNamespaces = ProposalNamespace.stubRequired()
        let sessionNamespaces = SessionNamespace.make(toRespond: requiredNamespaces)

        wallet.sessionProposalPublisher.sink { [unowned self] (proposal, _) in
            Task(priority: .high) {
                do {
                    try await wallet.approve(proposalId: proposal.id, namespaces: sessionNamespaces)
                } catch {
                    XCTFail("\(error)")
                }
            }
        }.store(in: &publishers)
        dapp.sessionSettlePublisher.sink { _ in
            dappSettlementExpectation.fulfill()
        }.store(in: &publishers)
        wallet.sessionSettlePublisher.sink { _ in
            walletSettlementExpectation.fulfill()
        }.store(in: &publishers)

        let uri = try! await dappPairingClient.create()
        try await dapp.connect(requiredNamespaces: requiredNamespaces, topic: uri.topic)
        try await walletPairingClient.pair(uri: uri)
        await fulfillment(of: [dappSettlementExpectation, walletSettlementExpectation], timeout: InputConfig.defaultTimeout)
    }

    func testSessionReject() async throws {
        let sessionRejectExpectation = expectation(description: "Proposer is notified on session rejection")
        let requiredNamespaces = ProposalNamespace.stubRequired()

        class Store { var rejectedProposal: Session.Proposal? }
        let store = Store()
        let semaphore = DispatchSemaphore(value: 0)

        let uri = try! await dappPairingClient.create()
        try await dapp.connect(requiredNamespaces: requiredNamespaces, topic: uri.topic)
        try await walletPairingClient.pair(uri: uri)

        wallet.sessionProposalPublisher.sink { [unowned self] (proposal, _) in
            Task(priority: .high) {
                do {
                    try await wallet.rejectSession(proposalId: proposal.id, reason: .userRejectedChains) // TODO: Review reason
                    store.rejectedProposal = proposal
                    semaphore.signal()
                } catch { XCTFail("\(error)") }
            }
        }.store(in: &publishers)
        dapp.sessionRejectionPublisher.sink { proposal, _ in
            semaphore.wait()
            XCTAssertEqual(store.rejectedProposal, proposal)
            sessionRejectExpectation.fulfill() // TODO: Assert reason code
        }.store(in: &publishers)
        await fulfillment(of: [sessionRejectExpectation], timeout: InputConfig.defaultTimeout)
    }

    func testSessionDelete() async throws {
        let sessionDeleteExpectation = expectation(description: "Wallet expects session to be deleted")
        let requiredNamespaces = ProposalNamespace.stubRequired()
        let sessionNamespaces = SessionNamespace.make(toRespond: requiredNamespaces)

        wallet.sessionProposalPublisher.sink { [unowned self] (proposal, _) in
            Task(priority: .high) {
                do { try await wallet.approve(proposalId: proposal.id, namespaces: sessionNamespaces) } catch { XCTFail("\(error)") }
            }
        }.store(in: &publishers)
        dapp.sessionSettlePublisher.sink { [unowned self] settledSession in
            Task(priority: .high) {
                try await dapp.disconnect(topic: settledSession.topic)
            }
        }.store(in: &publishers)
        wallet.sessionDeletePublisher.sink { _ in
            sessionDeleteExpectation.fulfill()
        }.store(in: &publishers)

        let uri = try! await dappPairingClient.create()
        try await dapp.connect(requiredNamespaces: requiredNamespaces, topic: uri.topic)
        try await walletPairingClient.pair(uri: uri)
        await fulfillment(of: [sessionDeleteExpectation], timeout: InputConfig.defaultTimeout)
    }

    func testSessionPing() async throws {
        let expectation = expectation(description: "Proposer receives ping response")

        let requiredNamespaces = ProposalNamespace.stubRequired()
        let sessionNamespaces = SessionNamespace.make(toRespond: requiredNamespaces)

        wallet.sessionProposalPublisher.sink { [unowned self] (proposal, _) in
            Task(priority: .high) {
                try! await self.wallet.approve(proposalId: proposal.id, namespaces: sessionNamespaces)
            }
        }.store(in: &publishers)

        dapp.sessionSettlePublisher.sink { [unowned self] settledSession in
            Task(priority: .high) {
                try! await dapp.ping(topic: settledSession.topic)
            }
        }.store(in: &publishers)

        dapp.pingResponsePublisher.sink { topic in
            let session = self.wallet.getSessions().first!
            XCTAssertEqual(topic, session.topic)
            expectation.fulfill()
        }.store(in: &publishers)

        let uri = try! await dappPairingClient.create()
        try await dapp.connect(requiredNamespaces: requiredNamespaces, topic: uri.topic)
        try await walletPairingClient.pair(uri: uri)

        await fulfillment(of: [expectation], timeout: InputConfig.defaultTimeout)
    }

    func testSessionRequest() async throws {
        let requestExpectation = expectation(description: "Wallet expects to receive a request")
        let responseExpectation = expectation(description: "Dapp expects to receive a response")
        let requiredNamespaces = ProposalNamespace.stubRequired()
        let sessionNamespaces = SessionNamespace.make(toRespond: requiredNamespaces)

        let requestMethod = "eth_sendTransaction"
        let requestParams = [EthSendTransaction.stub()]
        let responseParams = "0xdeadbeef"
        let chain = Blockchain("eip155:1")!

        wallet.sessionProposalPublisher.sink { [unowned self] (proposal, _) in
            Task(priority: .high) {
                do {
                    try await wallet.approve(proposalId: proposal.id, namespaces: sessionNamespaces) } catch {
                    XCTFail("\(error)")
                }
            }
        }.store(in: &publishers)
        dapp.sessionSettlePublisher.sink { [unowned self] settledSession in
            Task(priority: .high) {
                let request = try! Request(id: RPCID(0), topic: settledSession.topic, method: requestMethod, params: requestParams, chainId: chain)
                try await dapp.request(params: request)
            }
        }.store(in: &publishers)
        wallet.sessionRequestPublisher.sink { [unowned self] (sessionRequest, _) in
            let receivedParams = try! sessionRequest.params.get([EthSendTransaction].self)
            XCTAssertEqual(receivedParams, requestParams)
            XCTAssertEqual(sessionRequest.method, requestMethod)
            requestExpectation.fulfill()
            Task(priority: .high) {
                try await wallet.respond(topic: sessionRequest.topic, requestId: sessionRequest.id, response: .response(AnyCodable(responseParams)))
            }
        }.store(in: &publishers)
        dapp.sessionResponsePublisher.sink { response in
            switch response.result {
            case .response(let response):
                XCTAssertEqual(try! response.get(String.self), responseParams)
            case .error:
                XCTFail()
            }
            responseExpectation.fulfill()
        }.store(in: &publishers)

        let uri = try! await dappPairingClient.create()
        try await dapp.connect(requiredNamespaces: requiredNamespaces, topic: uri.topic)
        try await walletPairingClient.pair(uri: uri)
        await fulfillment(of: [requestExpectation, responseExpectation], timeout: InputConfig.defaultTimeout)
    }

    func testSessionRequestFailureResponse() async throws {
        let expectation = expectation(description: "Dapp expects to receive an error response")
        let requiredNamespaces = ProposalNamespace.stubRequired()
        let sessionNamespaces = SessionNamespace.make(toRespond: requiredNamespaces)

        let requestMethod = "eth_sendTransaction"
        let requestParams = [EthSendTransaction.stub()]
        let error = JSONRPCError(code: 0, message: "error")

        let chain = Blockchain("eip155:1")!

        wallet.sessionProposalPublisher.sink { [unowned self] (proposal, _) in
            Task(priority: .high) {
                try await wallet.approve(proposalId: proposal.id, namespaces: sessionNamespaces)
            }
        }.store(in: &publishers)
        dapp.sessionSettlePublisher.sink { [unowned self] settledSession in
            Task(priority: .high) {
                let request = try! Request(id: RPCID(0), topic: settledSession.topic, method: requestMethod, params: requestParams, chainId: chain)
                try await dapp.request(params: request)
            }
        }.store(in: &publishers)
        wallet.sessionRequestPublisher.sink { [unowned self] (sessionRequest, _) in
            Task(priority: .high) {
                try await wallet.respond(topic: sessionRequest.topic, requestId: sessionRequest.id, response: .error(error))
            }
        }.store(in: &publishers)
        dapp.sessionResponsePublisher.sink { response in
            switch response.result {
            case .response:
                XCTFail()
            case .error(let receivedError):
                XCTAssertEqual(error, receivedError)
            }
            expectation.fulfill()
        }.store(in: &publishers)

        let uri = try! await dappPairingClient.create()
        try await dapp.connect(requiredNamespaces: requiredNamespaces, topic: uri.topic)
        try await walletPairingClient.pair(uri: uri)
        await fulfillment(of: [expectation], timeout: InputConfig.defaultTimeout)
    }

    func testNewSessionOnExistingPairing() async throws {
        let dappSettlementExpectation = expectation(description: "Dapp settles session")
        dappSettlementExpectation.expectedFulfillmentCount = 2
        let walletSettlementExpectation = expectation(description: "Wallet settles session")
        walletSettlementExpectation.expectedFulfillmentCount = 2
        let requiredNamespaces = ProposalNamespace.stubRequired()
        let sessionNamespaces = SessionNamespace.make(toRespond: requiredNamespaces)
        var initiatedSecondSession = false

        wallet.sessionProposalPublisher.sink { [unowned self] (proposal, _) in
            Task(priority: .high) {
                do {
                    try await wallet.approve(proposalId: proposal.id, namespaces: sessionNamespaces)
                } catch {
                    XCTFail("\(error)")
                }
            }
        }.store(in: &publishers)
        dapp.sessionSettlePublisher.sink { [unowned self] _ in
            dappSettlementExpectation.fulfill()
            let pairingTopic = dappPairingClient.getPairings().first!.topic
            if !initiatedSecondSession {
                Task(priority: .high) {
                    _ = try! await dapp.connect(requiredNamespaces: requiredNamespaces, topic: pairingTopic)
                }
                initiatedSecondSession = true
            }
        }.store(in: &publishers)
        wallet.sessionSettlePublisher.sink { _ in
            walletSettlementExpectation.fulfill()
        }.store(in: &publishers)

        let uri = try! await dappPairingClient.create()
        try await dapp.connect(requiredNamespaces: requiredNamespaces, topic: uri.topic)
        try await walletPairingClient.pair(uri: uri)
        await fulfillment(of: [dappSettlementExpectation, walletSettlementExpectation], timeout: InputConfig.defaultTimeout)
    }

    func testSuccessfulSessionUpdateNamespaces() async throws {
        let expectation = expectation(description: "Dapp updates namespaces")
        let requiredNamespaces = ProposalNamespace.stubRequired()
        let sessionNamespaces = SessionNamespace.make(toRespond: requiredNamespaces)

        wallet.sessionProposalPublisher.sink { [unowned self] (proposal, _) in
            Task(priority: .high) {
                try await wallet.approve(proposalId: proposal.id, namespaces: sessionNamespaces)
            }
        }.store(in: &publishers)
        dapp.sessionSettlePublisher.sink { [unowned self] settledSession in
            Task(priority: .high) {
                try! await wallet.update(topic: settledSession.topic, namespaces: sessionNamespaces)
            }
        }.store(in: &publishers)
        dapp.sessionUpdatePublisher.sink { _, _ in
            expectation.fulfill()
        }.store(in: &publishers)
        let uri = try! await dappPairingClient.create()
        try await dapp.connect(requiredNamespaces: requiredNamespaces, topic: uri.topic)
        try await walletPairingClient.pair(uri: uri)
        await fulfillment(of: [expectation], timeout: InputConfig.defaultTimeout)
    }

    func testSuccessfulSessionExtend() async throws {
        let expectation = expectation(description: "Dapp extends session")

        let requiredNamespaces = ProposalNamespace.stubRequired()
        let sessionNamespaces = SessionNamespace.make(toRespond: requiredNamespaces)

        wallet.sessionProposalPublisher.sink { [unowned self] (proposal, _) in
            Task(priority: .high) {
                try await wallet.approve(proposalId: proposal.id, namespaces: sessionNamespaces)
            }
        }.store(in: &publishers)

        dapp.sessionExtendPublisher.sink { _, _ in
            expectation.fulfill()
        }.store(in: &publishers)

        dapp.sessionSettlePublisher.sink { [unowned self] settledSession in
            Task(priority: .high) {
                try! await wallet.extend(topic: settledSession.topic)
            }
        }.store(in: &publishers)

        let uri = try! await dappPairingClient.create()
        try await dapp.connect(requiredNamespaces: requiredNamespaces, topic: uri.topic)
        try await walletPairingClient.pair(uri: uri)

        await fulfillment(of: [expectation], timeout: InputConfig.defaultTimeout)
    }

    func testSessionEventSucceeds() async throws {
        let expectation = expectation(description: "Dapp receives session event")

        let requiredNamespaces = ProposalNamespace.stubRequired()
        let sessionNamespaces = SessionNamespace.make(toRespond: requiredNamespaces)
        let event = Session.Event(name: "any", data: AnyCodable("event_data"))
        let chain = Blockchain("eip155:1")!

        wallet.sessionProposalPublisher.sink { [unowned self] (proposal, _) in
            Task(priority: .high) {
                try await wallet.approve(proposalId: proposal.id, namespaces: sessionNamespaces)
            }
        }.store(in: &publishers)

        dapp.sessionEventPublisher.sink { _, _, _ in
            expectation.fulfill()
        }.store(in: &publishers)

        dapp.sessionSettlePublisher.sink { [unowned self] settledSession in
            Task(priority: .high) {
                try! await wallet.emit(topic: settledSession.topic, event: event, chainId: chain)
            }
        }.store(in: &publishers)

        let uri = try! await dappPairingClient.create()
        try await dapp.connect(requiredNamespaces: requiredNamespaces, topic: uri.topic)
        try await walletPairingClient.pair(uri: uri)

        await fulfillment(of: [expectation], timeout: InputConfig.defaultTimeout)
    }

    func testSessionEventFails() async throws {
        let expectation = expectation(description: "Dapp receives session event")

        let requiredNamespaces = ProposalNamespace.stubRequired()
        let sessionNamespaces = SessionNamespace.make(toRespond: requiredNamespaces)
        let event = Session.Event(name: "unknown", data: AnyCodable("event_data"))
        let chain = Blockchain("eip155:1")!

        wallet.sessionProposalPublisher.sink { [unowned self] (proposal, _) in
            Task(priority: .high) {
                try await wallet.approve(proposalId: proposal.id, namespaces: sessionNamespaces)
            }
        }.store(in: &publishers)

        dapp.sessionSettlePublisher.sink { [unowned self] settledSession in
            Task(priority: .high) {
                await XCTAssertThrowsErrorAsync(try await wallet.emit(topic: settledSession.topic, event: event, chainId: chain))
                expectation.fulfill()
            }
        }.store(in: &publishers)

        let uri = try! await dappPairingClient.create()
        try await dapp.connect(requiredNamespaces: requiredNamespaces, topic: uri.topic)
        try await walletPairingClient.pair(uri: uri)

        await fulfillment(of: [expectation], timeout: InputConfig.defaultTimeout)
    }
    
    func testCaip25SatisfyAllRequiredAllOptionalNamespacesSuccessful() async throws {
        let dappSettlementExpectation = expectation(description: "Dapp expects to settle a session")
        let walletSettlementExpectation = expectation(description: "Wallet expects to settle a session")
        
        let requiredNamespaces: [String: ProposalNamespace] = [
            "eip155:1": ProposalNamespace(
                methods: ["personal_sign", "eth_sendTransaction"],
                events: ["any"]
            ),
            "eip155": ProposalNamespace(
                chains: [Blockchain("eip155:137")!, Blockchain("eip155:1")!],
                methods: ["personal_sign", "eth_sendTransaction"],
                events: ["any"]
            )
        ]
        
        let optionalNamespaces: [String: ProposalNamespace] = [
            "eip155:5": ProposalNamespace(
                methods: ["personal_sign", "eth_sendTransaction"],
                events: ["any"]
            ),
            "solana": ProposalNamespace(
                chains: [Blockchain("solana:4sGjMW1sUnHzSxGspuhpqLDx6wiyjNtZ")!],
                methods: ["solana_signMessage"],
                events: ["any"]
            )
        ]
        
        let sessionProposal = Session.Proposal(
            id: "",
            pairingTopic: "",
            proposer: AppMetadata.stub(),
            requiredNamespaces: requiredNamespaces,
            optionalNamespaces: optionalNamespaces,
            sessionProperties: nil,
            proposal: SessionProposal(relays: [], proposer: Participant(publicKey: "", metadata: AppMetadata(name: "", description: "", url: "", icons: [], redirect: AppMetadata.Redirect(native: "", universal: nil))), requiredNamespaces: [:], optionalNamespaces: [:], sessionProperties: [:])
        )
        
        let sessionNamespaces = try AutoNamespaces.build(
            sessionProposal: sessionProposal,
            chains: [
                Blockchain("eip155:137")!,
                Blockchain("eip155:1")!,
                Blockchain("eip155:5")!,
                Blockchain("solana:4sGjMW1sUnHzSxGspuhpqLDx6wiyjNtZ")!
            ],
            methods: ["personal_sign", "eth_sendTransaction", "solana_signMessage"],
            events: ["any"],
            accounts: [
                Account(blockchain: Blockchain("solana:4sGjMW1sUnHzSxGspuhpqLDx6wiyjNtZ")!, address: "4sGjMW1sUnHzSxGspuhpqLDx6wiyjNtZ")!,
                Account(blockchain: Blockchain("eip155:1")!, address: "0x00")!,
                Account(blockchain: Blockchain("eip155:137")!, address: "0x00")!,
                Account(blockchain: Blockchain("eip155:5")!, address: "0x00")!
            ]
        )
        
        wallet.sessionProposalPublisher.sink { [unowned self] (proposal, _) in
            Task(priority: .high) {
                do {
                    try await wallet.approve(proposalId: proposal.id, namespaces: sessionNamespaces)
                } catch {
                    XCTFail("\(error)")
                }
            }
        }.store(in: &publishers)
        dapp.sessionSettlePublisher.sink { settledSession in
            dappSettlementExpectation.fulfill()
        }.store(in: &publishers)
        wallet.sessionSettlePublisher.sink { _ in
            walletSettlementExpectation.fulfill()
        }.store(in: &publishers)

        let uri = try! await dappPairingClient.create()
        try await dapp.connect(requiredNamespaces: requiredNamespaces, optionalNamespaces: optionalNamespaces, topic: uri.topic)
        try await walletPairingClient.pair(uri: uri)
        await fulfillment(of: [dappSettlementExpectation, walletSettlementExpectation], timeout: InputConfig.defaultTimeout)
    }
    
    func testCaip25SatisfyAllRequiredNamespacesSuccessful() async throws {
        let dappSettlementExpectation = expectation(description: "Dapp expects to settle a session")
        let walletSettlementExpectation = expectation(description: "Wallet expects to settle a session")
        
        let requiredNamespaces: [String: ProposalNamespace] = [
            "eip155:1": ProposalNamespace(
                methods: ["personal_sign", "eth_sendTransaction"],
                events: ["any"]
            ),
            "eip155": ProposalNamespace(
                chains: [Blockchain("eip155:137")!],
                methods: ["personal_sign", "eth_sendTransaction"],
                events: ["any"]
            )
        ]
        
        let optionalNamespaces: [String: ProposalNamespace] = [
            "eip155:5": ProposalNamespace(
                methods: ["personal_sign", "eth_sendTransaction"],
                events: ["any"]
            )
        ]
        
        let sessionProposal = Session.Proposal(
            id: "",
            pairingTopic: "",
            proposer: AppMetadata(name: "", description: "", url: "", icons: [], redirect: AppMetadata.Redirect(native: "", universal: nil)),
            requiredNamespaces: requiredNamespaces,
            optionalNamespaces: optionalNamespaces,
            sessionProperties: nil,
            proposal: SessionProposal(relays: [], proposer: Participant(publicKey: "", metadata: AppMetadata(name: "", description: "", url: "", icons: [], redirect: AppMetadata.Redirect(native: "", universal: nil))), requiredNamespaces: [:], optionalNamespaces: [:], sessionProperties: [:])
        )
        
        let sessionNamespaces = try AutoNamespaces.build(
            sessionProposal: sessionProposal,
            chains: [
                Blockchain("eip155:137")!,
                Blockchain("eip155:1")!
            ],
            methods: ["personal_sign", "eth_sendTransaction"],
            events: ["any"],
            accounts: [
                Account(blockchain: Blockchain("eip155:1")!, address: "0x00")!,
                Account(blockchain: Blockchain("eip155:137")!, address: "0x00")!
            ]
        )
        
        wallet.sessionProposalPublisher.sink { [unowned self] (proposal, _) in
            Task(priority: .high) {
                do {
                    try await wallet.approve(proposalId: proposal.id, namespaces: sessionNamespaces)
                } catch {
                    XCTFail("\(error)")
                }
            }
        }.store(in: &publishers)
        dapp.sessionSettlePublisher.sink { _ in
            dappSettlementExpectation.fulfill()
        }.store(in: &publishers)
        wallet.sessionSettlePublisher.sink { _ in
            walletSettlementExpectation.fulfill()
        }.store(in: &publishers)

        let uri = try! await dappPairingClient.create()
        try await dapp.connect(requiredNamespaces: requiredNamespaces, optionalNamespaces: optionalNamespaces, topic: uri.topic)
        try await walletPairingClient.pair(uri: uri)
        await fulfillment(of: [dappSettlementExpectation, walletSettlementExpectation], timeout: InputConfig.defaultTimeout)
    }
    
    func testCaip25SatisfyEmptyRequiredNamespacesExtraOptionalNamespacesSuccessful() async throws {
        let dappSettlementExpectation = expectation(description: "Dapp expects to settle a session")
        let walletSettlementExpectation = expectation(description: "Wallet expects to settle a session")
        
        let requiredNamespaces: [String: ProposalNamespace] = [:]
        
        let optionalNamespaces: [String: ProposalNamespace] = [
            "eip155:5": ProposalNamespace(
                methods: ["personal_sign", "eth_sendTransaction"],
                events: ["any"]
            )
        ]
        
        let sessionProposal = Session.Proposal(
            id: "",
            pairingTopic: "",
            proposer: AppMetadata(name: "", description: "", url: "", icons: [], redirect: AppMetadata.Redirect(native: "", universal: nil)),
            requiredNamespaces: requiredNamespaces,
            optionalNamespaces: optionalNamespaces,
            sessionProperties: nil,
            proposal: SessionProposal(relays: [], proposer: Participant(publicKey: "", metadata: AppMetadata(name: "", description: "", url: "", icons: [], redirect: AppMetadata.Redirect(native: "", universal: nil))), requiredNamespaces: [:], optionalNamespaces: [:], sessionProperties: [:])
        )
        
        let sessionNamespaces = try AutoNamespaces.build(
            sessionProposal: sessionProposal,
            chains: [
                Blockchain("eip155:1")!,
                Blockchain("eip155:5")!
            ],
            methods: ["personal_sign", "eth_sendTransaction"],
            events: ["any"],
            accounts: [
                Account(blockchain: Blockchain("eip155:1")!, address: "0x00")!,
                Account(blockchain: Blockchain("eip155:5")!, address: "0x00")!
            ]
        )
        
        wallet.sessionProposalPublisher.sink { [unowned self] (proposal, _) in
            Task(priority: .high) {
                do {
                    try await wallet.approve(proposalId: proposal.id, namespaces: sessionNamespaces)
                } catch {
                    XCTFail("\(error)")
                }
            }
        }.store(in: &publishers)
        dapp.sessionSettlePublisher.sink { _ in
            dappSettlementExpectation.fulfill()
        }.store(in: &publishers)
        wallet.sessionSettlePublisher.sink { _ in
            walletSettlementExpectation.fulfill()
        }.store(in: &publishers)

        let uri = try! await dappPairingClient.create()
        try await dapp.connect(requiredNamespaces: requiredNamespaces, optionalNamespaces: optionalNamespaces, topic: uri.topic)
        try await walletPairingClient.pair(uri: uri)
        await fulfillment(of: [dappSettlementExpectation, walletSettlementExpectation], timeout: InputConfig.defaultTimeout)
    }
    
    func testCaip25SatisfyPartiallyRequiredNamespacesFails() async throws {
        let settlementFailedExpectation = expectation(description: "Dapp fails to settle a session")
        
        let requiredNamespaces: [String: ProposalNamespace] = [
            "eip155:1": ProposalNamespace(
                methods: ["personal_sign", "eth_sendTransaction"],
                events: ["any"]
            ),
            "eip155:137": ProposalNamespace(
                methods: ["personal_sign", "eth_sendTransaction"],
                events: ["any"]
            )
        ]
        
        let optionalNamespaces: [String: ProposalNamespace] = [
            "eip155:5": ProposalNamespace(
                methods: ["personal_sign", "eth_sendTransaction"],
                events: ["any"]
            )
        ]
        
        let sessionProposal = Session.Proposal(
            id: "",
            pairingTopic: "",
            proposer: AppMetadata(name: "", description: "", url: "", icons: [], redirect: AppMetadata.Redirect(native: "", universal: nil)),
            requiredNamespaces: requiredNamespaces,
            optionalNamespaces: optionalNamespaces,
            sessionProperties: nil,
            proposal: SessionProposal(relays: [], proposer: Participant(publicKey: "", metadata: AppMetadata(name: "", description: "", url: "", icons: [], redirect: AppMetadata.Redirect(native: "", universal: nil))), requiredNamespaces: [:], optionalNamespaces: [:], sessionProperties: [:])
        )
        
        do {
            let sessionNamespaces = try AutoNamespaces.build(
                sessionProposal: sessionProposal,
                chains: [
                    Blockchain("eip155:1")!
                ],
                methods: ["personal_sign", "eth_sendTransaction"],
                events: ["any"],
                accounts: [
                    Account(blockchain: Blockchain("eip155:1")!, address: "0x00")!
                ]
            )
            
            wallet.sessionProposalPublisher.sink { [unowned self] (proposal, _) in
                Task(priority: .high) {
                    do {
                        try await wallet.approve(proposalId: proposal.id, namespaces: sessionNamespaces)
                    } catch {
                        settlementFailedExpectation.fulfill()
                    }
                }
            }.store(in: &publishers)
        } catch {
            settlementFailedExpectation.fulfill()
        }
        
        let uri = try! await dappPairingClient.create()
        try await dapp.connect(requiredNamespaces: requiredNamespaces, optionalNamespaces: optionalNamespaces, topic: uri.topic)
        try await walletPairingClient.pair(uri: uri)
<<<<<<< HEAD
        await fulfillment(of: [settlementFailedExpectation], timeout: 1)
=======
        await fulfillment(of: [settlementFailedExpectation], timeout: InputConfig.defaultTimeout)
>>>>>>> 6504bdf1
    }
    
    func testCaip25SatisfyPartiallyRequiredNamespacesMethodsFails() async throws {
        let settlementFailedExpectation = expectation(description: "Dapp fails to settle a session")
        
        let requiredNamespaces: [String: ProposalNamespace] = [
            "eip155:1": ProposalNamespace(
                methods: ["personal_sign", "eth_sendTransaction"],
                events: ["any"]
            ),
            "eip155": ProposalNamespace(
                chains: [Blockchain("eip155:137")!],
                methods: ["personal_sign", "eth_sendTransaction"],
                events: ["any"]
            )
        ]
        
        let optionalNamespaces: [String: ProposalNamespace] = [
            "eip155:5": ProposalNamespace(
                methods: ["personal_sign", "eth_sendTransaction"],
                events: ["any"]
            )
        ]
        
        let sessionProposal = Session.Proposal(
            id: "",
            pairingTopic: "",
            proposer: AppMetadata(name: "", description: "", url: "", icons: [], redirect: AppMetadata.Redirect(native: "", universal: nil)),
            requiredNamespaces: requiredNamespaces,
            optionalNamespaces: optionalNamespaces,
            sessionProperties: nil,
            proposal: SessionProposal(relays: [], proposer: Participant(publicKey: "", metadata: AppMetadata(name: "", description: "", url: "", icons: [], redirect: AppMetadata.Redirect(native: "", universal: nil))), requiredNamespaces: [:], optionalNamespaces: [:], sessionProperties: [:])
        )
        
        do {
            let sessionNamespaces = try AutoNamespaces.build(
                sessionProposal: sessionProposal,
                chains: [
                    Blockchain("eip155:1")!,
                    Blockchain("eip155:137")!
                ],
                methods: ["personal_sign"],
                events: ["any"],
                accounts: [
                    Account(blockchain: Blockchain("eip155:1")!, address: "0x00")!,
                    Account(blockchain: Blockchain("eip155:137")!, address: "0x00")!
                ]
            )
            
            wallet.sessionProposalPublisher.sink { [unowned self] (proposal, _) in
                Task(priority: .high) {
                    do {
                        try await wallet.approve(proposalId: proposal.id, namespaces: sessionNamespaces)
                    } catch {
                        settlementFailedExpectation.fulfill()
                    }
                }
            }.store(in: &publishers)
        } catch {
            settlementFailedExpectation.fulfill()
        }

        let uri = try! await dappPairingClient.create()
        try await dapp.connect(requiredNamespaces: requiredNamespaces, optionalNamespaces: optionalNamespaces, topic: uri.topic)
        try await walletPairingClient.pair(uri: uri)
        await fulfillment(of: [settlementFailedExpectation], timeout: 1)
    }


    func testEIP191SessionAuthenticated() async throws {
        let responseExpectation = expectation(description: "successful response delivered")

        wallet.authRequestPublisher.sink { [unowned self] (request, _) in
            Task(priority: .high) {
                let signerFactory = DefaultSignerFactory()
                let signer = MessageSignerFactory(signerFactory: signerFactory).create()

                let siweMessage = try wallet.formatAuthMessage(payload: request.payload, account: walletAccount)

                let signature = try signer.sign(
                    message: siweMessage,
                    privateKey: prvKey,
                    type: .eip191)

                let auth = try wallet.makeAuthObject(authRequest: request, signature: signature, account: walletAccount)

                try! await wallet.approveSessionAuthenticate(requestId: request.id, auths: [auth])
            }
        }
        .store(in: &publishers)
        dapp.authResponsePublisher.sink { (_, result) in
            guard case .success = result else { XCTFail(); return }
            responseExpectation.fulfill()
        }
        .store(in: &publishers)


        let uri = try await dapp.authenticate(AuthRequestParams.stub())
        try await walletPairingClient.pair(uri: uri)
        await fulfillment(of: [responseExpectation], timeout: InputConfig.defaultTimeout)
    }

    func testEIP191SessionAuthenticatedMultiCacao() async throws {
        let responseExpectation = expectation(description: "successful response delivered")

        wallet.authRequestPublisher.sink { [unowned self] (request, _) in
            Task(priority: .high) {
                let signerFactory = DefaultSignerFactory()
                let signer = MessageSignerFactory(signerFactory: signerFactory).create()

                var cacaos = [Cacao]()

                request.payload.chains.forEach { chain in

                    let account = Account(blockchain: Blockchain(chain)!, address: walletAccount.address)!
                    let siweMessage = try! wallet.formatAuthMessage(payload: request.payload, account: account)

                    let signature = try! signer.sign(
                        message: siweMessage,
                        privateKey: prvKey,
                        type: .eip191)

                    let cacao = try! wallet.makeAuthObject(authRequest: request, signature: signature, account: account)
                    cacaos.append(cacao)

                }
                try! await wallet.approveSessionAuthenticate(requestId: request.id, auths: cacaos)
            }
        }
        .store(in: &publishers)
        dapp.authResponsePublisher.sink { (_, result) in
            guard case .success(let session) = result else { XCTFail(); return }
            XCTAssertEqual(session.accounts.count, 2)
            XCTAssertEqual(session.namespaces["eip155"]?.methods.count, 2)
            XCTAssertEqual(session.namespaces["eip155"]?.accounts.count, 2)
            responseExpectation.fulfill()
        }
        .store(in: &publishers)


        let uri = try await dapp.authenticate(AuthRequestParams.stub(chains: ["eip155:1", "eip155:137"]))
        try await walletPairingClient.pair(uri: uri)
        await fulfillment(of: [responseExpectation], timeout: InputConfig.defaultTimeout)
    }

//    func testEIP1271SessionAuthenticated() async throws {
//
//        let account = Account(chainIdentifier: "eip155:1", address: "0x2faf83c542b68f1b4cdc0e770e8cb9f567b08f71")!
//
//        let responseExpectation = expectation(description: "successful response delivered")
//        let uri = try! await dappPairingClient.create()
//        try! await dapp.authenticate(RequestParams(
//            domain: "localhost",
//            chains: ["eip155:1"],
//            nonce: "1665443015700",
//            aud: "http://localhost:3000/",
//            nbf: nil,
//            exp: "2022-10-11T23:03:35.700Z",
//            statement: nil,
//            requestId: nil,
//            resources: nil
//        ), topic: uri.topic)
//
//        try await walletPairingClient.pair(uri: uri)
//
//        wallet.authRequestPublisher.sink { [unowned self] request in
//            Task(priority: .high) {
//                let signature = CacaoSignature(t: .eip1271, s: eip1271Signature)
//                try! await wallet.approveSessionAuthenticate(requestId: request.0.id, signature: signature, account: account)
//            }
//        }
//        .store(in: &publishers)
//        dapp.authResponsePublisher.sink { (_, result) in
//            guard case .success = result else { XCTFail(); return }
//            responseExpectation.fulfill()
//        }
//        .store(in: &publishers)
//        wait(for: [responseExpectation], timeout: InputConfig.defaultTimeout)
//    }

    func testEIP191SessionAuthenticateSignatureVerificationFailed() async {
        let responseExpectation = expectation(description: "error response delivered")
        let uri = try! await dapp.authenticate(AuthRequestParams.stub())

        try? await walletPairingClient.pair(uri: uri)
        wallet.authRequestPublisher.sink { [unowned self] (request, _) in
            Task(priority: .high) {
                let invalidSignature = CacaoSignature(t: .eip1271, s: eip1271Signature)

                let auth = try wallet.makeAuthObject(authRequest: request, signature: invalidSignature, account: walletAccount)

                try! await wallet.approveSessionAuthenticate(requestId: request.id, auths: [auth])
            }
        }
        .store(in: &publishers)
        dapp.authResponsePublisher.sink { (_, result) in
            guard case let .failure(error) = result,
                  error == .signatureVerificationFailed else { XCTFail(); return }
            responseExpectation.fulfill()
        }
        .store(in: &publishers)
        await fulfillment(of: [responseExpectation], timeout: InputConfig.defaultTimeout)
    }

    func testSessionAuthenticateUserRespondError() async {
        let responseExpectation = expectation(description: "error response delivered")
        let uri = try! await dapp.authenticate(AuthRequestParams.stub())

        try? await walletPairingClient.pair(uri: uri)
        wallet.authRequestPublisher.sink { [unowned self] request in
            Task(priority: .high) {
                try! await wallet.rejectSession(requestId: request.0.id)
            }
        }
        .store(in: &publishers)
        dapp.authResponsePublisher.sink { (_, result) in
            guard case .failure(let error) = result else { XCTFail(); return }
            XCTAssertEqual(error, .userRejeted)
            responseExpectation.fulfill()
        }
        .store(in: &publishers)
        await fulfillment(of: [responseExpectation], timeout: InputConfig.defaultTimeout)
    }

    func testSessionRequestOnAuthenticatedSession() async throws {
        let requestExpectation = expectation(description: "Wallet expects to receive a request")
        let responseExpectation = expectation(description: "Dapp expects to receive a response")
        
        let requestMethod = "eth_sendTransaction"
        let requestParams = [EthSendTransaction.stub()]
        let responseParams = "0xdeadbeef"
        let chain = Blockchain("eip155:1")!

        wallet.authRequestPublisher.sink { [unowned self] (request, _) in
            Task(priority: .high) {
                let signerFactory = DefaultSignerFactory()
                let signer = MessageSignerFactory(signerFactory: signerFactory).create()

                let Siwemessage = try wallet.formatAuthMessage(payload: request.payload, account: walletAccount)

                let signature = try signer.sign(
                    message: Siwemessage,
                    privateKey: prvKey,
                    type: .eip191)

                let auth = try wallet.makeAuthObject(authRequest: request, signature: signature, account: walletAccount)

                try! await wallet.approveSessionAuthenticate(requestId: request.id, auths: [auth])
            }
        }
        .store(in: &publishers)
        dapp.authResponsePublisher.sink { [unowned self] (_, result) in
            guard case .success(let session) = result else { XCTFail(); return }

            Task(priority: .high) {
                let request = Request(id: RPCID(0), topic: session.topic, method: requestMethod, params: requestParams, chainId: chain, expiry: nil)
                try await dapp.request(params: request)
            }
        }
        .store(in: &publishers)

        wallet.sessionRequestPublisher.sink { [unowned self] (sessionRequest, _) in
            let receivedParams = try! sessionRequest.params.get([EthSendTransaction].self)
            XCTAssertEqual(receivedParams, requestParams)
            XCTAssertEqual(sessionRequest.method, requestMethod)
            requestExpectation.fulfill()
            Task(priority: .high) {
                try await wallet.respond(topic: sessionRequest.topic, requestId: sessionRequest.id, response: .response(AnyCodable(responseParams)))
            }
        }.store(in: &publishers)

        dapp.sessionResponsePublisher.sink { response in
            switch response.result {
            case .response(let response):
                XCTAssertEqual(try! response.get(String.self), responseParams)
            case .error:
                XCTFail()
            }
            responseExpectation.fulfill()
        }.store(in: &publishers)


        let uri = try await dapp.authenticate(AuthRequestParams.stub())

        try await walletPairingClient.pair(uri: uri)
        await fulfillment(of: [requestExpectation, responseExpectation], timeout: InputConfig.defaultTimeout)
    }

}<|MERGE_RESOLUTION|>--- conflicted
+++ resolved
@@ -695,11 +695,7 @@
         let uri = try! await dappPairingClient.create()
         try await dapp.connect(requiredNamespaces: requiredNamespaces, optionalNamespaces: optionalNamespaces, topic: uri.topic)
         try await walletPairingClient.pair(uri: uri)
-<<<<<<< HEAD
-        await fulfillment(of: [settlementFailedExpectation], timeout: 1)
-=======
         await fulfillment(of: [settlementFailedExpectation], timeout: InputConfig.defaultTimeout)
->>>>>>> 6504bdf1
     }
     
     func testCaip25SatisfyPartiallyRequiredNamespacesMethodsFails() async throws {
@@ -955,7 +951,7 @@
             guard case .success(let session) = result else { XCTFail(); return }
 
             Task(priority: .high) {
-                let request = Request(id: RPCID(0), topic: session.topic, method: requestMethod, params: requestParams, chainId: chain, expiry: nil)
+                let request = try Request(id: RPCID(0), topic: session.topic, method: requestMethod, params: requestParams, chainId: chain)
                 try await dapp.request(params: request)
             }
         }
