--- conflicted
+++ resolved
@@ -35,13 +35,10 @@
 		847BD1E8298A806800076C90 /* NotificationsView.swift in Sources */ = {isa = PBXBuildFile; fileRef = 847BD1E3298A806800076C90 /* NotificationsView.swift */; };
 		847BD1EB298A87AB00076C90 /* SubscriptionsViewModel.swift in Sources */ = {isa = PBXBuildFile; fileRef = 847BD1EA298A87AB00076C90 /* SubscriptionsViewModel.swift */; };
 		847CF3AF28E3141700F1D760 /* WalletConnectPush in Frameworks */ = {isa = PBXBuildFile; productRef = 847CF3AE28E3141700F1D760 /* WalletConnectPush */; settings = {ATTRIBUTES = (Required, ); }; };
-<<<<<<< HEAD
 		847F08012A25DBFF00B2A5A4 /* XPlatformW3WTests.swift in Sources */ = {isa = PBXBuildFile; fileRef = 847F08002A25DBFF00B2A5A4 /* XPlatformW3WTests.swift */; };
-=======
 		8487A9442A836C2A0003D5AF /* Sentry in Frameworks */ = {isa = PBXBuildFile; productRef = 8487A9432A836C2A0003D5AF /* Sentry */; };
 		8487A9462A836C3F0003D5AF /* Sentry in Frameworks */ = {isa = PBXBuildFile; productRef = 8487A9452A836C3F0003D5AF /* Sentry */; };
 		8487A9482A83AD680003D5AF /* LoggingService.swift in Sources */ = {isa = PBXBuildFile; fileRef = 8487A9472A83AD680003D5AF /* LoggingService.swift */; };
->>>>>>> a863095e
 		849D7A93292E2169006A2BD4 /* PushTests.swift in Sources */ = {isa = PBXBuildFile; fileRef = 849D7A92292E2169006A2BD4 /* PushTests.swift */; };
 		84A6E3C32A386BBC008A0571 /* Publisher.swift in Sources */ = {isa = PBXBuildFile; fileRef = 84A6E3C22A386BBC008A0571 /* Publisher.swift */; };
 		84AA01DB28CF0CD7005D48D8 /* XCTest.swift in Sources */ = {isa = PBXBuildFile; fileRef = 84AA01DA28CF0CD7005D48D8 /* XCTest.swift */; };
@@ -393,12 +390,9 @@
 		847BD1E2298A806800076C90 /* NotificationsInteractor.swift */ = {isa = PBXFileReference; lastKnownFileType = sourcecode.swift; path = NotificationsInteractor.swift; sourceTree = "<group>"; };
 		847BD1E3298A806800076C90 /* NotificationsView.swift */ = {isa = PBXFileReference; lastKnownFileType = sourcecode.swift; path = NotificationsView.swift; sourceTree = "<group>"; };
 		847BD1EA298A87AB00076C90 /* SubscriptionsViewModel.swift */ = {isa = PBXFileReference; lastKnownFileType = sourcecode.swift; path = SubscriptionsViewModel.swift; sourceTree = "<group>"; };
-<<<<<<< HEAD
 		847F08002A25DBFF00B2A5A4 /* XPlatformW3WTests.swift */ = {isa = PBXFileReference; lastKnownFileType = sourcecode.swift; path = XPlatformW3WTests.swift; sourceTree = "<group>"; };
 		8487A92E2A7BD2F30003D5AF /* XPlatformProtocolTests.xctestplan */ = {isa = PBXFileReference; lastKnownFileType = text; name = XPlatformProtocolTests.xctestplan; path = ../XPlatformProtocolTests.xctestplan; sourceTree = "<group>"; };
-=======
 		8487A9472A83AD680003D5AF /* LoggingService.swift */ = {isa = PBXFileReference; lastKnownFileType = sourcecode.swift; path = LoggingService.swift; sourceTree = "<group>"; };
->>>>>>> a863095e
 		849A4F18298281E300E61ACE /* WalletAppRelease.entitlements */ = {isa = PBXFileReference; lastKnownFileType = text.plist.entitlements; path = WalletAppRelease.entitlements; sourceTree = "<group>"; };
 		849A4F19298281F100E61ACE /* PNDecryptionServiceRelease.entitlements */ = {isa = PBXFileReference; lastKnownFileType = text.plist.entitlements; path = PNDecryptionServiceRelease.entitlements; sourceTree = "<group>"; };
 		849D7A92292E2169006A2BD4 /* PushTests.swift */ = {isa = PBXFileReference; lastKnownFileType = sourcecode.swift; path = PushTests.swift; sourceTree = "<group>"; };
