--- conflicted
+++ resolved
@@ -54,11 +54,8 @@
 		84E6B84E29787A8000428BAF /* PNDecryptionService.appex in Embed Foundation Extensions */ = {isa = PBXBuildFile; fileRef = 84E6B84729787A8000428BAF /* PNDecryptionService.appex */; settings = {ATTRIBUTES = (RemoveHeadersOnCopy, ); }; };
 		84FE684628ACDB4700C893FF /* RequestParams.swift in Sources */ = {isa = PBXBuildFile; fileRef = 84FE684528ACDB4700C893FF /* RequestParams.swift */; };
 		A507BE1A29E8032E0038EF70 /* EIP55Tests.swift in Sources */ = {isa = PBXBuildFile; fileRef = A507BE1929E8032E0038EF70 /* EIP55Tests.swift */; };
-<<<<<<< HEAD
-=======
 		A50B6A362B06683800162B01 /* InputConfig.swift in Sources */ = {isa = PBXBuildFile; fileRef = C56EE25D293F56D6004840D1 /* InputConfig.swift */; };
 		A50B6A382B06697B00162B01 /* ProfilingService.swift in Sources */ = {isa = PBXBuildFile; fileRef = A50B6A372B06697B00162B01 /* ProfilingService.swift */; };
->>>>>>> ebe4f866
 		A50D53C12ABA055700A4FD8B /* NotifyPreferencesModule.swift in Sources */ = {isa = PBXBuildFile; fileRef = A50D53BC2ABA055700A4FD8B /* NotifyPreferencesModule.swift */; };
 		A50D53C22ABA055700A4FD8B /* NotifyPreferencesPresenter.swift in Sources */ = {isa = PBXBuildFile; fileRef = A50D53BD2ABA055700A4FD8B /* NotifyPreferencesPresenter.swift */; };
 		A50D53C32ABA055700A4FD8B /* NotifyPreferencesRouter.swift in Sources */ = {isa = PBXBuildFile; fileRef = A50D53BE2ABA055700A4FD8B /* NotifyPreferencesRouter.swift */; };
@@ -457,10 +454,7 @@
 		84F568C32795832A00D0A289 /* EthereumTransaction.swift */ = {isa = PBXFileReference; lastKnownFileType = sourcecode.swift; path = EthereumTransaction.swift; sourceTree = "<group>"; };
 		84FE684528ACDB4700C893FF /* RequestParams.swift */ = {isa = PBXFileReference; lastKnownFileType = sourcecode.swift; path = RequestParams.swift; sourceTree = "<group>"; };
 		A507BE1929E8032E0038EF70 /* EIP55Tests.swift */ = {isa = PBXFileReference; lastKnownFileType = sourcecode.swift; path = EIP55Tests.swift; sourceTree = "<group>"; };
-<<<<<<< HEAD
-=======
 		A50B6A372B06697B00162B01 /* ProfilingService.swift */ = {isa = PBXFileReference; fileEncoding = 4; lastKnownFileType = sourcecode.swift; path = ProfilingService.swift; sourceTree = "<group>"; };
->>>>>>> ebe4f866
 		A50D53BC2ABA055700A4FD8B /* NotifyPreferencesModule.swift */ = {isa = PBXFileReference; lastKnownFileType = sourcecode.swift; path = NotifyPreferencesModule.swift; sourceTree = "<group>"; };
 		A50D53BD2ABA055700A4FD8B /* NotifyPreferencesPresenter.swift */ = {isa = PBXFileReference; lastKnownFileType = sourcecode.swift; path = NotifyPreferencesPresenter.swift; sourceTree = "<group>"; };
 		A50D53BE2ABA055700A4FD8B /* NotifyPreferencesRouter.swift */ = {isa = PBXFileReference; lastKnownFileType = sourcecode.swift; path = NotifyPreferencesRouter.swift; sourceTree = "<group>"; };
