// !$*UTF8*$!
{
	archiveVersion = 1;
	classes = {
	};
	objectVersion = 52;
	objects = {

/* Begin PBXBuildFile section */
		760022392819FBF90011DD38 /* ProposalViewController.swift in Sources */ = {isa = PBXBuildFile; fileRef = 760022382819FBF90011DD38 /* ProposalViewController.swift */; };
		7600223B2819FC0B0011DD38 /* ProposalView.swift in Sources */ = {isa = PBXBuildFile; fileRef = 7600223A2819FC0B0011DD38 /* ProposalView.swift */; };
		761248172819F9E600CB6D48 /* WalletView.swift in Sources */ = {isa = PBXBuildFile; fileRef = 761248162819F9E600CB6D48 /* WalletView.swift */; };
		761C64A626FCB0AA004239D1 /* SessionInfo.swift in Sources */ = {isa = PBXBuildFile; fileRef = 761C64A526FCB0AA004239D1 /* SessionInfo.swift */; };
		76235E892820198B004ED0AA /* UIKit+Previews.swift in Sources */ = {isa = PBXBuildFile; fileRef = 76235E882820198B004ED0AA /* UIKit+Previews.swift */; };
		76235E8B28201C9C004ED0AA /* Utilities.swift in Sources */ = {isa = PBXBuildFile; fileRef = 76235E8A28201C9C004ED0AA /* Utilities.swift */; };
		76235E8D28202043004ED0AA /* RequestView.swift in Sources */ = {isa = PBXBuildFile; fileRef = 76235E8C28202043004ED0AA /* RequestView.swift */; };
		764E1D4026F8D3FC00A1FB15 /* AppDelegate.swift in Sources */ = {isa = PBXBuildFile; fileRef = 764E1D3F26F8D3FC00A1FB15 /* AppDelegate.swift */; };
		764E1D4226F8D3FC00A1FB15 /* SceneDelegate.swift in Sources */ = {isa = PBXBuildFile; fileRef = 764E1D4126F8D3FC00A1FB15 /* SceneDelegate.swift */; };
		764E1D4926F8D3FE00A1FB15 /* Assets.xcassets in Resources */ = {isa = PBXBuildFile; fileRef = 764E1D4826F8D3FE00A1FB15 /* Assets.xcassets */; };
		764E1D4C26F8D3FE00A1FB15 /* LaunchScreen.storyboard in Resources */ = {isa = PBXBuildFile; fileRef = 764E1D4A26F8D3FE00A1FB15 /* LaunchScreen.storyboard */; };
		764E1D5826F8DBAB00A1FB15 /* WalletConnect in Frameworks */ = {isa = PBXBuildFile; productRef = 764E1D5726F8DBAB00A1FB15 /* WalletConnect */; };
		764E1D5A26F8DF1B00A1FB15 /* ScannerViewController.swift in Sources */ = {isa = PBXBuildFile; fileRef = 764E1D5926F8DF1B00A1FB15 /* ScannerViewController.swift */; };
		765056272821989600F9AE79 /* Color+Extension.swift in Sources */ = {isa = PBXBuildFile; fileRef = 765056262821989600F9AE79 /* Color+Extension.swift */; };
		76744CF726FE4D5400B77ED9 /* ActiveSessionItem.swift in Sources */ = {isa = PBXBuildFile; fileRef = 76744CF626FE4D5400B77ED9 /* ActiveSessionItem.swift */; };
		76744CF926FE4D7400B77ED9 /* ActiveSessionCell.swift in Sources */ = {isa = PBXBuildFile; fileRef = 76744CF826FE4D7400B77ED9 /* ActiveSessionCell.swift */; };
		767DC83528997F8E00080FA9 /* EthSendTransaction.swift in Sources */ = {isa = PBXBuildFile; fileRef = 767DC83428997F8E00080FA9 /* EthSendTransaction.swift */; };
		7694A5262874296A0001257E /* RegistryTests.swift in Sources */ = {isa = PBXBuildFile; fileRef = 7694A5252874296A0001257E /* RegistryTests.swift */; };
		76B149F02821C03B00F05F91 /* Proposal.swift in Sources */ = {isa = PBXBuildFile; fileRef = 76B149EF2821C03B00F05F91 /* Proposal.swift */; };
		76B6E39F2807A3B6004DF775 /* WalletViewController.swift in Sources */ = {isa = PBXBuildFile; fileRef = 76B6E39E2807A3B6004DF775 /* WalletViewController.swift */; };
		840BCF142949B9F900CB0655 /* WalletConnectPush in Frameworks */ = {isa = PBXBuildFile; productRef = 840BCF132949B9F900CB0655 /* WalletConnectPush */; };
		840BCF162949C6C100CB0655 /* WalletConnectEcho in Frameworks */ = {isa = PBXBuildFile; productRef = 840BCF152949C6C100CB0655 /* WalletConnectEcho */; };
		8439CB89293F658E00F2F2E2 /* PushMessage.swift in Sources */ = {isa = PBXBuildFile; fileRef = 8439CB88293F658E00F2F2E2 /* PushMessage.swift */; };
		8448F1D427E4726F0000B866 /* WalletConnect in Frameworks */ = {isa = PBXBuildFile; productRef = 8448F1D327E4726F0000B866 /* WalletConnect */; };
		84494388278D9C1B00CC26BB /* UIAlertController.swift in Sources */ = {isa = PBXBuildFile; fileRef = 84494387278D9C1B00CC26BB /* UIAlertController.swift */; };
		845B8D8C2934B36C0084A966 /* Account.swift in Sources */ = {isa = PBXBuildFile; fileRef = 845B8D8B2934B36C0084A966 /* Account.swift */; };
		8460DCFC274F98A10081F94C /* RequestViewController.swift in Sources */ = {isa = PBXBuildFile; fileRef = 8460DCFB274F98A10081F94C /* RequestViewController.swift */; };
		847CF3AF28E3141700F1D760 /* WalletConnectPush in Frameworks */ = {isa = PBXBuildFile; productRef = 847CF3AE28E3141700F1D760 /* WalletConnectPush */; settings = {ATTRIBUTES = (Required, ); }; };
		8485617D295079730064877B /* WalletConnectPairing in Frameworks */ = {isa = PBXBuildFile; productRef = 8485617C295079730064877B /* WalletConnectPairing */; };
		8485617F295307C20064877B /* PushNotificationTests.swift in Sources */ = {isa = PBXBuildFile; fileRef = 8485617E295307C20064877B /* PushNotificationTests.swift */; };
		849D7A90292665D3006A2BD4 /* WalletConnectVerify in Frameworks */ = {isa = PBXBuildFile; productRef = 849D7A8F292665D3006A2BD4 /* WalletConnectVerify */; };
		849D7A93292E2169006A2BD4 /* PushTests.swift in Sources */ = {isa = PBXBuildFile; fileRef = 849D7A92292E2169006A2BD4 /* PushTests.swift */; };
		84AA01DB28CF0CD7005D48D8 /* XCTest.swift in Sources */ = {isa = PBXBuildFile; fileRef = 84AA01DA28CF0CD7005D48D8 /* XCTest.swift */; };
		84B767792954554A00E92316 /* NotificationService.swift in Sources */ = {isa = PBXBuildFile; fileRef = 84B767782954554A00E92316 /* NotificationService.swift */; };
		84B7677D2954554A00E92316 /* PushDecryptionService.appex in Embed Foundation Extensions */ = {isa = PBXBuildFile; fileRef = 84B767762954554A00E92316 /* PushDecryptionService.appex */; settings = {ATTRIBUTES = (RemoveHeadersOnCopy, ); }; };
		84B76789295494D500E92316 /* WalletConnectPush in Frameworks */ = {isa = PBXBuildFile; productRef = 84B76788295494D500E92316 /* WalletConnectPush */; };
		84CE641F27981DED00142511 /* AppDelegate.swift in Sources */ = {isa = PBXBuildFile; fileRef = 84CE641E27981DED00142511 /* AppDelegate.swift */; };
		84CE642127981DED00142511 /* SceneDelegate.swift in Sources */ = {isa = PBXBuildFile; fileRef = 84CE642027981DED00142511 /* SceneDelegate.swift */; };
		84CE642827981DF000142511 /* Assets.xcassets in Resources */ = {isa = PBXBuildFile; fileRef = 84CE642727981DF000142511 /* Assets.xcassets */; };
		84CE642B27981DF000142511 /* LaunchScreen.storyboard in Resources */ = {isa = PBXBuildFile; fileRef = 84CE642927981DF000142511 /* LaunchScreen.storyboard */; };
		84CE6430279820F600142511 /* AccountsViewController.swift in Sources */ = {isa = PBXBuildFile; fileRef = 761C649926FB7ABB004239D1 /* AccountsViewController.swift */; };
		84CE6431279820F600142511 /* AccountsView.swift in Sources */ = {isa = PBXBuildFile; fileRef = 7603D74C2703429A00DD27A2 /* AccountsView.swift */; };
		84CE643D2798322600142511 /* ConnectViewController.swift in Sources */ = {isa = PBXBuildFile; fileRef = 84CE643C2798322600142511 /* ConnectViewController.swift */; };
		84CE6444279AB5AD00142511 /* SelectChainViewController.swift in Sources */ = {isa = PBXBuildFile; fileRef = 84CE6443279AB5AD00142511 /* SelectChainViewController.swift */; };
		84CE6448279AE68600142511 /* AccountRequestViewController.swift in Sources */ = {isa = PBXBuildFile; fileRef = 84CE6447279AE68600142511 /* AccountRequestViewController.swift */; };
		84CE644B279EA1FA00142511 /* AccountRequestView.swift in Sources */ = {isa = PBXBuildFile; fileRef = 84CE644A279EA1FA00142511 /* AccountRequestView.swift */; };
		84CE644E279ED2FF00142511 /* SelectChainView.swift in Sources */ = {isa = PBXBuildFile; fileRef = 84CE644D279ED2FF00142511 /* SelectChainView.swift */; };
		84CE6452279ED42B00142511 /* ConnectView.swift in Sources */ = {isa = PBXBuildFile; fileRef = 84CE6451279ED42B00142511 /* ConnectView.swift */; };
		84CE645527A29D4D00142511 /* ResponseViewController.swift in Sources */ = {isa = PBXBuildFile; fileRef = 84CE645427A29D4C00142511 /* ResponseViewController.swift */; };
		84CEC64628D89D6B00D081A8 /* PairingTests.swift in Sources */ = {isa = PBXBuildFile; fileRef = 84CEC64528D89D6B00D081A8 /* PairingTests.swift */; };
		84D2A66628A4F51E0088AE09 /* AuthTests.swift in Sources */ = {isa = PBXBuildFile; fileRef = 84D2A66528A4F51E0088AE09 /* AuthTests.swift */; };
		84DDB4ED28ABB663003D66ED /* WalletConnectAuth in Frameworks */ = {isa = PBXBuildFile; productRef = 84DDB4EC28ABB663003D66ED /* WalletConnectAuth */; };
		84F568C2279582D200D0A289 /* Signer.swift in Sources */ = {isa = PBXBuildFile; fileRef = 84F568C1279582D200D0A289 /* Signer.swift */; };
		84F568C42795832A00D0A289 /* EthereumTransaction.swift in Sources */ = {isa = PBXBuildFile; fileRef = 84F568C32795832A00D0A289 /* EthereumTransaction.swift */; };
		84FE684628ACDB4700C893FF /* RequestParams.swift in Sources */ = {isa = PBXBuildFile; fileRef = 84FE684528ACDB4700C893FF /* RequestParams.swift */; };
		A50C036528AAD32200FE72D3 /* ClientDelegate.swift in Sources */ = {isa = PBXBuildFile; fileRef = A50C036428AAD32200FE72D3 /* ClientDelegate.swift */; };
		A50F3946288005B200064555 /* Types.swift in Sources */ = {isa = PBXBuildFile; fileRef = A50F3945288005B200064555 /* Types.swift */; };
		A518B31428E33A6500A2CE93 /* InputConfig.swift in Sources */ = {isa = PBXBuildFile; fileRef = A518B31328E33A6500A2CE93 /* InputConfig.swift */; };
		A51AC0D928E436A3001BACF9 /* InputConfig.swift in Sources */ = {isa = PBXBuildFile; fileRef = A51AC0D828E436A3001BACF9 /* InputConfig.swift */; };
		A51AC0DD28E43727001BACF9 /* InputConfig.swift in Sources */ = {isa = PBXBuildFile; fileRef = A51AC0DB28E436E6001BACF9 /* InputConfig.swift */; };
		A51AC0DF28E4379F001BACF9 /* InputConfig.swift in Sources */ = {isa = PBXBuildFile; fileRef = A51AC0DE28E4379F001BACF9 /* InputConfig.swift */; };
		A541959E2934BFEF0035AD19 /* CacaoSignerTests.swift in Sources */ = {isa = PBXBuildFile; fileRef = A541959A2934BFEF0035AD19 /* CacaoSignerTests.swift */; };
		A541959F2934BFEF0035AD19 /* SignerTests.swift in Sources */ = {isa = PBXBuildFile; fileRef = A541959B2934BFEF0035AD19 /* SignerTests.swift */; };
		A54195A02934BFEF0035AD19 /* EIP1271VerifierTests.swift in Sources */ = {isa = PBXBuildFile; fileRef = A541959C2934BFEF0035AD19 /* EIP1271VerifierTests.swift */; };
		A54195A12934BFEF0035AD19 /* EIP191VerifierTests.swift in Sources */ = {isa = PBXBuildFile; fileRef = A541959D2934BFEF0035AD19 /* EIP191VerifierTests.swift */; };
		A54195A52934E83F0035AD19 /* Web3 in Frameworks */ = {isa = PBXBuildFile; productRef = A54195A42934E83F0035AD19 /* Web3 */; };
		A5434023291E6A270068F706 /* SolanaSwift in Frameworks */ = {isa = PBXBuildFile; productRef = A5434022291E6A270068F706 /* SolanaSwift */; };
		A5629AA92876A23100094373 /* ChatService.swift in Sources */ = {isa = PBXBuildFile; fileRef = A5629AA82876A23100094373 /* ChatService.swift */; };
		A5629ABD2876CBC000094373 /* ChatListModule.swift in Sources */ = {isa = PBXBuildFile; fileRef = A5629AB82876CBC000094373 /* ChatListModule.swift */; };
		A5629ABE2876CBC000094373 /* ChatListPresenter.swift in Sources */ = {isa = PBXBuildFile; fileRef = A5629AB92876CBC000094373 /* ChatListPresenter.swift */; };
		A5629ABF2876CBC000094373 /* ChatListRouter.swift in Sources */ = {isa = PBXBuildFile; fileRef = A5629ABA2876CBC000094373 /* ChatListRouter.swift */; };
		A5629AC02876CBC000094373 /* ChatListInteractor.swift in Sources */ = {isa = PBXBuildFile; fileRef = A5629ABB2876CBC000094373 /* ChatListInteractor.swift */; };
		A5629AC12876CBC000094373 /* ChatListView.swift in Sources */ = {isa = PBXBuildFile; fileRef = A5629ABC2876CBC000094373 /* ChatListView.swift */; };
		A5629AD32876CC5700094373 /* InviteModule.swift in Sources */ = {isa = PBXBuildFile; fileRef = A5629ACE2876CC5700094373 /* InviteModule.swift */; };
		A5629AD42876CC5700094373 /* InvitePresenter.swift in Sources */ = {isa = PBXBuildFile; fileRef = A5629ACF2876CC5700094373 /* InvitePresenter.swift */; };
		A5629AD52876CC5700094373 /* InviteRouter.swift in Sources */ = {isa = PBXBuildFile; fileRef = A5629AD02876CC5700094373 /* InviteRouter.swift */; };
		A5629AD62876CC5700094373 /* InviteInteractor.swift in Sources */ = {isa = PBXBuildFile; fileRef = A5629AD12876CC5700094373 /* InviteInteractor.swift */; };
		A5629AD72876CC5700094373 /* InviteView.swift in Sources */ = {isa = PBXBuildFile; fileRef = A5629AD22876CC5700094373 /* InviteView.swift */; };
		A5629ADE2876CC6E00094373 /* InviteListModule.swift in Sources */ = {isa = PBXBuildFile; fileRef = A5629AD92876CC6E00094373 /* InviteListModule.swift */; };
		A5629ADF2876CC6E00094373 /* InviteListPresenter.swift in Sources */ = {isa = PBXBuildFile; fileRef = A5629ADA2876CC6E00094373 /* InviteListPresenter.swift */; };
		A5629AE02876CC6E00094373 /* InviteListRouter.swift in Sources */ = {isa = PBXBuildFile; fileRef = A5629ADB2876CC6E00094373 /* InviteListRouter.swift */; };
		A5629AE12876CC6E00094373 /* InviteListInteractor.swift in Sources */ = {isa = PBXBuildFile; fileRef = A5629ADC2876CC6E00094373 /* InviteListInteractor.swift */; };
		A5629AE22876CC6E00094373 /* InviteListView.swift in Sources */ = {isa = PBXBuildFile; fileRef = A5629ADD2876CC6E00094373 /* InviteListView.swift */; };
		A5629AE42876E6D200094373 /* ThreadViewModel.swift in Sources */ = {isa = PBXBuildFile; fileRef = A5629AE32876E6D200094373 /* ThreadViewModel.swift */; };
		A5629AE828772A0100094373 /* InviteViewModel.swift in Sources */ = {isa = PBXBuildFile; fileRef = A5629AE728772A0100094373 /* InviteViewModel.swift */; };
		A5629AEA2877F2D600094373 /* WalletConnectChat in Frameworks */ = {isa = PBXBuildFile; productRef = A5629AE92877F2D600094373 /* WalletConnectChat */; };
		A5629AF22877F75100094373 /* Starscream in Frameworks */ = {isa = PBXBuildFile; productRef = A5629AF12877F75100094373 /* Starscream */; };
		A578FA322873036400AA7720 /* InputView.swift in Sources */ = {isa = PBXBuildFile; fileRef = A578FA312873036400AA7720 /* InputView.swift */; };
		A578FA35287304A300AA7720 /* Color.swift in Sources */ = {isa = PBXBuildFile; fileRef = A578FA34287304A300AA7720 /* Color.swift */; };
		A578FA372873D8EE00AA7720 /* UIColor.swift in Sources */ = {isa = PBXBuildFile; fileRef = A578FA362873D8EE00AA7720 /* UIColor.swift */; };
		A578FA392873FCE000AA7720 /* ChatScrollView.swift in Sources */ = {isa = PBXBuildFile; fileRef = A578FA382873FCE000AA7720 /* ChatScrollView.swift */; };
		A578FA3D2874002400AA7720 /* View.swift in Sources */ = {isa = PBXBuildFile; fileRef = A578FA3C2874002400AA7720 /* View.swift */; };
		A57E71A6291CF76400325797 /* ETHSigner.swift in Sources */ = {isa = PBXBuildFile; fileRef = A57E71A5291CF76400325797 /* ETHSigner.swift */; };
		A57E71A8291CF8A500325797 /* SOLSigner.swift in Sources */ = {isa = PBXBuildFile; fileRef = A57E71A7291CF8A500325797 /* SOLSigner.swift */; };
		A58E7CEB28729F550082D443 /* AppDelegate.swift in Sources */ = {isa = PBXBuildFile; fileRef = A58E7CEA28729F550082D443 /* AppDelegate.swift */; };
		A58E7CED28729F550082D443 /* SceneDelegate.swift in Sources */ = {isa = PBXBuildFile; fileRef = A58E7CEC28729F550082D443 /* SceneDelegate.swift */; };
		A58E7CF428729F550082D443 /* Assets.xcassets in Resources */ = {isa = PBXBuildFile; fileRef = A58E7CF328729F550082D443 /* Assets.xcassets */; };
		A58E7CF728729F550082D443 /* LaunchScreen.storyboard in Resources */ = {isa = PBXBuildFile; fileRef = A58E7CF528729F550082D443 /* LaunchScreen.storyboard */; };
		A58E7D002872A1050082D443 /* SceneViewController.swift in Sources */ = {isa = PBXBuildFile; fileRef = A58E7CFF2872A1050082D443 /* SceneViewController.swift */; };
		A58E7D032872A1630082D443 /* String.swift in Sources */ = {isa = PBXBuildFile; fileRef = A58E7D022872A1630082D443 /* String.swift */; };
		A58E7D0C2872A45B0082D443 /* MainModule.swift in Sources */ = {isa = PBXBuildFile; fileRef = A58E7D072872A45B0082D443 /* MainModule.swift */; };
		A58E7D0D2872A45B0082D443 /* MainPresenter.swift in Sources */ = {isa = PBXBuildFile; fileRef = A58E7D082872A45B0082D443 /* MainPresenter.swift */; };
		A58E7D0E2872A45B0082D443 /* MainRouter.swift in Sources */ = {isa = PBXBuildFile; fileRef = A58E7D092872A45B0082D443 /* MainRouter.swift */; };
		A58E7D132872A4A80082D443 /* Application.swift in Sources */ = {isa = PBXBuildFile; fileRef = A58E7D122872A4A80082D443 /* Application.swift */; };
		A58E7D152872A5410082D443 /* UIViewController.swift in Sources */ = {isa = PBXBuildFile; fileRef = A58E7D142872A5410082D443 /* UIViewController.swift */; };
		A58E7D1D2872A57B0082D443 /* Configurator.swift in Sources */ = {isa = PBXBuildFile; fileRef = A58E7D172872A57B0082D443 /* Configurator.swift */; };
		A58E7D1E2872A57B0082D443 /* ThirdPartyConfigurator.swift in Sources */ = {isa = PBXBuildFile; fileRef = A58E7D182872A57B0082D443 /* ThirdPartyConfigurator.swift */; };
		A58E7D1F2872A57B0082D443 /* ApplicationConfigurator.swift in Sources */ = {isa = PBXBuildFile; fileRef = A58E7D192872A57B0082D443 /* ApplicationConfigurator.swift */; };
		A58E7D212872A57B0082D443 /* MigrationConfigurator.swift in Sources */ = {isa = PBXBuildFile; fileRef = A58E7D1B2872A57B0082D443 /* MigrationConfigurator.swift */; };
		A58E7D222872A57B0082D443 /* AppearanceConfigurator.swift in Sources */ = {isa = PBXBuildFile; fileRef = A58E7D1C2872A57B0082D443 /* AppearanceConfigurator.swift */; };
		A58E7D242872AB130082D443 /* MainViewController.swift in Sources */ = {isa = PBXBuildFile; fileRef = A58E7D232872AB130082D443 /* MainViewController.swift */; };
		A58E7D392872D55F0082D443 /* ChatModule.swift in Sources */ = {isa = PBXBuildFile; fileRef = A58E7D342872D55F0082D443 /* ChatModule.swift */; };
		A58E7D3A2872D55F0082D443 /* ChatRouter.swift in Sources */ = {isa = PBXBuildFile; fileRef = A58E7D352872D55F0082D443 /* ChatRouter.swift */; };
		A58E7D3B2872D55F0082D443 /* ChatInteractor.swift in Sources */ = {isa = PBXBuildFile; fileRef = A58E7D362872D55F0082D443 /* ChatInteractor.swift */; };
		A58E7D3C2872D55F0082D443 /* ChatPresenter.swift in Sources */ = {isa = PBXBuildFile; fileRef = A58E7D372872D55F0082D443 /* ChatPresenter.swift */; };
		A58E7D3D2872D55F0082D443 /* ChatView.swift in Sources */ = {isa = PBXBuildFile; fileRef = A58E7D382872D55F0082D443 /* ChatView.swift */; };
		A58E7D3F2872E99A0082D443 /* TabPage.swift in Sources */ = {isa = PBXBuildFile; fileRef = A58E7D3E2872E99A0082D443 /* TabPage.swift */; };
		A58E7D432872EE320082D443 /* MessageView.swift in Sources */ = {isa = PBXBuildFile; fileRef = A58E7D422872EE320082D443 /* MessageView.swift */; };
		A58E7D452872EE570082D443 /* ContentMessageView.swift in Sources */ = {isa = PBXBuildFile; fileRef = A58E7D442872EE570082D443 /* ContentMessageView.swift */; };
		A58E7D482872EF610082D443 /* MessageViewModel.swift in Sources */ = {isa = PBXBuildFile; fileRef = A58E7D472872EF610082D443 /* MessageViewModel.swift */; };
		A59CF4F6292F83D50031A42F /* DefaultSignerFactory.swift in Sources */ = {isa = PBXBuildFile; fileRef = A59CF4F5292F83D50031A42F /* DefaultSignerFactory.swift */; };
		A59F877628B5462900A9CD80 /* WalletConnectAuth in Frameworks */ = {isa = PBXBuildFile; productRef = A59F877528B5462900A9CD80 /* WalletConnectAuth */; };
		A59FAEC928B7B93A002BB66F /* Web3 in Frameworks */ = {isa = PBXBuildFile; productRef = A59FAEC828B7B93A002BB66F /* Web3 */; };
		A5A4FC56283CBB7800BBEC1E /* SessionDetailView.swift in Sources */ = {isa = PBXBuildFile; fileRef = A5A4FC55283CBB7800BBEC1E /* SessionDetailView.swift */; };
		A5A4FC58283CBB9F00BBEC1E /* SessionDetailViewModel.swift in Sources */ = {isa = PBXBuildFile; fileRef = A5A4FC57283CBB9F00BBEC1E /* SessionDetailViewModel.swift */; };
		A5A4FC5A283CC08600BBEC1E /* SessionNamespaceViewModel.swift in Sources */ = {isa = PBXBuildFile; fileRef = A5A4FC59283CC08600BBEC1E /* SessionNamespaceViewModel.swift */; };
		A5A4FC5C283D1F6700BBEC1E /* SessionDetailViewController.swift in Sources */ = {isa = PBXBuildFile; fileRef = A5A4FC5B283D1F6700BBEC1E /* SessionDetailViewController.swift */; };
		A5A4FC5E283D23CA00BBEC1E /* Array.swift in Sources */ = {isa = PBXBuildFile; fileRef = A5A4FC5D283D23CA00BBEC1E /* Array.swift */; };
		A5A4FC772840C12C00BBEC1E /* RegressionTests.swift in Sources */ = {isa = PBXBuildFile; fileRef = A5A4FC762840C12C00BBEC1E /* RegressionTests.swift */; };
		A5A8E47A293A1C9B00FEB97D /* DefaultSocketFactory.swift in Sources */ = {isa = PBXBuildFile; fileRef = A5629AEF2877F73000094373 /* DefaultSocketFactory.swift */; };
		A5A8E47B293A1CFE00FEB97D /* DefaultSocketFactory.swift in Sources */ = {isa = PBXBuildFile; fileRef = A5629AEF2877F73000094373 /* DefaultSocketFactory.swift */; };
		A5A8E47D293A1CFE00FEB97D /* DefaultSocketFactory.swift in Sources */ = {isa = PBXBuildFile; fileRef = A5629AEF2877F73000094373 /* DefaultSocketFactory.swift */; };
		A5A8E47E293A1CFE00FEB97D /* DefaultSignerFactory.swift in Sources */ = {isa = PBXBuildFile; fileRef = A59CF4F5292F83D50031A42F /* DefaultSignerFactory.swift */; };
		A5A8E47F293A1D0000FEB97D /* DefaultSocketFactory.swift in Sources */ = {isa = PBXBuildFile; fileRef = A5629AEF2877F73000094373 /* DefaultSocketFactory.swift */; };
		A5A8E480293A1D0000FEB97D /* DefaultSignerFactory.swift in Sources */ = {isa = PBXBuildFile; fileRef = A59CF4F5292F83D50031A42F /* DefaultSignerFactory.swift */; };
		A5AE354728A1A2AC0059AE8A /* Web3 in Frameworks */ = {isa = PBXBuildFile; productRef = A5AE354628A1A2AC0059AE8A /* Web3 */; };
		A5BB7F9F28B69B7100707FC6 /* SignCoordinator.swift in Sources */ = {isa = PBXBuildFile; fileRef = A5BB7F9E28B69B7100707FC6 /* SignCoordinator.swift */; };
		A5BB7FA128B69F3400707FC6 /* AuthCoordinator.swift in Sources */ = {isa = PBXBuildFile; fileRef = A5BB7FA028B69F3400707FC6 /* AuthCoordinator.swift */; };
		A5BB7FA328B6A50400707FC6 /* WalletConnectAuth in Frameworks */ = {isa = PBXBuildFile; productRef = A5BB7FA228B6A50400707FC6 /* WalletConnectAuth */; };
		A5BB7FA728B6A5F600707FC6 /* AuthView.swift in Sources */ = {isa = PBXBuildFile; fileRef = A5BB7FA628B6A5F600707FC6 /* AuthView.swift */; };
		A5BB7FA928B6A5FD00707FC6 /* AuthViewModel.swift in Sources */ = {isa = PBXBuildFile; fileRef = A5BB7FA828B6A5FD00707FC6 /* AuthViewModel.swift */; };
		A5BB7FAD28B6AA7D00707FC6 /* QRCodeGenerator.swift in Sources */ = {isa = PBXBuildFile; fileRef = A5BB7FAC28B6AA7D00707FC6 /* QRCodeGenerator.swift */; };
		A5C2020B287D9DEE007E3188 /* WelcomeModule.swift in Sources */ = {isa = PBXBuildFile; fileRef = A5C20206287D9DEE007E3188 /* WelcomeModule.swift */; };
		A5C2020C287D9DEE007E3188 /* WelcomePresenter.swift in Sources */ = {isa = PBXBuildFile; fileRef = A5C20207287D9DEE007E3188 /* WelcomePresenter.swift */; };
		A5C2020D287D9DEE007E3188 /* WelcomeRouter.swift in Sources */ = {isa = PBXBuildFile; fileRef = A5C20208287D9DEE007E3188 /* WelcomeRouter.swift */; };
		A5C2020F287D9DEE007E3188 /* WelcomeView.swift in Sources */ = {isa = PBXBuildFile; fileRef = A5C2020A287D9DEE007E3188 /* WelcomeView.swift */; };
		A5C20219287E1FD8007E3188 /* ImportModule.swift in Sources */ = {isa = PBXBuildFile; fileRef = A5C20214287E1FD8007E3188 /* ImportModule.swift */; };
		A5C2021A287E1FD8007E3188 /* ImportPresenter.swift in Sources */ = {isa = PBXBuildFile; fileRef = A5C20215287E1FD8007E3188 /* ImportPresenter.swift */; };
		A5C2021B287E1FD8007E3188 /* ImportRouter.swift in Sources */ = {isa = PBXBuildFile; fileRef = A5C20216287E1FD8007E3188 /* ImportRouter.swift */; };
		A5C2021C287E1FD8007E3188 /* ImportInteractor.swift in Sources */ = {isa = PBXBuildFile; fileRef = A5C20217287E1FD8007E3188 /* ImportInteractor.swift */; };
		A5C2021D287E1FD8007E3188 /* ImportView.swift in Sources */ = {isa = PBXBuildFile; fileRef = A5C20218287E1FD8007E3188 /* ImportView.swift */; };
		A5C20221287EA5B8007E3188 /* TextFieldView.swift in Sources */ = {isa = PBXBuildFile; fileRef = A5C20220287EA5B8007E3188 /* TextFieldView.swift */; };
		A5C20223287EA7E2007E3188 /* BrandButton.swift in Sources */ = {isa = PBXBuildFile; fileRef = A5C20222287EA7E2007E3188 /* BrandButton.swift */; };
		A5C20226287EB099007E3188 /* AccountNameResolver.swift in Sources */ = {isa = PBXBuildFile; fileRef = A5C20225287EB099007E3188 /* AccountNameResolver.swift */; };
		A5C20229287EB34C007E3188 /* AccountStorage.swift in Sources */ = {isa = PBXBuildFile; fileRef = A5C20228287EB34C007E3188 /* AccountStorage.swift */; };
		A5C2022B287EB89A007E3188 /* WelcomeInteractor.swift in Sources */ = {isa = PBXBuildFile; fileRef = A5C2022A287EB89A007E3188 /* WelcomeInteractor.swift */; };
		A5C2022D287EC3F0007E3188 /* RegisterService.swift in Sources */ = {isa = PBXBuildFile; fileRef = A5C2022C287EC3F0007E3188 /* RegisterService.swift */; };
		A5C4DD8728A2DE88006A626D /* WalletConnectRouter in Frameworks */ = {isa = PBXBuildFile; productRef = A5C4DD8628A2DE88006A626D /* WalletConnectRouter */; };
		A5C8BE85292FE20B006CC85C /* Web3 in Frameworks */ = {isa = PBXBuildFile; productRef = A5C8BE84292FE20B006CC85C /* Web3 */; };
		A5D85226286333D500DAF5C3 /* Starscream in Frameworks */ = {isa = PBXBuildFile; productRef = A5D85225286333D500DAF5C3 /* Starscream */; };
		A5D85228286333E300DAF5C3 /* Starscream in Frameworks */ = {isa = PBXBuildFile; productRef = A5D85227286333E300DAF5C3 /* Starscream */; };
		A5E03DF52864651200888481 /* Starscream in Frameworks */ = {isa = PBXBuildFile; productRef = A5E03DF42864651200888481 /* Starscream */; };
		A5E03DFA286465C700888481 /* SignClientTests.swift in Sources */ = {isa = PBXBuildFile; fileRef = A5E03DF9286465C700888481 /* SignClientTests.swift */; };
		A5E03DFD286465D100888481 /* Stubs.swift in Sources */ = {isa = PBXBuildFile; fileRef = A5E03DFC286465D100888481 /* Stubs.swift */; };
		A5E03DFF2864662500888481 /* WalletConnect in Frameworks */ = {isa = PBXBuildFile; productRef = A5E03DFE2864662500888481 /* WalletConnect */; };
		A5E03E01286466EA00888481 /* WalletConnectChat in Frameworks */ = {isa = PBXBuildFile; productRef = A5E03E00286466EA00888481 /* WalletConnectChat */; };
		A5E03E03286466F400888481 /* ChatTests.swift in Sources */ = {isa = PBXBuildFile; fileRef = A5E03E02286466F400888481 /* ChatTests.swift */; };
		A5E03E0D28646AD200888481 /* RelayClientEndToEndTests.swift in Sources */ = {isa = PBXBuildFile; fileRef = A5E03E0C28646AD200888481 /* RelayClientEndToEndTests.swift */; };
		A5E03E1128646F8000888481 /* KeychainStorageMock.swift in Sources */ = {isa = PBXBuildFile; fileRef = A5E03E1028646F8000888481 /* KeychainStorageMock.swift */; };
		A5E22D1A2840C62A00E36487 /* Engine.swift in Sources */ = {isa = PBXBuildFile; fileRef = A5E22D192840C62A00E36487 /* Engine.swift */; };
		A5E22D1C2840C85D00E36487 /* App.swift in Sources */ = {isa = PBXBuildFile; fileRef = A5E22D1B2840C85D00E36487 /* App.swift */; };
		A5E22D1E2840C8BF00E36487 /* RoutingEngine.swift in Sources */ = {isa = PBXBuildFile; fileRef = A5E22D1D2840C8BF00E36487 /* RoutingEngine.swift */; };
		A5E22D202840C8C700E36487 /* DAppEngine.swift in Sources */ = {isa = PBXBuildFile; fileRef = A5E22D1F2840C8C700E36487 /* DAppEngine.swift */; };
		A5E22D222840C8D300E36487 /* WalletEngine.swift in Sources */ = {isa = PBXBuildFile; fileRef = A5E22D212840C8D300E36487 /* WalletEngine.swift */; };
		A5E22D242840C8DB00E36487 /* SafariEngine.swift in Sources */ = {isa = PBXBuildFile; fileRef = A5E22D232840C8DB00E36487 /* SafariEngine.swift */; };
		A5E22D2C2840EAC300E36487 /* XCUIElement.swift in Sources */ = {isa = PBXBuildFile; fileRef = A5E22D2B2840EAC300E36487 /* XCUIElement.swift */; };
		C5133A78294125CC00A8314C /* Web3 in Frameworks */ = {isa = PBXBuildFile; productRef = C5133A77294125CC00A8314C /* Web3 */; };
		C53AA4362941251C008EA57C /* DefaultSignerFactory.swift in Sources */ = {isa = PBXBuildFile; fileRef = A59CF4F5292F83D50031A42F /* DefaultSignerFactory.swift */; };
		C55D347F295DD7140004314A /* AuthRequestModule.swift in Sources */ = {isa = PBXBuildFile; fileRef = C55D347A295DD7140004314A /* AuthRequestModule.swift */; };
		C55D3480295DD7140004314A /* AuthRequestPresenter.swift in Sources */ = {isa = PBXBuildFile; fileRef = C55D347B295DD7140004314A /* AuthRequestPresenter.swift */; };
		C55D3481295DD7140004314A /* AuthRequestRouter.swift in Sources */ = {isa = PBXBuildFile; fileRef = C55D347C295DD7140004314A /* AuthRequestRouter.swift */; };
		C55D3482295DD7140004314A /* AuthRequestInteractor.swift in Sources */ = {isa = PBXBuildFile; fileRef = C55D347D295DD7140004314A /* AuthRequestInteractor.swift */; };
		C55D3483295DD7140004314A /* AuthRequestView.swift in Sources */ = {isa = PBXBuildFile; fileRef = C55D347E295DD7140004314A /* AuthRequestView.swift */; };
		C55D3489295DD8CA0004314A /* PasteUriModule.swift in Sources */ = {isa = PBXBuildFile; fileRef = C55D3484295DD8CA0004314A /* PasteUriModule.swift */; };
		C55D348A295DD8CA0004314A /* PasteUriPresenter.swift in Sources */ = {isa = PBXBuildFile; fileRef = C55D3485295DD8CA0004314A /* PasteUriPresenter.swift */; };
		C55D348B295DD8CA0004314A /* PasteUriRouter.swift in Sources */ = {isa = PBXBuildFile; fileRef = C55D3486295DD8CA0004314A /* PasteUriRouter.swift */; };
		C55D348C295DD8CA0004314A /* PasteUriInteractor.swift in Sources */ = {isa = PBXBuildFile; fileRef = C55D3487295DD8CA0004314A /* PasteUriInteractor.swift */; };
		C55D348D295DD8CA0004314A /* PasteUriView.swift in Sources */ = {isa = PBXBuildFile; fileRef = C55D3488295DD8CA0004314A /* PasteUriView.swift */; };
		C55D3493295DFA750004314A /* WelcomeModule.swift in Sources */ = {isa = PBXBuildFile; fileRef = C55D348E295DFA750004314A /* WelcomeModule.swift */; };
		C55D3494295DFA750004314A /* WelcomePresenter.swift in Sources */ = {isa = PBXBuildFile; fileRef = C55D348F295DFA750004314A /* WelcomePresenter.swift */; };
		C55D3495295DFA750004314A /* WelcomeRouter.swift in Sources */ = {isa = PBXBuildFile; fileRef = C55D3490295DFA750004314A /* WelcomeRouter.swift */; };
		C55D3496295DFA750004314A /* WelcomeInteractor.swift in Sources */ = {isa = PBXBuildFile; fileRef = C55D3491295DFA750004314A /* WelcomeInteractor.swift */; };
		C55D3497295DFA750004314A /* WelcomeView.swift in Sources */ = {isa = PBXBuildFile; fileRef = C55D3492295DFA750004314A /* WelcomeView.swift */; };
		C55D349929630D440004314A /* Web3Wallet in Frameworks */ = {isa = PBXBuildFile; productRef = C55D349829630D440004314A /* Web3Wallet */; };
		C55D349B2965BC2F0004314A /* TagsView.swift in Sources */ = {isa = PBXBuildFile; fileRef = C55D349A2965BC2F0004314A /* TagsView.swift */; };
		C55D349D2965F8D40004314A /* Proposal.swift in Sources */ = {isa = PBXBuildFile; fileRef = C55D349C2965F8D30004314A /* Proposal.swift */; };
		C55D34AE2965FB750004314A /* SessionRequestModule.swift in Sources */ = {isa = PBXBuildFile; fileRef = C55D34A92965FB750004314A /* SessionRequestModule.swift */; };
		C55D34AF2965FB750004314A /* SessionRequestPresenter.swift in Sources */ = {isa = PBXBuildFile; fileRef = C55D34AA2965FB750004314A /* SessionRequestPresenter.swift */; };
		C55D34B02965FB750004314A /* SessionRequestRouter.swift in Sources */ = {isa = PBXBuildFile; fileRef = C55D34AB2965FB750004314A /* SessionRequestRouter.swift */; };
		C55D34B12965FB750004314A /* SessionRequestInteractor.swift in Sources */ = {isa = PBXBuildFile; fileRef = C55D34AC2965FB750004314A /* SessionRequestInteractor.swift */; };
		C55D34B22965FB750004314A /* SessionRequestView.swift in Sources */ = {isa = PBXBuildFile; fileRef = C55D34AD2965FB750004314A /* SessionRequestView.swift */; };
		C56EE222293F55EE004840D1 /* Assets.xcassets in Resources */ = {isa = PBXBuildFile; fileRef = C56EE221293F55EE004840D1 /* Assets.xcassets */; };
		C56EE240293F566D004840D1 /* ScanQRView.swift in Sources */ = {isa = PBXBuildFile; fileRef = C56EE23F293F566C004840D1 /* ScanQRView.swift */; };
		C56EE241293F566D004840D1 /* WalletModule.swift in Sources */ = {isa = PBXBuildFile; fileRef = C56EE22D293F5669004840D1 /* WalletModule.swift */; };
		C56EE242293F566D004840D1 /* ScanPresenter.swift in Sources */ = {isa = PBXBuildFile; fileRef = C56EE23B293F566C004840D1 /* ScanPresenter.swift */; };
		C56EE243293F566D004840D1 /* ScanView.swift in Sources */ = {isa = PBXBuildFile; fileRef = C56EE23A293F566B004840D1 /* ScanView.swift */; };
		C56EE245293F566D004840D1 /* WalletPresenter.swift in Sources */ = {isa = PBXBuildFile; fileRef = C56EE22C293F5668004840D1 /* WalletPresenter.swift */; };
		C56EE246293F566D004840D1 /* ScanRouter.swift in Sources */ = {isa = PBXBuildFile; fileRef = C56EE239293F566B004840D1 /* ScanRouter.swift */; };
		C56EE247293F566D004840D1 /* ScanModule.swift in Sources */ = {isa = PBXBuildFile; fileRef = C56EE237293F566B004840D1 /* ScanModule.swift */; };
		C56EE248293F566D004840D1 /* ScanQR.swift in Sources */ = {isa = PBXBuildFile; fileRef = C56EE23E293F566C004840D1 /* ScanQR.swift */; };
		C56EE249293F566D004840D1 /* ScanInteractor.swift in Sources */ = {isa = PBXBuildFile; fileRef = C56EE238293F566B004840D1 /* ScanInteractor.swift */; };
		C56EE24D293F566D004840D1 /* WalletRouter.swift in Sources */ = {isa = PBXBuildFile; fileRef = C56EE22E293F5669004840D1 /* WalletRouter.swift */; };
		C56EE24E293F566D004840D1 /* WalletInteractor.swift in Sources */ = {isa = PBXBuildFile; fileRef = C56EE22F293F5669004840D1 /* WalletInteractor.swift */; };
		C56EE24F293F566D004840D1 /* WalletView.swift in Sources */ = {isa = PBXBuildFile; fileRef = C56EE22B293F5668004840D1 /* WalletView.swift */; };
		C56EE250293F566D004840D1 /* ScanTargetView.swift in Sources */ = {isa = PBXBuildFile; fileRef = C56EE23D293F566C004840D1 /* ScanTargetView.swift */; };
		C56EE255293F569A004840D1 /* Starscream in Frameworks */ = {isa = PBXBuildFile; productRef = C56EE254293F569A004840D1 /* Starscream */; };
		C56EE26F293F56D7004840D1 /* Types.swift in Sources */ = {isa = PBXBuildFile; fileRef = C56EE266293F56D6004840D1 /* Types.swift */; };
		C56EE270293F56D7004840D1 /* String.swift in Sources */ = {isa = PBXBuildFile; fileRef = C56EE26A293F56D6004840D1 /* String.swift */; };
		C56EE271293F56D7004840D1 /* View.swift in Sources */ = {isa = PBXBuildFile; fileRef = C56EE26E293F56D7004840D1 /* View.swift */; };
		C56EE273293F56D7004840D1 /* UIColor.swift in Sources */ = {isa = PBXBuildFile; fileRef = C56EE26B293F56D6004840D1 /* UIColor.swift */; };
		C56EE274293F56D7004840D1 /* SceneViewController.swift in Sources */ = {isa = PBXBuildFile; fileRef = C56EE264293F56D6004840D1 /* SceneViewController.swift */; };
		C56EE275293F56D7004840D1 /* InputConfig.swift in Sources */ = {isa = PBXBuildFile; fileRef = C56EE25D293F56D6004840D1 /* InputConfig.swift */; };
		C56EE276293F56D7004840D1 /* UIViewController.swift in Sources */ = {isa = PBXBuildFile; fileRef = C56EE26C293F56D6004840D1 /* UIViewController.swift */; };
		C56EE279293F56D7004840D1 /* Color.swift in Sources */ = {isa = PBXBuildFile; fileRef = C56EE268293F56D6004840D1 /* Color.swift */; };
		C56EE27B293F56F8004840D1 /* WalletConnectAuth in Frameworks */ = {isa = PBXBuildFile; productRef = C56EE27A293F56F8004840D1 /* WalletConnectAuth */; };
		C56EE27D293F56F8004840D1 /* WalletConnectChat in Frameworks */ = {isa = PBXBuildFile; productRef = C56EE27C293F56F8004840D1 /* WalletConnectChat */; };
		C56EE288293F5757004840D1 /* ThirdPartyConfigurator.swift in Sources */ = {isa = PBXBuildFile; fileRef = C56EE286293F5757004840D1 /* ThirdPartyConfigurator.swift */; };
		C56EE289293F5757004840D1 /* Application.swift in Sources */ = {isa = PBXBuildFile; fileRef = C56EE280293F5757004840D1 /* Application.swift */; };
		C56EE28A293F5757004840D1 /* AppDelegate.swift in Sources */ = {isa = PBXBuildFile; fileRef = C56EE27F293F5757004840D1 /* AppDelegate.swift */; };
		C56EE28B293F5757004840D1 /* SceneDelegate.swift in Sources */ = {isa = PBXBuildFile; fileRef = C56EE281293F5757004840D1 /* SceneDelegate.swift */; };
		C56EE28C293F5757004840D1 /* Configurator.swift in Sources */ = {isa = PBXBuildFile; fileRef = C56EE285293F5757004840D1 /* Configurator.swift */; };
		C56EE28D293F5757004840D1 /* AppearanceConfigurator.swift in Sources */ = {isa = PBXBuildFile; fileRef = C56EE287293F5757004840D1 /* AppearanceConfigurator.swift */; };
		C56EE28E293F5757004840D1 /* ApplicationConfigurator.swift in Sources */ = {isa = PBXBuildFile; fileRef = C56EE284293F5757004840D1 /* ApplicationConfigurator.swift */; };
		C56EE28F293F5757004840D1 /* MigrationConfigurator.swift in Sources */ = {isa = PBXBuildFile; fileRef = C56EE283293F5757004840D1 /* MigrationConfigurator.swift */; };
		C56EE2A3293F6BAF004840D1 /* UIPasteboardWrapper.swift in Sources */ = {isa = PBXBuildFile; fileRef = C56EE2A2293F6BAF004840D1 /* UIPasteboardWrapper.swift */; };
		C5D4603A29687A5700302C7E /* DefaultSocketFactory.swift in Sources */ = {isa = PBXBuildFile; fileRef = A5629AEF2877F73000094373 /* DefaultSocketFactory.swift */; };
		C5DD5BE1294E09E3008FD3A4 /* Web3Wallet in Frameworks */ = {isa = PBXBuildFile; productRef = C5DD5BE0294E09E3008FD3A4 /* Web3Wallet */; };
		C5F32A2C2954814200A6476E /* ConnectionDetailsModule.swift in Sources */ = {isa = PBXBuildFile; fileRef = C5F32A2B2954814200A6476E /* ConnectionDetailsModule.swift */; };
		C5F32A2E2954814A00A6476E /* ConnectionDetailsRouter.swift in Sources */ = {isa = PBXBuildFile; fileRef = C5F32A2D2954814A00A6476E /* ConnectionDetailsRouter.swift */; };
		C5F32A302954816100A6476E /* ConnectionDetailsInteractor.swift in Sources */ = {isa = PBXBuildFile; fileRef = C5F32A2F2954816100A6476E /* ConnectionDetailsInteractor.swift */; };
		C5F32A322954816C00A6476E /* ConnectionDetailsPresenter.swift in Sources */ = {isa = PBXBuildFile; fileRef = C5F32A312954816C00A6476E /* ConnectionDetailsPresenter.swift */; };
		C5F32A342954817600A6476E /* ConnectionDetailsView.swift in Sources */ = {isa = PBXBuildFile; fileRef = C5F32A332954817600A6476E /* ConnectionDetailsView.swift */; };
		C5F32A362954FE3C00A6476E /* Colors.xcassets in Resources */ = {isa = PBXBuildFile; fileRef = C5F32A352954FE3C00A6476E /* Colors.xcassets */; };
/* End PBXBuildFile section */

/* Begin PBXContainerItemProxy section */
		84B7677B2954554A00E92316 /* PBXContainerItemProxy */ = {
			isa = PBXContainerItemProxy;
			containerPortal = 764E1D3426F8D3FC00A1FB15 /* Project object */;
			proxyType = 1;
			remoteGlobalIDString = 84B767752954554A00E92316;
			remoteInfo = PushDecryptionService;
		};
		A5A4FC7D2840C5D400BBEC1E /* PBXContainerItemProxy */ = {
			isa = PBXContainerItemProxy;
			containerPortal = 764E1D3426F8D3FC00A1FB15 /* Project object */;
			proxyType = 1;
			remoteGlobalIDString = 84CE641B27981DED00142511;
			remoteInfo = DApp;
		};
		A5A4FC7F2840C5D400BBEC1E /* PBXContainerItemProxy */ = {
			isa = PBXContainerItemProxy;
			containerPortal = 764E1D3426F8D3FC00A1FB15 /* Project object */;
			proxyType = 1;
			remoteGlobalIDString = 764E1D3B26F8D3FC00A1FB15;
			remoteInfo = Wallet;
		};
/* End PBXContainerItemProxy section */

/* Begin PBXCopyFilesBuildPhase section */
		84B7677E2954554A00E92316 /* Embed Foundation Extensions */ = {
			isa = PBXCopyFilesBuildPhase;
			buildActionMask = 2147483647;
			dstPath = "";
			dstSubfolderSpec = 13;
			files = (
				84B7677D2954554A00E92316 /* PushDecryptionService.appex in Embed Foundation Extensions */,
			);
			name = "Embed Foundation Extensions";
			runOnlyForDeploymentPostprocessing = 0;
		};
/* End PBXCopyFilesBuildPhase section */

/* Begin PBXFileReference section */
		760022382819FBF90011DD38 /* ProposalViewController.swift */ = {isa = PBXFileReference; fileEncoding = 4; lastKnownFileType = sourcecode.swift; path = ProposalViewController.swift; sourceTree = "<group>"; };
		7600223A2819FC0B0011DD38 /* ProposalView.swift */ = {isa = PBXFileReference; fileEncoding = 4; lastKnownFileType = sourcecode.swift; path = ProposalView.swift; sourceTree = "<group>"; };
		7603D74C2703429A00DD27A2 /* AccountsView.swift */ = {isa = PBXFileReference; lastKnownFileType = sourcecode.swift; path = AccountsView.swift; sourceTree = "<group>"; };
		761248162819F9E600CB6D48 /* WalletView.swift */ = {isa = PBXFileReference; fileEncoding = 4; lastKnownFileType = sourcecode.swift; path = WalletView.swift; sourceTree = "<group>"; };
		761C649926FB7ABB004239D1 /* AccountsViewController.swift */ = {isa = PBXFileReference; lastKnownFileType = sourcecode.swift; path = AccountsViewController.swift; sourceTree = "<group>"; };
		761C64A526FCB0AA004239D1 /* SessionInfo.swift */ = {isa = PBXFileReference; lastKnownFileType = sourcecode.swift; path = SessionInfo.swift; sourceTree = "<group>"; };
		76235E882820198B004ED0AA /* UIKit+Previews.swift */ = {isa = PBXFileReference; lastKnownFileType = sourcecode.swift; path = "UIKit+Previews.swift"; sourceTree = "<group>"; };
		76235E8A28201C9C004ED0AA /* Utilities.swift */ = {isa = PBXFileReference; lastKnownFileType = sourcecode.swift; path = Utilities.swift; sourceTree = "<group>"; };
		76235E8C28202043004ED0AA /* RequestView.swift */ = {isa = PBXFileReference; lastKnownFileType = sourcecode.swift; path = RequestView.swift; sourceTree = "<group>"; };
		764E1D3C26F8D3FC00A1FB15 /* WalletConnect Wallet.app */ = {isa = PBXFileReference; explicitFileType = wrapper.application; includeInIndex = 0; path = "WalletConnect Wallet.app"; sourceTree = BUILT_PRODUCTS_DIR; };
		764E1D3F26F8D3FC00A1FB15 /* AppDelegate.swift */ = {isa = PBXFileReference; lastKnownFileType = sourcecode.swift; path = AppDelegate.swift; sourceTree = "<group>"; };
		764E1D4126F8D3FC00A1FB15 /* SceneDelegate.swift */ = {isa = PBXFileReference; lastKnownFileType = sourcecode.swift; path = SceneDelegate.swift; sourceTree = "<group>"; };
		764E1D4826F8D3FE00A1FB15 /* Assets.xcassets */ = {isa = PBXFileReference; lastKnownFileType = folder.assetcatalog; path = Assets.xcassets; sourceTree = "<group>"; };
		764E1D4B26F8D3FE00A1FB15 /* Base */ = {isa = PBXFileReference; lastKnownFileType = file.storyboard; name = Base; path = Base.lproj/LaunchScreen.storyboard; sourceTree = "<group>"; };
		764E1D4D26F8D3FE00A1FB15 /* Info.plist */ = {isa = PBXFileReference; lastKnownFileType = text.plist.xml; path = Info.plist; sourceTree = "<group>"; };
		764E1D5426F8DAC800A1FB15 /* Package.swift */ = {isa = PBXFileReference; lastKnownFileType = sourcecode.swift; name = Package.swift; path = ../Package.swift; sourceTree = "<group>"; };
		764E1D5526F8DADE00A1FB15 /* WalletConnectSwiftV2 */ = {isa = PBXFileReference; lastKnownFileType = folder; name = WalletConnectSwiftV2; path = ..; sourceTree = "<group>"; };
		764E1D5626F8DB6000A1FB15 /* WalletConnectSwiftV2 */ = {isa = PBXFileReference; lastKnownFileType = folder; name = WalletConnectSwiftV2; path = ..; sourceTree = "<group>"; };
		764E1D5926F8DF1B00A1FB15 /* ScannerViewController.swift */ = {isa = PBXFileReference; lastKnownFileType = sourcecode.swift; path = ScannerViewController.swift; sourceTree = "<group>"; };
		765056262821989600F9AE79 /* Color+Extension.swift */ = {isa = PBXFileReference; lastKnownFileType = sourcecode.swift; path = "Color+Extension.swift"; sourceTree = "<group>"; };
		76744CF626FE4D5400B77ED9 /* ActiveSessionItem.swift */ = {isa = PBXFileReference; lastKnownFileType = sourcecode.swift; path = ActiveSessionItem.swift; sourceTree = "<group>"; };
		76744CF826FE4D7400B77ED9 /* ActiveSessionCell.swift */ = {isa = PBXFileReference; lastKnownFileType = sourcecode.swift; path = ActiveSessionCell.swift; sourceTree = "<group>"; };
		767DC83428997F8E00080FA9 /* EthSendTransaction.swift */ = {isa = PBXFileReference; lastKnownFileType = sourcecode.swift; path = EthSendTransaction.swift; sourceTree = "<group>"; };
		7694A5252874296A0001257E /* RegistryTests.swift */ = {isa = PBXFileReference; lastKnownFileType = sourcecode.swift; path = RegistryTests.swift; sourceTree = "<group>"; };
		76B149EF2821C03B00F05F91 /* Proposal.swift */ = {isa = PBXFileReference; lastKnownFileType = sourcecode.swift; path = Proposal.swift; sourceTree = "<group>"; };
		76B6E39E2807A3B6004DF775 /* WalletViewController.swift */ = {isa = PBXFileReference; fileEncoding = 4; lastKnownFileType = sourcecode.swift; path = WalletViewController.swift; sourceTree = "<group>"; };
		8414FC832962F3D9007E20C9 /* PushDecryptionService.entitlements */ = {isa = PBXFileReference; lastKnownFileType = text.plist.entitlements; path = PushDecryptionService.entitlements; sourceTree = "<group>"; };
		8439CB88293F658E00F2F2E2 /* PushMessage.swift */ = {isa = PBXFileReference; lastKnownFileType = sourcecode.swift; path = PushMessage.swift; sourceTree = "<group>"; };
		84494387278D9C1B00CC26BB /* UIAlertController.swift */ = {isa = PBXFileReference; lastKnownFileType = sourcecode.swift; path = UIAlertController.swift; sourceTree = "<group>"; };
		845B8D8B2934B36C0084A966 /* Account.swift */ = {isa = PBXFileReference; lastKnownFileType = sourcecode.swift; path = Account.swift; sourceTree = "<group>"; };
		8460DCFB274F98A10081F94C /* RequestViewController.swift */ = {isa = PBXFileReference; lastKnownFileType = sourcecode.swift; path = RequestViewController.swift; sourceTree = "<group>"; };
		8485617E295307C20064877B /* PushNotificationTests.swift */ = {isa = PBXFileReference; lastKnownFileType = sourcecode.swift; path = PushNotificationTests.swift; sourceTree = "<group>"; };
		849D7A92292E2169006A2BD4 /* PushTests.swift */ = {isa = PBXFileReference; lastKnownFileType = sourcecode.swift; path = PushTests.swift; sourceTree = "<group>"; };
		84AA01DA28CF0CD7005D48D8 /* XCTest.swift */ = {isa = PBXFileReference; lastKnownFileType = sourcecode.swift; path = XCTest.swift; sourceTree = "<group>"; };
		84B767762954554A00E92316 /* PushDecryptionService.appex */ = {isa = PBXFileReference; explicitFileType = "wrapper.app-extension"; includeInIndex = 0; path = PushDecryptionService.appex; sourceTree = BUILT_PRODUCTS_DIR; };
		84B767782954554A00E92316 /* NotificationService.swift */ = {isa = PBXFileReference; lastKnownFileType = sourcecode.swift; path = NotificationService.swift; sourceTree = "<group>"; };
		84B7677A2954554A00E92316 /* Info.plist */ = {isa = PBXFileReference; lastKnownFileType = text.plist.xml; path = Info.plist; sourceTree = "<group>"; };
		84CE641C27981DED00142511 /* DApp.app */ = {isa = PBXFileReference; explicitFileType = wrapper.application; includeInIndex = 0; path = DApp.app; sourceTree = BUILT_PRODUCTS_DIR; };
		84CE641E27981DED00142511 /* AppDelegate.swift */ = {isa = PBXFileReference; lastKnownFileType = sourcecode.swift; path = AppDelegate.swift; sourceTree = "<group>"; };
		84CE642027981DED00142511 /* SceneDelegate.swift */ = {isa = PBXFileReference; lastKnownFileType = sourcecode.swift; path = SceneDelegate.swift; sourceTree = "<group>"; };
		84CE642727981DF000142511 /* Assets.xcassets */ = {isa = PBXFileReference; lastKnownFileType = folder.assetcatalog; path = Assets.xcassets; sourceTree = "<group>"; };
		84CE642A27981DF000142511 /* Base */ = {isa = PBXFileReference; lastKnownFileType = file.storyboard; name = Base; path = Base.lproj/LaunchScreen.storyboard; sourceTree = "<group>"; };
		84CE642C27981DF000142511 /* Info.plist */ = {isa = PBXFileReference; lastKnownFileType = text.plist.xml; path = Info.plist; sourceTree = "<group>"; };
		84CE643C2798322600142511 /* ConnectViewController.swift */ = {isa = PBXFileReference; lastKnownFileType = sourcecode.swift; path = ConnectViewController.swift; sourceTree = "<group>"; };
		84CE6443279AB5AD00142511 /* SelectChainViewController.swift */ = {isa = PBXFileReference; lastKnownFileType = sourcecode.swift; path = SelectChainViewController.swift; sourceTree = "<group>"; };
		84CE6447279AE68600142511 /* AccountRequestViewController.swift */ = {isa = PBXFileReference; lastKnownFileType = sourcecode.swift; path = AccountRequestViewController.swift; sourceTree = "<group>"; };
		84CE644A279EA1FA00142511 /* AccountRequestView.swift */ = {isa = PBXFileReference; lastKnownFileType = sourcecode.swift; path = AccountRequestView.swift; sourceTree = "<group>"; };
		84CE644D279ED2FF00142511 /* SelectChainView.swift */ = {isa = PBXFileReference; lastKnownFileType = sourcecode.swift; path = SelectChainView.swift; sourceTree = "<group>"; };
		84CE6451279ED42B00142511 /* ConnectView.swift */ = {isa = PBXFileReference; lastKnownFileType = sourcecode.swift; path = ConnectView.swift; sourceTree = "<group>"; };
		84CE6453279FFE1100142511 /* Wallet.entitlements */ = {isa = PBXFileReference; lastKnownFileType = text.plist.entitlements; path = Wallet.entitlements; sourceTree = "<group>"; };
		84CE645427A29D4C00142511 /* ResponseViewController.swift */ = {isa = PBXFileReference; lastKnownFileType = sourcecode.swift; path = ResponseViewController.swift; sourceTree = "<group>"; };
		84CEC64528D89D6B00D081A8 /* PairingTests.swift */ = {isa = PBXFileReference; lastKnownFileType = sourcecode.swift; path = PairingTests.swift; sourceTree = "<group>"; };
		84D2A66528A4F51E0088AE09 /* AuthTests.swift */ = {isa = PBXFileReference; lastKnownFileType = sourcecode.swift; path = AuthTests.swift; sourceTree = "<group>"; };
		84F568C1279582D200D0A289 /* Signer.swift */ = {isa = PBXFileReference; lastKnownFileType = sourcecode.swift; path = Signer.swift; sourceTree = "<group>"; };
		84F568C32795832A00D0A289 /* EthereumTransaction.swift */ = {isa = PBXFileReference; lastKnownFileType = sourcecode.swift; path = EthereumTransaction.swift; sourceTree = "<group>"; };
		84FE684528ACDB4700C893FF /* RequestParams.swift */ = {isa = PBXFileReference; lastKnownFileType = sourcecode.swift; path = RequestParams.swift; sourceTree = "<group>"; };
		A50C036428AAD32200FE72D3 /* ClientDelegate.swift */ = {isa = PBXFileReference; fileEncoding = 4; lastKnownFileType = sourcecode.swift; path = ClientDelegate.swift; sourceTree = "<group>"; };
		A50F3945288005B200064555 /* Types.swift */ = {isa = PBXFileReference; lastKnownFileType = sourcecode.swift; path = Types.swift; sourceTree = "<group>"; };
		A518B31328E33A6500A2CE93 /* InputConfig.swift */ = {isa = PBXFileReference; fileEncoding = 4; lastKnownFileType = sourcecode.swift; path = InputConfig.swift; sourceTree = "<group>"; };
		A51AC0D828E436A3001BACF9 /* InputConfig.swift */ = {isa = PBXFileReference; lastKnownFileType = sourcecode.swift; path = InputConfig.swift; sourceTree = "<group>"; };
		A51AC0DB28E436E6001BACF9 /* InputConfig.swift */ = {isa = PBXFileReference; lastKnownFileType = sourcecode.swift; path = InputConfig.swift; sourceTree = "<group>"; };
		A51AC0DE28E4379F001BACF9 /* InputConfig.swift */ = {isa = PBXFileReference; lastKnownFileType = sourcecode.swift; path = InputConfig.swift; sourceTree = "<group>"; };
		A541959A2934BFEF0035AD19 /* CacaoSignerTests.swift */ = {isa = PBXFileReference; fileEncoding = 4; lastKnownFileType = sourcecode.swift; path = CacaoSignerTests.swift; sourceTree = "<group>"; };
		A541959B2934BFEF0035AD19 /* SignerTests.swift */ = {isa = PBXFileReference; fileEncoding = 4; lastKnownFileType = sourcecode.swift; path = SignerTests.swift; sourceTree = "<group>"; };
		A541959C2934BFEF0035AD19 /* EIP1271VerifierTests.swift */ = {isa = PBXFileReference; fileEncoding = 4; lastKnownFileType = sourcecode.swift; path = EIP1271VerifierTests.swift; sourceTree = "<group>"; };
		A541959D2934BFEF0035AD19 /* EIP191VerifierTests.swift */ = {isa = PBXFileReference; fileEncoding = 4; lastKnownFileType = sourcecode.swift; path = EIP191VerifierTests.swift; sourceTree = "<group>"; };
		A5629AA82876A23100094373 /* ChatService.swift */ = {isa = PBXFileReference; lastKnownFileType = sourcecode.swift; path = ChatService.swift; sourceTree = "<group>"; };
		A5629AB82876CBC000094373 /* ChatListModule.swift */ = {isa = PBXFileReference; lastKnownFileType = sourcecode.swift; path = ChatListModule.swift; sourceTree = "<group>"; };
		A5629AB92876CBC000094373 /* ChatListPresenter.swift */ = {isa = PBXFileReference; lastKnownFileType = sourcecode.swift; path = ChatListPresenter.swift; sourceTree = "<group>"; };
		A5629ABA2876CBC000094373 /* ChatListRouter.swift */ = {isa = PBXFileReference; lastKnownFileType = sourcecode.swift; path = ChatListRouter.swift; sourceTree = "<group>"; };
		A5629ABB2876CBC000094373 /* ChatListInteractor.swift */ = {isa = PBXFileReference; lastKnownFileType = sourcecode.swift; path = ChatListInteractor.swift; sourceTree = "<group>"; };
		A5629ABC2876CBC000094373 /* ChatListView.swift */ = {isa = PBXFileReference; lastKnownFileType = sourcecode.swift; path = ChatListView.swift; sourceTree = "<group>"; };
		A5629ACE2876CC5700094373 /* InviteModule.swift */ = {isa = PBXFileReference; lastKnownFileType = sourcecode.swift; path = InviteModule.swift; sourceTree = "<group>"; };
		A5629ACF2876CC5700094373 /* InvitePresenter.swift */ = {isa = PBXFileReference; lastKnownFileType = sourcecode.swift; path = InvitePresenter.swift; sourceTree = "<group>"; };
		A5629AD02876CC5700094373 /* InviteRouter.swift */ = {isa = PBXFileReference; lastKnownFileType = sourcecode.swift; path = InviteRouter.swift; sourceTree = "<group>"; };
		A5629AD12876CC5700094373 /* InviteInteractor.swift */ = {isa = PBXFileReference; lastKnownFileType = sourcecode.swift; path = InviteInteractor.swift; sourceTree = "<group>"; };
		A5629AD22876CC5700094373 /* InviteView.swift */ = {isa = PBXFileReference; lastKnownFileType = sourcecode.swift; path = InviteView.swift; sourceTree = "<group>"; };
		A5629AD92876CC6E00094373 /* InviteListModule.swift */ = {isa = PBXFileReference; lastKnownFileType = sourcecode.swift; path = InviteListModule.swift; sourceTree = "<group>"; };
		A5629ADA2876CC6E00094373 /* InviteListPresenter.swift */ = {isa = PBXFileReference; lastKnownFileType = sourcecode.swift; path = InviteListPresenter.swift; sourceTree = "<group>"; };
		A5629ADB2876CC6E00094373 /* InviteListRouter.swift */ = {isa = PBXFileReference; lastKnownFileType = sourcecode.swift; path = InviteListRouter.swift; sourceTree = "<group>"; };
		A5629ADC2876CC6E00094373 /* InviteListInteractor.swift */ = {isa = PBXFileReference; lastKnownFileType = sourcecode.swift; path = InviteListInteractor.swift; sourceTree = "<group>"; };
		A5629ADD2876CC6E00094373 /* InviteListView.swift */ = {isa = PBXFileReference; lastKnownFileType = sourcecode.swift; path = InviteListView.swift; sourceTree = "<group>"; };
		A5629AE32876E6D200094373 /* ThreadViewModel.swift */ = {isa = PBXFileReference; lastKnownFileType = sourcecode.swift; path = ThreadViewModel.swift; sourceTree = "<group>"; };
		A5629AE728772A0100094373 /* InviteViewModel.swift */ = {isa = PBXFileReference; lastKnownFileType = sourcecode.swift; path = InviteViewModel.swift; sourceTree = "<group>"; };
		A5629AEF2877F73000094373 /* DefaultSocketFactory.swift */ = {isa = PBXFileReference; lastKnownFileType = sourcecode.swift; path = DefaultSocketFactory.swift; sourceTree = "<group>"; };
		A578FA312873036400AA7720 /* InputView.swift */ = {isa = PBXFileReference; lastKnownFileType = sourcecode.swift; path = InputView.swift; sourceTree = "<group>"; };
		A578FA34287304A300AA7720 /* Color.swift */ = {isa = PBXFileReference; lastKnownFileType = sourcecode.swift; path = Color.swift; sourceTree = "<group>"; };
		A578FA362873D8EE00AA7720 /* UIColor.swift */ = {isa = PBXFileReference; lastKnownFileType = sourcecode.swift; path = UIColor.swift; sourceTree = "<group>"; };
		A578FA382873FCE000AA7720 /* ChatScrollView.swift */ = {isa = PBXFileReference; lastKnownFileType = sourcecode.swift; path = ChatScrollView.swift; sourceTree = "<group>"; };
		A578FA3C2874002400AA7720 /* View.swift */ = {isa = PBXFileReference; lastKnownFileType = sourcecode.swift; path = View.swift; sourceTree = "<group>"; };
		A57E71A5291CF76400325797 /* ETHSigner.swift */ = {isa = PBXFileReference; lastKnownFileType = sourcecode.swift; path = ETHSigner.swift; sourceTree = "<group>"; };
		A57E71A7291CF8A500325797 /* SOLSigner.swift */ = {isa = PBXFileReference; lastKnownFileType = sourcecode.swift; path = SOLSigner.swift; sourceTree = "<group>"; };
		A58E7CE828729F550082D443 /* Showcase.app */ = {isa = PBXFileReference; explicitFileType = wrapper.application; includeInIndex = 0; path = Showcase.app; sourceTree = BUILT_PRODUCTS_DIR; };
		A58E7CEA28729F550082D443 /* AppDelegate.swift */ = {isa = PBXFileReference; lastKnownFileType = sourcecode.swift; path = AppDelegate.swift; sourceTree = "<group>"; };
		A58E7CEC28729F550082D443 /* SceneDelegate.swift */ = {isa = PBXFileReference; lastKnownFileType = sourcecode.swift; path = SceneDelegate.swift; sourceTree = "<group>"; };
		A58E7CF328729F550082D443 /* Assets.xcassets */ = {isa = PBXFileReference; lastKnownFileType = folder.assetcatalog; path = Assets.xcassets; sourceTree = "<group>"; };
		A58E7CF628729F550082D443 /* Base */ = {isa = PBXFileReference; lastKnownFileType = file.storyboard; name = Base; path = Base.lproj/LaunchScreen.storyboard; sourceTree = "<group>"; };
		A58E7CF828729F550082D443 /* Info.plist */ = {isa = PBXFileReference; lastKnownFileType = text.plist.xml; path = Info.plist; sourceTree = "<group>"; };
		A58E7CFF2872A1050082D443 /* SceneViewController.swift */ = {isa = PBXFileReference; fileEncoding = 4; lastKnownFileType = sourcecode.swift; path = SceneViewController.swift; sourceTree = "<group>"; };
		A58E7D022872A1630082D443 /* String.swift */ = {isa = PBXFileReference; lastKnownFileType = sourcecode.swift; path = String.swift; sourceTree = "<group>"; };
		A58E7D072872A45B0082D443 /* MainModule.swift */ = {isa = PBXFileReference; lastKnownFileType = sourcecode.swift; path = MainModule.swift; sourceTree = "<group>"; };
		A58E7D082872A45B0082D443 /* MainPresenter.swift */ = {isa = PBXFileReference; lastKnownFileType = sourcecode.swift; path = MainPresenter.swift; sourceTree = "<group>"; };
		A58E7D092872A45B0082D443 /* MainRouter.swift */ = {isa = PBXFileReference; lastKnownFileType = sourcecode.swift; path = MainRouter.swift; sourceTree = "<group>"; };
		A58E7D122872A4A80082D443 /* Application.swift */ = {isa = PBXFileReference; lastKnownFileType = sourcecode.swift; path = Application.swift; sourceTree = "<group>"; };
		A58E7D142872A5410082D443 /* UIViewController.swift */ = {isa = PBXFileReference; fileEncoding = 4; lastKnownFileType = sourcecode.swift; path = UIViewController.swift; sourceTree = "<group>"; };
		A58E7D172872A57B0082D443 /* Configurator.swift */ = {isa = PBXFileReference; fileEncoding = 4; lastKnownFileType = sourcecode.swift; path = Configurator.swift; sourceTree = "<group>"; };
		A58E7D182872A57B0082D443 /* ThirdPartyConfigurator.swift */ = {isa = PBXFileReference; fileEncoding = 4; lastKnownFileType = sourcecode.swift; path = ThirdPartyConfigurator.swift; sourceTree = "<group>"; };
		A58E7D192872A57B0082D443 /* ApplicationConfigurator.swift */ = {isa = PBXFileReference; fileEncoding = 4; lastKnownFileType = sourcecode.swift; path = ApplicationConfigurator.swift; sourceTree = "<group>"; };
		A58E7D1B2872A57B0082D443 /* MigrationConfigurator.swift */ = {isa = PBXFileReference; fileEncoding = 4; lastKnownFileType = sourcecode.swift; path = MigrationConfigurator.swift; sourceTree = "<group>"; };
		A58E7D1C2872A57B0082D443 /* AppearanceConfigurator.swift */ = {isa = PBXFileReference; fileEncoding = 4; lastKnownFileType = sourcecode.swift; path = AppearanceConfigurator.swift; sourceTree = "<group>"; };
		A58E7D232872AB130082D443 /* MainViewController.swift */ = {isa = PBXFileReference; lastKnownFileType = sourcecode.swift; path = MainViewController.swift; sourceTree = "<group>"; };
		A58E7D342872D55F0082D443 /* ChatModule.swift */ = {isa = PBXFileReference; fileEncoding = 4; lastKnownFileType = sourcecode.swift; path = ChatModule.swift; sourceTree = "<group>"; };
		A58E7D352872D55F0082D443 /* ChatRouter.swift */ = {isa = PBXFileReference; fileEncoding = 4; lastKnownFileType = sourcecode.swift; path = ChatRouter.swift; sourceTree = "<group>"; };
		A58E7D362872D55F0082D443 /* ChatInteractor.swift */ = {isa = PBXFileReference; fileEncoding = 4; lastKnownFileType = sourcecode.swift; path = ChatInteractor.swift; sourceTree = "<group>"; };
		A58E7D372872D55F0082D443 /* ChatPresenter.swift */ = {isa = PBXFileReference; fileEncoding = 4; lastKnownFileType = sourcecode.swift; path = ChatPresenter.swift; sourceTree = "<group>"; };
		A58E7D382872D55F0082D443 /* ChatView.swift */ = {isa = PBXFileReference; fileEncoding = 4; lastKnownFileType = sourcecode.swift; path = ChatView.swift; sourceTree = "<group>"; };
		A58E7D3E2872E99A0082D443 /* TabPage.swift */ = {isa = PBXFileReference; lastKnownFileType = sourcecode.swift; path = TabPage.swift; sourceTree = "<group>"; };
		A58E7D422872EE320082D443 /* MessageView.swift */ = {isa = PBXFileReference; lastKnownFileType = sourcecode.swift; path = MessageView.swift; sourceTree = "<group>"; };
		A58E7D442872EE570082D443 /* ContentMessageView.swift */ = {isa = PBXFileReference; lastKnownFileType = sourcecode.swift; path = ContentMessageView.swift; sourceTree = "<group>"; };
		A58E7D472872EF610082D443 /* MessageViewModel.swift */ = {isa = PBXFileReference; lastKnownFileType = sourcecode.swift; path = MessageViewModel.swift; sourceTree = "<group>"; };
		A59CF4F5292F83D50031A42F /* DefaultSignerFactory.swift */ = {isa = PBXFileReference; lastKnownFileType = sourcecode.swift; path = DefaultSignerFactory.swift; sourceTree = "<group>"; };
		A5A4FC55283CBB7800BBEC1E /* SessionDetailView.swift */ = {isa = PBXFileReference; lastKnownFileType = sourcecode.swift; path = SessionDetailView.swift; sourceTree = "<group>"; };
		A5A4FC57283CBB9F00BBEC1E /* SessionDetailViewModel.swift */ = {isa = PBXFileReference; lastKnownFileType = sourcecode.swift; path = SessionDetailViewModel.swift; sourceTree = "<group>"; };
		A5A4FC59283CC08600BBEC1E /* SessionNamespaceViewModel.swift */ = {isa = PBXFileReference; lastKnownFileType = sourcecode.swift; path = SessionNamespaceViewModel.swift; sourceTree = "<group>"; };
		A5A4FC5B283D1F6700BBEC1E /* SessionDetailViewController.swift */ = {isa = PBXFileReference; lastKnownFileType = sourcecode.swift; path = SessionDetailViewController.swift; sourceTree = "<group>"; };
		A5A4FC5D283D23CA00BBEC1E /* Array.swift */ = {isa = PBXFileReference; lastKnownFileType = sourcecode.swift; path = Array.swift; sourceTree = "<group>"; };
		A5A4FC722840C12C00BBEC1E /* UITests.xctest */ = {isa = PBXFileReference; explicitFileType = wrapper.cfbundle; includeInIndex = 0; path = UITests.xctest; sourceTree = BUILT_PRODUCTS_DIR; };
		A5A4FC762840C12C00BBEC1E /* RegressionTests.swift */ = {isa = PBXFileReference; lastKnownFileType = sourcecode.swift; path = RegressionTests.swift; sourceTree = "<group>"; };
		A5BB7F9E28B69B7100707FC6 /* SignCoordinator.swift */ = {isa = PBXFileReference; lastKnownFileType = sourcecode.swift; path = SignCoordinator.swift; sourceTree = "<group>"; };
		A5BB7FA028B69F3400707FC6 /* AuthCoordinator.swift */ = {isa = PBXFileReference; lastKnownFileType = sourcecode.swift; path = AuthCoordinator.swift; sourceTree = "<group>"; };
		A5BB7FA628B6A5F600707FC6 /* AuthView.swift */ = {isa = PBXFileReference; lastKnownFileType = sourcecode.swift; path = AuthView.swift; sourceTree = "<group>"; };
		A5BB7FA828B6A5FD00707FC6 /* AuthViewModel.swift */ = {isa = PBXFileReference; lastKnownFileType = sourcecode.swift; path = AuthViewModel.swift; sourceTree = "<group>"; };
		A5BB7FAC28B6AA7D00707FC6 /* QRCodeGenerator.swift */ = {isa = PBXFileReference; lastKnownFileType = sourcecode.swift; path = QRCodeGenerator.swift; sourceTree = "<group>"; };
		A5C20206287D9DEE007E3188 /* WelcomeModule.swift */ = {isa = PBXFileReference; lastKnownFileType = sourcecode.swift; path = WelcomeModule.swift; sourceTree = "<group>"; };
		A5C20207287D9DEE007E3188 /* WelcomePresenter.swift */ = {isa = PBXFileReference; lastKnownFileType = sourcecode.swift; path = WelcomePresenter.swift; sourceTree = "<group>"; };
		A5C20208287D9DEE007E3188 /* WelcomeRouter.swift */ = {isa = PBXFileReference; lastKnownFileType = sourcecode.swift; path = WelcomeRouter.swift; sourceTree = "<group>"; };
		A5C2020A287D9DEE007E3188 /* WelcomeView.swift */ = {isa = PBXFileReference; lastKnownFileType = sourcecode.swift; path = WelcomeView.swift; sourceTree = "<group>"; };
		A5C20214287E1FD8007E3188 /* ImportModule.swift */ = {isa = PBXFileReference; lastKnownFileType = sourcecode.swift; path = ImportModule.swift; sourceTree = "<group>"; };
		A5C20215287E1FD8007E3188 /* ImportPresenter.swift */ = {isa = PBXFileReference; lastKnownFileType = sourcecode.swift; path = ImportPresenter.swift; sourceTree = "<group>"; };
		A5C20216287E1FD8007E3188 /* ImportRouter.swift */ = {isa = PBXFileReference; lastKnownFileType = sourcecode.swift; path = ImportRouter.swift; sourceTree = "<group>"; };
		A5C20217287E1FD8007E3188 /* ImportInteractor.swift */ = {isa = PBXFileReference; lastKnownFileType = sourcecode.swift; path = ImportInteractor.swift; sourceTree = "<group>"; };
		A5C20218287E1FD8007E3188 /* ImportView.swift */ = {isa = PBXFileReference; lastKnownFileType = sourcecode.swift; path = ImportView.swift; sourceTree = "<group>"; };
		A5C20220287EA5B8007E3188 /* TextFieldView.swift */ = {isa = PBXFileReference; lastKnownFileType = sourcecode.swift; path = TextFieldView.swift; sourceTree = "<group>"; };
		A5C20222287EA7E2007E3188 /* BrandButton.swift */ = {isa = PBXFileReference; lastKnownFileType = sourcecode.swift; path = BrandButton.swift; sourceTree = "<group>"; };
		A5C20225287EB099007E3188 /* AccountNameResolver.swift */ = {isa = PBXFileReference; lastKnownFileType = sourcecode.swift; path = AccountNameResolver.swift; sourceTree = "<group>"; };
		A5C20228287EB34C007E3188 /* AccountStorage.swift */ = {isa = PBXFileReference; lastKnownFileType = sourcecode.swift; path = AccountStorage.swift; sourceTree = "<group>"; };
		A5C2022A287EB89A007E3188 /* WelcomeInteractor.swift */ = {isa = PBXFileReference; lastKnownFileType = sourcecode.swift; path = WelcomeInteractor.swift; sourceTree = "<group>"; };
		A5C2022C287EC3F0007E3188 /* RegisterService.swift */ = {isa = PBXFileReference; lastKnownFileType = sourcecode.swift; path = RegisterService.swift; sourceTree = "<group>"; };
		A5E03DED286464DB00888481 /* IntegrationTests.xctest */ = {isa = PBXFileReference; explicitFileType = wrapper.cfbundle; includeInIndex = 0; path = IntegrationTests.xctest; sourceTree = BUILT_PRODUCTS_DIR; };
		A5E03DF9286465C700888481 /* SignClientTests.swift */ = {isa = PBXFileReference; lastKnownFileType = sourcecode.swift; path = SignClientTests.swift; sourceTree = "<group>"; };
		A5E03DFC286465D100888481 /* Stubs.swift */ = {isa = PBXFileReference; lastKnownFileType = sourcecode.swift; path = Stubs.swift; sourceTree = "<group>"; };
		A5E03E02286466F400888481 /* ChatTests.swift */ = {isa = PBXFileReference; lastKnownFileType = sourcecode.swift; path = ChatTests.swift; sourceTree = "<group>"; };
		A5E03E0C28646AD200888481 /* RelayClientEndToEndTests.swift */ = {isa = PBXFileReference; fileEncoding = 4; lastKnownFileType = sourcecode.swift; path = RelayClientEndToEndTests.swift; sourceTree = "<group>"; };
		A5E03E1028646F8000888481 /* KeychainStorageMock.swift */ = {isa = PBXFileReference; fileEncoding = 4; lastKnownFileType = sourcecode.swift; path = KeychainStorageMock.swift; sourceTree = "<group>"; };
		A5E22D192840C62A00E36487 /* Engine.swift */ = {isa = PBXFileReference; lastKnownFileType = sourcecode.swift; path = Engine.swift; sourceTree = "<group>"; };
		A5E22D1B2840C85D00E36487 /* App.swift */ = {isa = PBXFileReference; lastKnownFileType = sourcecode.swift; path = App.swift; sourceTree = "<group>"; };
		A5E22D1D2840C8BF00E36487 /* RoutingEngine.swift */ = {isa = PBXFileReference; lastKnownFileType = sourcecode.swift; path = RoutingEngine.swift; sourceTree = "<group>"; };
		A5E22D1F2840C8C700E36487 /* DAppEngine.swift */ = {isa = PBXFileReference; lastKnownFileType = sourcecode.swift; path = DAppEngine.swift; sourceTree = "<group>"; };
		A5E22D212840C8D300E36487 /* WalletEngine.swift */ = {isa = PBXFileReference; lastKnownFileType = sourcecode.swift; path = WalletEngine.swift; sourceTree = "<group>"; };
		A5E22D232840C8DB00E36487 /* SafariEngine.swift */ = {isa = PBXFileReference; lastKnownFileType = sourcecode.swift; path = SafariEngine.swift; sourceTree = "<group>"; };
		A5E22D2B2840EAC300E36487 /* XCUIElement.swift */ = {isa = PBXFileReference; lastKnownFileType = sourcecode.swift; path = XCUIElement.swift; sourceTree = "<group>"; };
		A5F48A0528E43D3F0034CBFB /* Configuration.xcconfig */ = {isa = PBXFileReference; lastKnownFileType = text.xcconfig; name = Configuration.xcconfig; path = ../Configuration.xcconfig; sourceTree = "<group>"; };
		C55D347A295DD7140004314A /* AuthRequestModule.swift */ = {isa = PBXFileReference; lastKnownFileType = sourcecode.swift; path = AuthRequestModule.swift; sourceTree = "<group>"; };
		C55D347B295DD7140004314A /* AuthRequestPresenter.swift */ = {isa = PBXFileReference; lastKnownFileType = sourcecode.swift; path = AuthRequestPresenter.swift; sourceTree = "<group>"; };
		C55D347C295DD7140004314A /* AuthRequestRouter.swift */ = {isa = PBXFileReference; lastKnownFileType = sourcecode.swift; path = AuthRequestRouter.swift; sourceTree = "<group>"; };
		C55D347D295DD7140004314A /* AuthRequestInteractor.swift */ = {isa = PBXFileReference; lastKnownFileType = sourcecode.swift; path = AuthRequestInteractor.swift; sourceTree = "<group>"; };
		C55D347E295DD7140004314A /* AuthRequestView.swift */ = {isa = PBXFileReference; lastKnownFileType = sourcecode.swift; path = AuthRequestView.swift; sourceTree = "<group>"; };
		C55D3484295DD8CA0004314A /* PasteUriModule.swift */ = {isa = PBXFileReference; lastKnownFileType = sourcecode.swift; path = PasteUriModule.swift; sourceTree = "<group>"; };
		C55D3485295DD8CA0004314A /* PasteUriPresenter.swift */ = {isa = PBXFileReference; lastKnownFileType = sourcecode.swift; path = PasteUriPresenter.swift; sourceTree = "<group>"; };
		C55D3486295DD8CA0004314A /* PasteUriRouter.swift */ = {isa = PBXFileReference; lastKnownFileType = sourcecode.swift; path = PasteUriRouter.swift; sourceTree = "<group>"; };
		C55D3487295DD8CA0004314A /* PasteUriInteractor.swift */ = {isa = PBXFileReference; lastKnownFileType = sourcecode.swift; path = PasteUriInteractor.swift; sourceTree = "<group>"; };
		C55D3488295DD8CA0004314A /* PasteUriView.swift */ = {isa = PBXFileReference; lastKnownFileType = sourcecode.swift; path = PasteUriView.swift; sourceTree = "<group>"; };
		C55D348E295DFA750004314A /* WelcomeModule.swift */ = {isa = PBXFileReference; lastKnownFileType = sourcecode.swift; path = WelcomeModule.swift; sourceTree = "<group>"; };
		C55D348F295DFA750004314A /* WelcomePresenter.swift */ = {isa = PBXFileReference; lastKnownFileType = sourcecode.swift; path = WelcomePresenter.swift; sourceTree = "<group>"; };
		C55D3490295DFA750004314A /* WelcomeRouter.swift */ = {isa = PBXFileReference; lastKnownFileType = sourcecode.swift; path = WelcomeRouter.swift; sourceTree = "<group>"; };
		C55D3491295DFA750004314A /* WelcomeInteractor.swift */ = {isa = PBXFileReference; lastKnownFileType = sourcecode.swift; path = WelcomeInteractor.swift; sourceTree = "<group>"; };
		C55D3492295DFA750004314A /* WelcomeView.swift */ = {isa = PBXFileReference; lastKnownFileType = sourcecode.swift; path = WelcomeView.swift; sourceTree = "<group>"; };
		C55D349A2965BC2F0004314A /* TagsView.swift */ = {isa = PBXFileReference; lastKnownFileType = sourcecode.swift; path = TagsView.swift; sourceTree = "<group>"; };
		C55D349C2965F8D30004314A /* Proposal.swift */ = {isa = PBXFileReference; lastKnownFileType = sourcecode.swift; path = Proposal.swift; sourceTree = "<group>"; };
		C55D34A92965FB750004314A /* SessionRequestModule.swift */ = {isa = PBXFileReference; lastKnownFileType = sourcecode.swift; path = SessionRequestModule.swift; sourceTree = "<group>"; };
		C55D34AA2965FB750004314A /* SessionRequestPresenter.swift */ = {isa = PBXFileReference; lastKnownFileType = sourcecode.swift; path = SessionRequestPresenter.swift; sourceTree = "<group>"; };
		C55D34AB2965FB750004314A /* SessionRequestRouter.swift */ = {isa = PBXFileReference; lastKnownFileType = sourcecode.swift; path = SessionRequestRouter.swift; sourceTree = "<group>"; };
		C55D34AC2965FB750004314A /* SessionRequestInteractor.swift */ = {isa = PBXFileReference; lastKnownFileType = sourcecode.swift; path = SessionRequestInteractor.swift; sourceTree = "<group>"; };
		C55D34AD2965FB750004314A /* SessionRequestView.swift */ = {isa = PBXFileReference; lastKnownFileType = sourcecode.swift; path = SessionRequestView.swift; sourceTree = "<group>"; };
		C56EE21B293F55ED004840D1 /* WalletApp.app */ = {isa = PBXFileReference; explicitFileType = wrapper.application; includeInIndex = 0; path = WalletApp.app; sourceTree = BUILT_PRODUCTS_DIR; };
		C56EE221293F55EE004840D1 /* Assets.xcassets */ = {isa = PBXFileReference; lastKnownFileType = folder.assetcatalog; path = Assets.xcassets; sourceTree = "<group>"; };
		C56EE22B293F5668004840D1 /* WalletView.swift */ = {isa = PBXFileReference; lastKnownFileType = sourcecode.swift; path = WalletView.swift; sourceTree = "<group>"; };
		C56EE22C293F5668004840D1 /* WalletPresenter.swift */ = {isa = PBXFileReference; lastKnownFileType = sourcecode.swift; path = WalletPresenter.swift; sourceTree = "<group>"; };
		C56EE22D293F5669004840D1 /* WalletModule.swift */ = {isa = PBXFileReference; lastKnownFileType = sourcecode.swift; path = WalletModule.swift; sourceTree = "<group>"; };
		C56EE22E293F5669004840D1 /* WalletRouter.swift */ = {isa = PBXFileReference; lastKnownFileType = sourcecode.swift; path = WalletRouter.swift; sourceTree = "<group>"; };
		C56EE22F293F5669004840D1 /* WalletInteractor.swift */ = {isa = PBXFileReference; lastKnownFileType = sourcecode.swift; path = WalletInteractor.swift; sourceTree = "<group>"; };
		C56EE237293F566B004840D1 /* ScanModule.swift */ = {isa = PBXFileReference; lastKnownFileType = sourcecode.swift; path = ScanModule.swift; sourceTree = "<group>"; };
		C56EE238293F566B004840D1 /* ScanInteractor.swift */ = {isa = PBXFileReference; lastKnownFileType = sourcecode.swift; path = ScanInteractor.swift; sourceTree = "<group>"; };
		C56EE239293F566B004840D1 /* ScanRouter.swift */ = {isa = PBXFileReference; lastKnownFileType = sourcecode.swift; path = ScanRouter.swift; sourceTree = "<group>"; };
		C56EE23A293F566B004840D1 /* ScanView.swift */ = {isa = PBXFileReference; lastKnownFileType = sourcecode.swift; path = ScanView.swift; sourceTree = "<group>"; };
		C56EE23B293F566C004840D1 /* ScanPresenter.swift */ = {isa = PBXFileReference; lastKnownFileType = sourcecode.swift; path = ScanPresenter.swift; sourceTree = "<group>"; };
		C56EE23D293F566C004840D1 /* ScanTargetView.swift */ = {isa = PBXFileReference; lastKnownFileType = sourcecode.swift; path = ScanTargetView.swift; sourceTree = "<group>"; };
		C56EE23E293F566C004840D1 /* ScanQR.swift */ = {isa = PBXFileReference; lastKnownFileType = sourcecode.swift; path = ScanQR.swift; sourceTree = "<group>"; };
		C56EE23F293F566C004840D1 /* ScanQRView.swift */ = {isa = PBXFileReference; lastKnownFileType = sourcecode.swift; path = ScanQRView.swift; sourceTree = "<group>"; };
		C56EE25D293F56D6004840D1 /* InputConfig.swift */ = {isa = PBXFileReference; lastKnownFileType = sourcecode.swift; path = InputConfig.swift; sourceTree = "<group>"; };
		C56EE264293F56D6004840D1 /* SceneViewController.swift */ = {isa = PBXFileReference; lastKnownFileType = sourcecode.swift; path = SceneViewController.swift; sourceTree = "<group>"; };
		C56EE266293F56D6004840D1 /* Types.swift */ = {isa = PBXFileReference; lastKnownFileType = sourcecode.swift; path = Types.swift; sourceTree = "<group>"; };
		C56EE268293F56D6004840D1 /* Color.swift */ = {isa = PBXFileReference; lastKnownFileType = sourcecode.swift; path = Color.swift; sourceTree = "<group>"; };
		C56EE26A293F56D6004840D1 /* String.swift */ = {isa = PBXFileReference; lastKnownFileType = sourcecode.swift; path = String.swift; sourceTree = "<group>"; };
		C56EE26B293F56D6004840D1 /* UIColor.swift */ = {isa = PBXFileReference; lastKnownFileType = sourcecode.swift; path = UIColor.swift; sourceTree = "<group>"; };
		C56EE26C293F56D6004840D1 /* UIViewController.swift */ = {isa = PBXFileReference; lastKnownFileType = sourcecode.swift; path = UIViewController.swift; sourceTree = "<group>"; };
		C56EE26E293F56D7004840D1 /* View.swift */ = {isa = PBXFileReference; lastKnownFileType = sourcecode.swift; path = View.swift; sourceTree = "<group>"; };
		C56EE27F293F5757004840D1 /* AppDelegate.swift */ = {isa = PBXFileReference; lastKnownFileType = sourcecode.swift; path = AppDelegate.swift; sourceTree = "<group>"; };
		C56EE280293F5757004840D1 /* Application.swift */ = {isa = PBXFileReference; lastKnownFileType = sourcecode.swift; path = Application.swift; sourceTree = "<group>"; };
		C56EE281293F5757004840D1 /* SceneDelegate.swift */ = {isa = PBXFileReference; lastKnownFileType = sourcecode.swift; path = SceneDelegate.swift; sourceTree = "<group>"; };
		C56EE283293F5757004840D1 /* MigrationConfigurator.swift */ = {isa = PBXFileReference; lastKnownFileType = sourcecode.swift; path = MigrationConfigurator.swift; sourceTree = "<group>"; };
		C56EE284293F5757004840D1 /* ApplicationConfigurator.swift */ = {isa = PBXFileReference; lastKnownFileType = sourcecode.swift; path = ApplicationConfigurator.swift; sourceTree = "<group>"; };
		C56EE285293F5757004840D1 /* Configurator.swift */ = {isa = PBXFileReference; lastKnownFileType = sourcecode.swift; path = Configurator.swift; sourceTree = "<group>"; };
		C56EE286293F5757004840D1 /* ThirdPartyConfigurator.swift */ = {isa = PBXFileReference; lastKnownFileType = sourcecode.swift; path = ThirdPartyConfigurator.swift; sourceTree = "<group>"; };
		C56EE287293F5757004840D1 /* AppearanceConfigurator.swift */ = {isa = PBXFileReference; lastKnownFileType = sourcecode.swift; path = AppearanceConfigurator.swift; sourceTree = "<group>"; };
		C56EE29F293F5C4F004840D1 /* Info.plist */ = {isa = PBXFileReference; lastKnownFileType = text.plist.xml; path = Info.plist; sourceTree = "<group>"; };
		C56EE2A2293F6BAF004840D1 /* UIPasteboardWrapper.swift */ = {isa = PBXFileReference; lastKnownFileType = sourcecode.swift; path = UIPasteboardWrapper.swift; sourceTree = "<group>"; };
		C5F32A2B2954814200A6476E /* ConnectionDetailsModule.swift */ = {isa = PBXFileReference; lastKnownFileType = sourcecode.swift; path = ConnectionDetailsModule.swift; sourceTree = "<group>"; };
		C5F32A2D2954814A00A6476E /* ConnectionDetailsRouter.swift */ = {isa = PBXFileReference; lastKnownFileType = sourcecode.swift; path = ConnectionDetailsRouter.swift; sourceTree = "<group>"; };
		C5F32A2F2954816100A6476E /* ConnectionDetailsInteractor.swift */ = {isa = PBXFileReference; lastKnownFileType = sourcecode.swift; path = ConnectionDetailsInteractor.swift; sourceTree = "<group>"; };
		C5F32A312954816C00A6476E /* ConnectionDetailsPresenter.swift */ = {isa = PBXFileReference; lastKnownFileType = sourcecode.swift; path = ConnectionDetailsPresenter.swift; sourceTree = "<group>"; };
		C5F32A332954817600A6476E /* ConnectionDetailsView.swift */ = {isa = PBXFileReference; lastKnownFileType = sourcecode.swift; path = ConnectionDetailsView.swift; sourceTree = "<group>"; };
		C5F32A352954FE3C00A6476E /* Colors.xcassets */ = {isa = PBXFileReference; lastKnownFileType = folder.assetcatalog; path = Colors.xcassets; sourceTree = "<group>"; };
/* End PBXFileReference section */

/* Begin PBXFrameworksBuildPhase section */
		764E1D3926F8D3FC00A1FB15 /* Frameworks */ = {
			isa = PBXFrameworksBuildPhase;
			buildActionMask = 2147483647;
			files = (
				A5AE354728A1A2AC0059AE8A /* Web3 in Frameworks */,
				A5434023291E6A270068F706 /* SolanaSwift in Frameworks */,
				849D7A90292665D3006A2BD4 /* WalletConnectVerify in Frameworks */,
				840BCF162949C6C100CB0655 /* WalletConnectEcho in Frameworks */,
				8485617D295079730064877B /* WalletConnectPairing in Frameworks */,
				764E1D5826F8DBAB00A1FB15 /* WalletConnect in Frameworks */,
				840BCF142949B9F900CB0655 /* WalletConnectPush in Frameworks */,
				A5D85226286333D500DAF5C3 /* Starscream in Frameworks */,
				A5C4DD8728A2DE88006A626D /* WalletConnectRouter in Frameworks */,
			);
			runOnlyForDeploymentPostprocessing = 0;
		};
		84B767732954554A00E92316 /* Frameworks */ = {
			isa = PBXFrameworksBuildPhase;
			buildActionMask = 2147483647;
			files = (
				84B76789295494D500E92316 /* WalletConnectPush in Frameworks */,
			);
			runOnlyForDeploymentPostprocessing = 0;
		};
		84CE641927981DED00142511 /* Frameworks */ = {
			isa = PBXFrameworksBuildPhase;
			buildActionMask = 2147483647;
			files = (
				8448F1D427E4726F0000B866 /* WalletConnect in Frameworks */,
				A54195A52934E83F0035AD19 /* Web3 in Frameworks */,
				A5D85228286333E300DAF5C3 /* Starscream in Frameworks */,
				A5BB7FA328B6A50400707FC6 /* WalletConnectAuth in Frameworks */,
			);
			runOnlyForDeploymentPostprocessing = 0;
		};
		A58E7CE528729F550082D443 /* Frameworks */ = {
			isa = PBXFrameworksBuildPhase;
			buildActionMask = 2147483647;
			files = (
				A5629AEA2877F2D600094373 /* WalletConnectChat in Frameworks */,
				A59FAEC928B7B93A002BB66F /* Web3 in Frameworks */,
				A5629AF22877F75100094373 /* Starscream in Frameworks */,
				A59F877628B5462900A9CD80 /* WalletConnectAuth in Frameworks */,
			);
			runOnlyForDeploymentPostprocessing = 0;
		};
		A5A4FC6F2840C12C00BBEC1E /* Frameworks */ = {
			isa = PBXFrameworksBuildPhase;
			buildActionMask = 2147483647;
			files = (
			);
			runOnlyForDeploymentPostprocessing = 0;
		};
		A5E03DEA286464DB00888481 /* Frameworks */ = {
			isa = PBXFrameworksBuildPhase;
			buildActionMask = 2147483647;
			files = (
				A5E03DFF2864662500888481 /* WalletConnect in Frameworks */,
				A5E03DF52864651200888481 /* Starscream in Frameworks */,
				847CF3AF28E3141700F1D760 /* WalletConnectPush in Frameworks */,
				A5C8BE85292FE20B006CC85C /* Web3 in Frameworks */,
				84DDB4ED28ABB663003D66ED /* WalletConnectAuth in Frameworks */,
				C5DD5BE1294E09E3008FD3A4 /* Web3Wallet in Frameworks */,
				A5E03E01286466EA00888481 /* WalletConnectChat in Frameworks */,
			);
			runOnlyForDeploymentPostprocessing = 0;
		};
		C56EE218293F55ED004840D1 /* Frameworks */ = {
			isa = PBXFrameworksBuildPhase;
			buildActionMask = 2147483647;
			files = (
				C56EE27D293F56F8004840D1 /* WalletConnectChat in Frameworks */,
				C5133A78294125CC00A8314C /* Web3 in Frameworks */,
				C55D349929630D440004314A /* Web3Wallet in Frameworks */,
				C56EE255293F569A004840D1 /* Starscream in Frameworks */,
				C56EE27B293F56F8004840D1 /* WalletConnectAuth in Frameworks */,
			);
			runOnlyForDeploymentPostprocessing = 0;
		};
/* End PBXFrameworksBuildPhase section */

/* Begin PBXGroup section */
		761248152819F9A800CB6D48 /* Wallet */ = {
			isa = PBXGroup;
			children = (
				76B6E39E2807A3B6004DF775 /* WalletViewController.swift */,
				761248162819F9E600CB6D48 /* WalletView.swift */,
				76744CF826FE4D7400B77ED9 /* ActiveSessionCell.swift */,
				76744CF626FE4D5400B77ED9 /* ActiveSessionItem.swift */,
				764E1D5926F8DF1B00A1FB15 /* ScannerViewController.swift */,
			);
			path = Wallet;
			sourceTree = "<group>";
		};
		761248182819FA8B00CB6D48 /* Shared */ = {
			isa = PBXGroup;
			children = (
				A57E71A4291CF73300325797 /* Signer */,
				761C64A526FCB0AA004239D1 /* SessionInfo.swift */,
				84F568C32795832A00D0A289 /* EthereumTransaction.swift */,
				A5A4FC5D283D23CA00BBEC1E /* Array.swift */,
				765056262821989600F9AE79 /* Color+Extension.swift */,
				84494387278D9C1B00CC26BB /* UIAlertController.swift */,
				76235E882820198B004ED0AA /* UIKit+Previews.swift */,
				76235E8A28201C9C004ED0AA /* Utilities.swift */,
			);
			path = Shared;
			sourceTree = "<group>";
		};
		761C64A426FCB08B004239D1 /* SessionProposal */ = {
			isa = PBXGroup;
			children = (
				760022382819FBF90011DD38 /* ProposalViewController.swift */,
				7600223A2819FC0B0011DD38 /* ProposalView.swift */,
				76B149EF2821C03B00F05F91 /* Proposal.swift */,
			);
			path = SessionProposal;
			sourceTree = "<group>";
		};
		764E1D3326F8D3FC00A1FB15 = {
			isa = PBXGroup;
			children = (
				A5A8E479293A1C4400FEB97D /* Shared */,
				A5F48A0528E43D3F0034CBFB /* Configuration.xcconfig */,
				84CE6453279FFE1100142511 /* Wallet.entitlements */,
				764E1D3E26F8D3FC00A1FB15 /* ExampleApp */,
				84CE641D27981DED00142511 /* DApp */,
				A5A4FC732840C12C00BBEC1E /* UITests */,
				A5E03DEE286464DB00888481 /* IntegrationTests */,
				A58E7CE928729F550082D443 /* Showcase */,
<<<<<<< HEAD
				84B767772954554A00E92316 /* PushDecryptionService */,
=======
				C56EE21C293F55ED004840D1 /* WalletApp */,
>>>>>>> c7cc625f
				764E1D3D26F8D3FC00A1FB15 /* Products */,
				764E1D5326F8DAC800A1FB15 /* Frameworks */,
				764E1D5626F8DB6000A1FB15 /* WalletConnectSwiftV2 */,
			);
			sourceTree = "<group>";
		};
		764E1D3D26F8D3FC00A1FB15 /* Products */ = {
			isa = PBXGroup;
			children = (
				764E1D3C26F8D3FC00A1FB15 /* WalletConnect Wallet.app */,
				84CE641C27981DED00142511 /* DApp.app */,
				A5A4FC722840C12C00BBEC1E /* UITests.xctest */,
				A5E03DED286464DB00888481 /* IntegrationTests.xctest */,
				A58E7CE828729F550082D443 /* Showcase.app */,
<<<<<<< HEAD
				84B767762954554A00E92316 /* PushDecryptionService.appex */,
=======
				C56EE21B293F55ED004840D1 /* WalletApp.app */,
>>>>>>> c7cc625f
			);
			name = Products;
			sourceTree = "<group>";
		};
		764E1D3E26F8D3FC00A1FB15 /* ExampleApp */ = {
			isa = PBXGroup;
			children = (
				764E1D3F26F8D3FC00A1FB15 /* AppDelegate.swift */,
				764E1D4126F8D3FC00A1FB15 /* SceneDelegate.swift */,
				A51AC0DA28E436DE001BACF9 /* Common */,
				761248152819F9A800CB6D48 /* Wallet */,
				761C64A426FCB08B004239D1 /* SessionProposal */,
				8460DCFE2750D6DF0081F94C /* SessionDetails */,
				8460DCFD274F98A90081F94C /* Request */,
				761248182819FA8B00CB6D48 /* Shared */,
				764E1D4826F8D3FE00A1FB15 /* Assets.xcassets */,
				764E1D4A26F8D3FE00A1FB15 /* LaunchScreen.storyboard */,
				764E1D4D26F8D3FE00A1FB15 /* Info.plist */,
			);
			path = ExampleApp;
			sourceTree = "<group>";
		};
		764E1D5326F8DAC800A1FB15 /* Frameworks */ = {
			isa = PBXGroup;
			children = (
				764E1D5526F8DADE00A1FB15 /* WalletConnectSwiftV2 */,
				764E1D5426F8DAC800A1FB15 /* Package.swift */,
			);
			name = Frameworks;
			sourceTree = "<group>";
		};
		767DC83328997F7600080FA9 /* Helpers */ = {
			isa = PBXGroup;
			children = (
				A50C036428AAD32200FE72D3 /* ClientDelegate.swift */,
				767DC83428997F8E00080FA9 /* EthSendTransaction.swift */,
				84AA01DA28CF0CD7005D48D8 /* XCTest.swift */,
			);
			path = Helpers;
			sourceTree = "<group>";
		};
		8460DCFD274F98A90081F94C /* Request */ = {
			isa = PBXGroup;
			children = (
				8460DCFB274F98A10081F94C /* RequestViewController.swift */,
				76235E8C28202043004ED0AA /* RequestView.swift */,
			);
			path = Request;
			sourceTree = "<group>";
		};
		8460DCFE2750D6DF0081F94C /* SessionDetails */ = {
			isa = PBXGroup;
			children = (
				A5A4FC55283CBB7800BBEC1E /* SessionDetailView.swift */,
				A5A4FC5B283D1F6700BBEC1E /* SessionDetailViewController.swift */,
				A5A4FC57283CBB9F00BBEC1E /* SessionDetailViewModel.swift */,
				A5A4FC59283CC08600BBEC1E /* SessionNamespaceViewModel.swift */,
			);
			path = SessionDetails;
			sourceTree = "<group>";
		};
		849D7A91292E2115006A2BD4 /* Push */ = {
			isa = PBXGroup;
			children = (
				849D7A92292E2169006A2BD4 /* PushTests.swift */,
			);
			path = Push;
			sourceTree = "<group>";
		};
		84B767772954554A00E92316 /* PushDecryptionService */ = {
			isa = PBXGroup;
			children = (
				8414FC832962F3D9007E20C9 /* PushDecryptionService.entitlements */,
				84B767782954554A00E92316 /* NotificationService.swift */,
				84B7677A2954554A00E92316 /* Info.plist */,
			);
			path = PushDecryptionService;
			sourceTree = "<group>";
		};
		84CE641D27981DED00142511 /* DApp */ = {
			isa = PBXGroup;
			children = (
				A5BB7FAB28B6AA7100707FC6 /* Common */,
				84CE641E27981DED00142511 /* AppDelegate.swift */,
				84CE642027981DED00142511 /* SceneDelegate.swift */,
				A5BB7FAA28B6A64A00707FC6 /* Sign */,
				A5BB7FA528B6A5DC00707FC6 /* Auth */,
				84CE642727981DF000142511 /* Assets.xcassets */,
				84CE642927981DF000142511 /* LaunchScreen.storyboard */,
				84CE642C27981DF000142511 /* Info.plist */,
			);
			path = DApp;
			sourceTree = "<group>";
		};
		84CE6449279EA1E600142511 /* AccountRequest */ = {
			isa = PBXGroup;
			children = (
				84CE6447279AE68600142511 /* AccountRequestViewController.swift */,
				84CE644A279EA1FA00142511 /* AccountRequestView.swift */,
			);
			path = AccountRequest;
			sourceTree = "<group>";
		};
		84CE644C279ED2EC00142511 /* SelectChain */ = {
			isa = PBXGroup;
			children = (
				84CE6443279AB5AD00142511 /* SelectChainViewController.swift */,
				84CE644D279ED2FF00142511 /* SelectChainView.swift */,
			);
			path = SelectChain;
			sourceTree = "<group>";
		};
		84CE644F279ED3FB00142511 /* Accounts */ = {
			isa = PBXGroup;
			children = (
				761C649926FB7ABB004239D1 /* AccountsViewController.swift */,
				7603D74C2703429A00DD27A2 /* AccountsView.swift */,
			);
			path = Accounts;
			sourceTree = "<group>";
		};
		84CE6450279ED41D00142511 /* Connect */ = {
			isa = PBXGroup;
			children = (
				84CE643C2798322600142511 /* ConnectViewController.swift */,
				84CE6451279ED42B00142511 /* ConnectView.swift */,
			);
			path = Connect;
			sourceTree = "<group>";
		};
		84CEC64728D8A98900D081A8 /* Pairing */ = {
			isa = PBXGroup;
			children = (
				84CEC64528D89D6B00D081A8 /* PairingTests.swift */,
			);
			path = Pairing;
			sourceTree = "<group>";
		};
		84D2A66728A4F5260088AE09 /* Auth */ = {
			isa = PBXGroup;
			children = (
				A54195992934BFDD0035AD19 /* Signer */,
				84D2A66528A4F51E0088AE09 /* AuthTests.swift */,
			);
			path = Auth;
			sourceTree = "<group>";
		};
		A50F3944288005A700064555 /* Types */ = {
			isa = PBXGroup;
			children = (
				A50F3945288005B200064555 /* Types.swift */,
			);
			path = Types;
			sourceTree = "<group>";
		};
		A51AC0DA28E436DE001BACF9 /* Common */ = {
			isa = PBXGroup;
			children = (
				A51AC0DB28E436E6001BACF9 /* InputConfig.swift */,
			);
			path = Common;
			sourceTree = "<group>";
		};
		A54195992934BFDD0035AD19 /* Signer */ = {
			isa = PBXGroup;
			children = (
				A541959A2934BFEF0035AD19 /* CacaoSignerTests.swift */,
				A541959D2934BFEF0035AD19 /* EIP191VerifierTests.swift */,
				A541959C2934BFEF0035AD19 /* EIP1271VerifierTests.swift */,
				A541959B2934BFEF0035AD19 /* SignerTests.swift */,
			);
			path = Signer;
			sourceTree = "<group>";
		};
		A5629AA42876A19D00094373 /* DomainLayer */ = {
			isa = PBXGroup;
			children = (
				A5C20227287EB342007E3188 /* AccountStorage */,
				A5629AEB2877F69C00094373 /* Chat */,
			);
			path = DomainLayer;
			sourceTree = "<group>";
		};
		A5629AB72876CBA700094373 /* ChatList */ = {
			isa = PBXGroup;
			children = (
				A5629AE5287729EF00094373 /* Models */,
				A5629AB82876CBC000094373 /* ChatListModule.swift */,
				A5629AB92876CBC000094373 /* ChatListPresenter.swift */,
				A5629ABA2876CBC000094373 /* ChatListRouter.swift */,
				A5629ABB2876CBC000094373 /* ChatListInteractor.swift */,
				A5629ABC2876CBC000094373 /* ChatListView.swift */,
			);
			path = ChatList;
			sourceTree = "<group>";
		};
		A5629ACD2876CC4A00094373 /* Invite */ = {
			isa = PBXGroup;
			children = (
				A5629ACE2876CC5700094373 /* InviteModule.swift */,
				A5629ACF2876CC5700094373 /* InvitePresenter.swift */,
				A5629AD02876CC5700094373 /* InviteRouter.swift */,
				A5629AD12876CC5700094373 /* InviteInteractor.swift */,
				A5629AD22876CC5700094373 /* InviteView.swift */,
			);
			path = Invite;
			sourceTree = "<group>";
		};
		A5629AD82876CC5B00094373 /* InviteList */ = {
			isa = PBXGroup;
			children = (
				A5629AE6287729F800094373 /* Models */,
				A5629AD92876CC6E00094373 /* InviteListModule.swift */,
				A5629ADA2876CC6E00094373 /* InviteListPresenter.swift */,
				A5629ADB2876CC6E00094373 /* InviteListRouter.swift */,
				A5629ADC2876CC6E00094373 /* InviteListInteractor.swift */,
				A5629ADD2876CC6E00094373 /* InviteListView.swift */,
			);
			path = InviteList;
			sourceTree = "<group>";
		};
		A5629AE5287729EF00094373 /* Models */ = {
			isa = PBXGroup;
			children = (
				A5629AE32876E6D200094373 /* ThreadViewModel.swift */,
			);
			path = Models;
			sourceTree = "<group>";
		};
		A5629AE6287729F800094373 /* Models */ = {
			isa = PBXGroup;
			children = (
				A5629AE728772A0100094373 /* InviteViewModel.swift */,
			);
			path = Models;
			sourceTree = "<group>";
		};
		A5629AEB2877F69C00094373 /* Chat */ = {
			isa = PBXGroup;
			children = (
				A5629AA82876A23100094373 /* ChatService.swift */,
				A5C20225287EB099007E3188 /* AccountNameResolver.swift */,
				A5C2022C287EC3F0007E3188 /* RegisterService.swift */,
			);
			path = Chat;
			sourceTree = "<group>";
		};
		A578FA332873049400AA7720 /* Style */ = {
			isa = PBXGroup;
			children = (
				A578FA34287304A300AA7720 /* Color.swift */,
			);
			path = Style;
			sourceTree = "<group>";
		};
		A578FA3A2874001100AA7720 /* UIKit */ = {
			isa = PBXGroup;
			children = (
				A58E7D142872A5410082D443 /* UIViewController.swift */,
				A58E7D022872A1630082D443 /* String.swift */,
				A578FA362873D8EE00AA7720 /* UIColor.swift */,
			);
			path = UIKit;
			sourceTree = "<group>";
		};
		A578FA3B2874001900AA7720 /* SwiftUI */ = {
			isa = PBXGroup;
			children = (
				A578FA3C2874002400AA7720 /* View.swift */,
			);
			path = SwiftUI;
			sourceTree = "<group>";
		};
		A57E71A4291CF73300325797 /* Signer */ = {
			isa = PBXGroup;
			children = (
				84F568C1279582D200D0A289 /* Signer.swift */,
				A57E71A5291CF76400325797 /* ETHSigner.swift */,
				A57E71A7291CF8A500325797 /* SOLSigner.swift */,
			);
			path = Signer;
			sourceTree = "<group>";
		};
		A58E7CE928729F550082D443 /* Showcase */ = {
			isa = PBXGroup;
			children = (
				A58E7D052872A4330082D443 /* Classes */,
				A58E7CFD2872A0F80082D443 /* Common */,
				A58E7CFC28729F9E0082D443 /* Other */,
			);
			path = Showcase;
			sourceTree = "<group>";
		};
		A58E7CFC28729F9E0082D443 /* Other */ = {
			isa = PBXGroup;
			children = (
				A58E7CF328729F550082D443 /* Assets.xcassets */,
				A58E7CF528729F550082D443 /* LaunchScreen.storyboard */,
				A58E7CF828729F550082D443 /* Info.plist */,
			);
			path = Other;
			sourceTree = "<group>";
		};
		A58E7CFD2872A0F80082D443 /* Common */ = {
			isa = PBXGroup;
			children = (
				A51AC0DE28E4379F001BACF9 /* InputConfig.swift */,
				A50F3944288005A700064555 /* Types */,
				A5C2021F287EA5AF007E3188 /* Components */,
				A578FA332873049400AA7720 /* Style */,
				A58E7D012872A1430082D443 /* Extensions */,
				A58E7CFE2872A1050082D443 /* VIPER */,
			);
			path = Common;
			sourceTree = "<group>";
		};
		A58E7CFE2872A1050082D443 /* VIPER */ = {
			isa = PBXGroup;
			children = (
				A58E7CFF2872A1050082D443 /* SceneViewController.swift */,
			);
			path = VIPER;
			sourceTree = "<group>";
		};
		A58E7D012872A1430082D443 /* Extensions */ = {
			isa = PBXGroup;
			children = (
				A578FA3B2874001900AA7720 /* SwiftUI */,
				A578FA3A2874001100AA7720 /* UIKit */,
			);
			path = Extensions;
			sourceTree = "<group>";
		};
		A58E7D052872A4330082D443 /* Classes */ = {
			isa = PBXGroup;
			children = (
				A5629AA42876A19D00094373 /* DomainLayer */,
				A58E7D112872A49E0082D443 /* ApplicationLayer */,
				A58E7D062872A4390082D443 /* PresentationLayer */,
			);
			path = Classes;
			sourceTree = "<group>";
		};
		A58E7D062872A4390082D443 /* PresentationLayer */ = {
			isa = PBXGroup;
			children = (
				A59F876828B53E6400A9CD80 /* Chat */,
			);
			path = PresentationLayer;
			sourceTree = "<group>";
		};
		A58E7D112872A49E0082D443 /* ApplicationLayer */ = {
			isa = PBXGroup;
			children = (
				A58E7D162872A57B0082D443 /* Configurator */,
				A58E7D122872A4A80082D443 /* Application.swift */,
				A58E7CEA28729F550082D443 /* AppDelegate.swift */,
				A58E7CEC28729F550082D443 /* SceneDelegate.swift */,
			);
			path = ApplicationLayer;
			sourceTree = "<group>";
		};
		A58E7D162872A57B0082D443 /* Configurator */ = {
			isa = PBXGroup;
			children = (
				A58E7D172872A57B0082D443 /* Configurator.swift */,
				A58E7D182872A57B0082D443 /* ThirdPartyConfigurator.swift */,
				A58E7D192872A57B0082D443 /* ApplicationConfigurator.swift */,
				A58E7D1B2872A57B0082D443 /* MigrationConfigurator.swift */,
				A58E7D1C2872A57B0082D443 /* AppearanceConfigurator.swift */,
			);
			path = Configurator;
			sourceTree = "<group>";
		};
		A58E7D282872D52A0082D443 /* Main */ = {
			isa = PBXGroup;
			children = (
				A58E7D402872E9A10082D443 /* Model */,
				A58E7D072872A45B0082D443 /* MainModule.swift */,
				A58E7D082872A45B0082D443 /* MainPresenter.swift */,
				A58E7D092872A45B0082D443 /* MainRouter.swift */,
				A58E7D232872AB130082D443 /* MainViewController.swift */,
			);
			path = Main;
			sourceTree = "<group>";
		};
		A58E7D332872D55F0082D443 /* Chat */ = {
			isa = PBXGroup;
			children = (
				A58E7D462872EF5B0082D443 /* Models */,
				A58E7D412872EE270082D443 /* Views */,
				A58E7D342872D55F0082D443 /* ChatModule.swift */,
				A58E7D352872D55F0082D443 /* ChatRouter.swift */,
				A58E7D362872D55F0082D443 /* ChatInteractor.swift */,
				A58E7D372872D55F0082D443 /* ChatPresenter.swift */,
				A58E7D382872D55F0082D443 /* ChatView.swift */,
			);
			path = Chat;
			sourceTree = "<group>";
		};
		A58E7D402872E9A10082D443 /* Model */ = {
			isa = PBXGroup;
			children = (
				A58E7D3E2872E99A0082D443 /* TabPage.swift */,
			);
			path = Model;
			sourceTree = "<group>";
		};
		A58E7D412872EE270082D443 /* Views */ = {
			isa = PBXGroup;
			children = (
				A58E7D422872EE320082D443 /* MessageView.swift */,
				A58E7D442872EE570082D443 /* ContentMessageView.swift */,
				A578FA382873FCE000AA7720 /* ChatScrollView.swift */,
			);
			path = Views;
			sourceTree = "<group>";
		};
		A58E7D462872EF5B0082D443 /* Models */ = {
			isa = PBXGroup;
			children = (
				A58E7D472872EF610082D443 /* MessageViewModel.swift */,
			);
			path = Models;
			sourceTree = "<group>";
		};
		A59F876828B53E6400A9CD80 /* Chat */ = {
			isa = PBXGroup;
			children = (
				A5C20213287E1FC8007E3188 /* Import */,
				A5C20205287D9DB9007E3188 /* Welcome */,
				A5629AD82876CC5B00094373 /* InviteList */,
				A5629ACD2876CC4A00094373 /* Invite */,
				A5629AB72876CBA700094373 /* ChatList */,
				A58E7D332872D55F0082D443 /* Chat */,
				A58E7D282872D52A0082D443 /* Main */,
			);
			path = Chat;
			sourceTree = "<group>";
		};
		A5A4FC732840C12C00BBEC1E /* UITests */ = {
			isa = PBXGroup;
			children = (
				A5E22D2A2840EAB600E36487 /* Extensions */,
				A5E22D252840D08B00E36487 /* Regression */,
				A5A4FC812840C60100BBEC1E /* Engine */,
			);
			path = UITests;
			sourceTree = "<group>";
		};
		A5A4FC812840C60100BBEC1E /* Engine */ = {
			isa = PBXGroup;
			children = (
				A5E22D192840C62A00E36487 /* Engine.swift */,
				A5E22D1D2840C8BF00E36487 /* RoutingEngine.swift */,
				A5E22D1F2840C8C700E36487 /* DAppEngine.swift */,
				A5E22D212840C8D300E36487 /* WalletEngine.swift */,
				A5E22D232840C8DB00E36487 /* SafariEngine.swift */,
				A5E22D1B2840C85D00E36487 /* App.swift */,
			);
			path = Engine;
			sourceTree = "<group>";
		};
		A5A8E479293A1C4400FEB97D /* Shared */ = {
			isa = PBXGroup;
			children = (
				A5629AEF2877F73000094373 /* DefaultSocketFactory.swift */,
				A59CF4F5292F83D50031A42F /* DefaultSignerFactory.swift */,
			);
			path = Shared;
			sourceTree = "<group>";
		};
		A5BB7FA528B6A5DC00707FC6 /* Auth */ = {
			isa = PBXGroup;
			children = (
				A5BB7FA028B69F3400707FC6 /* AuthCoordinator.swift */,
				A5BB7FA628B6A5F600707FC6 /* AuthView.swift */,
				A5BB7FA828B6A5FD00707FC6 /* AuthViewModel.swift */,
			);
			path = Auth;
			sourceTree = "<group>";
		};
		A5BB7FAA28B6A64A00707FC6 /* Sign */ = {
			isa = PBXGroup;
			children = (
				84CE645427A29D4C00142511 /* ResponseViewController.swift */,
				84CE6449279EA1E600142511 /* AccountRequest */,
				84CE644C279ED2EC00142511 /* SelectChain */,
				84CE6450279ED41D00142511 /* Connect */,
				84CE644F279ED3FB00142511 /* Accounts */,
				A5BB7F9E28B69B7100707FC6 /* SignCoordinator.swift */,
			);
			path = Sign;
			sourceTree = "<group>";
		};
		A5BB7FAB28B6AA7100707FC6 /* Common */ = {
			isa = PBXGroup;
			children = (
				A51AC0D828E436A3001BACF9 /* InputConfig.swift */,
				A5BB7FAC28B6AA7D00707FC6 /* QRCodeGenerator.swift */,
			);
			path = Common;
			sourceTree = "<group>";
		};
		A5C20205287D9DB9007E3188 /* Welcome */ = {
			isa = PBXGroup;
			children = (
				A5C20206287D9DEE007E3188 /* WelcomeModule.swift */,
				A5C20207287D9DEE007E3188 /* WelcomePresenter.swift */,
				A5C2022A287EB89A007E3188 /* WelcomeInteractor.swift */,
				A5C20208287D9DEE007E3188 /* WelcomeRouter.swift */,
				A5C2020A287D9DEE007E3188 /* WelcomeView.swift */,
			);
			path = Welcome;
			sourceTree = "<group>";
		};
		A5C20213287E1FC8007E3188 /* Import */ = {
			isa = PBXGroup;
			children = (
				A5C20214287E1FD8007E3188 /* ImportModule.swift */,
				A5C20215287E1FD8007E3188 /* ImportPresenter.swift */,
				A5C20216287E1FD8007E3188 /* ImportRouter.swift */,
				A5C20217287E1FD8007E3188 /* ImportInteractor.swift */,
				A5C20218287E1FD8007E3188 /* ImportView.swift */,
			);
			path = Import;
			sourceTree = "<group>";
		};
		A5C2021F287EA5AF007E3188 /* Components */ = {
			isa = PBXGroup;
			children = (
				A578FA312873036400AA7720 /* InputView.swift */,
				A5C20220287EA5B8007E3188 /* TextFieldView.swift */,
				A5C20222287EA7E2007E3188 /* BrandButton.swift */,
			);
			path = Components;
			sourceTree = "<group>";
		};
		A5C20227287EB342007E3188 /* AccountStorage */ = {
			isa = PBXGroup;
			children = (
				A5C20228287EB34C007E3188 /* AccountStorage.swift */,
			);
			path = AccountStorage;
			sourceTree = "<group>";
		};
		A5E03DEE286464DB00888481 /* IntegrationTests */ = {
			isa = PBXGroup;
			children = (
				849D7A91292E2115006A2BD4 /* Push */,
				84CEC64728D8A98900D081A8 /* Pairing */,
				A5E03E0B28646AA500888481 /* Relay */,
				A5E03E0A28646A8A00888481 /* Stubs */,
				A5E03E0928646A8100888481 /* Sign */,
				A5E03E0828646A7B00888481 /* Chat */,
				84D2A66728A4F5260088AE09 /* Auth */,
			);
			path = IntegrationTests;
			sourceTree = "<group>";
		};
		A5E03E0828646A7B00888481 /* Chat */ = {
			isa = PBXGroup;
			children = (
				A5E03E02286466F400888481 /* ChatTests.swift */,
				7694A5252874296A0001257E /* RegistryTests.swift */,
			);
			path = Chat;
			sourceTree = "<group>";
		};
		A5E03E0928646A8100888481 /* Sign */ = {
			isa = PBXGroup;
			children = (
				767DC83328997F7600080FA9 /* Helpers */,
				A5E03DF9286465C700888481 /* SignClientTests.swift */,
			);
			path = Sign;
			sourceTree = "<group>";
		};
		A5E03E0A28646A8A00888481 /* Stubs */ = {
			isa = PBXGroup;
			children = (
				A518B31328E33A6500A2CE93 /* InputConfig.swift */,
				A5E03E1028646F8000888481 /* KeychainStorageMock.swift */,
				A5E03DFC286465D100888481 /* Stubs.swift */,
				84FE684528ACDB4700C893FF /* RequestParams.swift */,
				845B8D8B2934B36C0084A966 /* Account.swift */,
				8439CB88293F658E00F2F2E2 /* PushMessage.swift */,
			);
			path = Stubs;
			sourceTree = "<group>";
		};
		A5E03E0B28646AA500888481 /* Relay */ = {
			isa = PBXGroup;
			children = (
				A5E03E0C28646AD200888481 /* RelayClientEndToEndTests.swift */,
			);
			path = Relay;
			sourceTree = "<group>";
		};
		A5E22D252840D08B00E36487 /* Regression */ = {
			isa = PBXGroup;
			children = (
				A5A4FC762840C12C00BBEC1E /* RegressionTests.swift */,
				8485617E295307C20064877B /* PushNotificationTests.swift */,
			);
			path = Regression;
			sourceTree = "<group>";
		};
		A5E22D2A2840EAB600E36487 /* Extensions */ = {
			isa = PBXGroup;
			children = (
				A5E22D2B2840EAC300E36487 /* XCUIElement.swift */,
			);
			path = Extensions;
			sourceTree = "<group>";
		};
		C55D3471295DC5F60004314A /* PasteUri */ = {
			isa = PBXGroup;
			children = (
				C55D3484295DD8CA0004314A /* PasteUriModule.swift */,
				C55D3485295DD8CA0004314A /* PasteUriPresenter.swift */,
				C55D3486295DD8CA0004314A /* PasteUriRouter.swift */,
				C55D3487295DD8CA0004314A /* PasteUriInteractor.swift */,
				C55D3488295DD8CA0004314A /* PasteUriView.swift */,
			);
			path = PasteUri;
			sourceTree = "<group>";
		};
		C55D3474295DCB850004314A /* AuthRequest */ = {
			isa = PBXGroup;
			children = (
				C55D347A295DD7140004314A /* AuthRequestModule.swift */,
				C55D347B295DD7140004314A /* AuthRequestPresenter.swift */,
				C55D347C295DD7140004314A /* AuthRequestRouter.swift */,
				C55D347D295DD7140004314A /* AuthRequestInteractor.swift */,
				C55D347E295DD7140004314A /* AuthRequestView.swift */,
			);
			path = AuthRequest;
			sourceTree = "<group>";
		};
		C55D3477295DD4AA0004314A /* Welcome */ = {
			isa = PBXGroup;
			children = (
				C55D348E295DFA750004314A /* WelcomeModule.swift */,
				C55D348F295DFA750004314A /* WelcomePresenter.swift */,
				C55D3490295DFA750004314A /* WelcomeRouter.swift */,
				C55D3491295DFA750004314A /* WelcomeInteractor.swift */,
				C55D3492295DFA750004314A /* WelcomeView.swift */,
			);
			path = Welcome;
			sourceTree = "<group>";
		};
		C55D349E2965FAC30004314A /* SessionRequest */ = {
			isa = PBXGroup;
			children = (
				C55D34B32965FF750004314A /* Modela */,
				C55D34A92965FB750004314A /* SessionRequestModule.swift */,
				C55D34AA2965FB750004314A /* SessionRequestPresenter.swift */,
				C55D34AB2965FB750004314A /* SessionRequestRouter.swift */,
				C55D34AC2965FB750004314A /* SessionRequestInteractor.swift */,
				C55D34AD2965FB750004314A /* SessionRequestView.swift */,
			);
			path = SessionRequest;
			sourceTree = "<group>";
		};
		C55D34B32965FF750004314A /* Modela */ = {
			isa = PBXGroup;
			children = (
				C55D349C2965F8D30004314A /* Proposal.swift */,
			);
			path = Modela;
			sourceTree = "<group>";
		};
		C56EE21C293F55ED004840D1 /* WalletApp */ = {
			isa = PBXGroup;
			children = (
				C56EE25C293F56D6004840D1 /* Common */,
				C56EE27E293F5756004840D1 /* ApplicationLayer */,
				C56EE29E293F577B004840D1 /* PresentationLayer */,
				C56EE2A0293F6B10004840D1 /* Other */,
			);
			path = WalletApp;
			sourceTree = "<group>";
		};
		C56EE229293F5668004840D1 /* Wallet */ = {
			isa = PBXGroup;
			children = (
				C55D349E2965FAC30004314A /* SessionRequest */,
				C55D3477295DD4AA0004314A /* Welcome */,
				C55D3474295DCB850004314A /* AuthRequest */,
				C55D3471295DC5F60004314A /* PasteUri */,
				C5F32A2A2954812900A6476E /* ConnectionDetails */,
				C56EE236293F566A004840D1 /* Scan */,
				C56EE22A293F5668004840D1 /* Wallet */,
			);
			path = Wallet;
			sourceTree = "<group>";
		};
		C56EE22A293F5668004840D1 /* Wallet */ = {
			isa = PBXGroup;
			children = (
				C56EE22D293F5669004840D1 /* WalletModule.swift */,
				C56EE22E293F5669004840D1 /* WalletRouter.swift */,
				C56EE22F293F5669004840D1 /* WalletInteractor.swift */,
				C56EE22C293F5668004840D1 /* WalletPresenter.swift */,
				C56EE22B293F5668004840D1 /* WalletView.swift */,
			);
			path = Wallet;
			sourceTree = "<group>";
		};
		C56EE236293F566A004840D1 /* Scan */ = {
			isa = PBXGroup;
			children = (
				C56EE23C293F566C004840D1 /* Views */,
				C56EE237293F566B004840D1 /* ScanModule.swift */,
				C56EE23B293F566C004840D1 /* ScanPresenter.swift */,
				C56EE239293F566B004840D1 /* ScanRouter.swift */,
				C56EE238293F566B004840D1 /* ScanInteractor.swift */,
				C56EE23A293F566B004840D1 /* ScanView.swift */,
			);
			path = Scan;
			sourceTree = "<group>";
		};
		C56EE23C293F566C004840D1 /* Views */ = {
			isa = PBXGroup;
			children = (
				C56EE23E293F566C004840D1 /* ScanQR.swift */,
				C56EE23F293F566C004840D1 /* ScanQRView.swift */,
				C56EE23D293F566C004840D1 /* ScanTargetView.swift */,
			);
			path = Views;
			sourceTree = "<group>";
		};
		C56EE25C293F56D6004840D1 /* Common */ = {
			isa = PBXGroup;
			children = (
				C56EE25D293F56D6004840D1 /* InputConfig.swift */,
				C56EE265293F56D6004840D1 /* Types */,
				C56EE267293F56D6004840D1 /* Style */,
				C56EE2A1293F6B9E004840D1 /* Helpers */,
				C56EE262293F56D6004840D1 /* Extensions */,
				C56EE263293F56D6004840D1 /* VIPER */,
			);
			path = Common;
			sourceTree = "<group>";
		};
		C56EE262293F56D6004840D1 /* Extensions */ = {
			isa = PBXGroup;
			children = (
				C56EE26D293F56D6004840D1 /* SwiftUI */,
				C56EE269293F56D6004840D1 /* UIKit */,
			);
			path = Extensions;
			sourceTree = "<group>";
		};
		C56EE263293F56D6004840D1 /* VIPER */ = {
			isa = PBXGroup;
			children = (
				C56EE264293F56D6004840D1 /* SceneViewController.swift */,
			);
			path = VIPER;
			sourceTree = "<group>";
		};
		C56EE265293F56D6004840D1 /* Types */ = {
			isa = PBXGroup;
			children = (
				C56EE266293F56D6004840D1 /* Types.swift */,
			);
			path = Types;
			sourceTree = "<group>";
		};
		C56EE267293F56D6004840D1 /* Style */ = {
			isa = PBXGroup;
			children = (
				C56EE268293F56D6004840D1 /* Color.swift */,
			);
			path = Style;
			sourceTree = "<group>";
		};
		C56EE269293F56D6004840D1 /* UIKit */ = {
			isa = PBXGroup;
			children = (
				C56EE26C293F56D6004840D1 /* UIViewController.swift */,
				C56EE26A293F56D6004840D1 /* String.swift */,
				C56EE26B293F56D6004840D1 /* UIColor.swift */,
			);
			path = UIKit;
			sourceTree = "<group>";
		};
		C56EE26D293F56D6004840D1 /* SwiftUI */ = {
			isa = PBXGroup;
			children = (
				C56EE26E293F56D7004840D1 /* View.swift */,
			);
			path = SwiftUI;
			sourceTree = "<group>";
		};
		C56EE27E293F5756004840D1 /* ApplicationLayer */ = {
			isa = PBXGroup;
			children = (
				C56EE282293F5757004840D1 /* Configurator */,
				C56EE280293F5757004840D1 /* Application.swift */,
				C56EE27F293F5757004840D1 /* AppDelegate.swift */,
				C56EE281293F5757004840D1 /* SceneDelegate.swift */,
			);
			path = ApplicationLayer;
			sourceTree = "<group>";
		};
		C56EE282293F5757004840D1 /* Configurator */ = {
			isa = PBXGroup;
			children = (
				C56EE285293F5757004840D1 /* Configurator.swift */,
				C56EE286293F5757004840D1 /* ThirdPartyConfigurator.swift */,
				C56EE284293F5757004840D1 /* ApplicationConfigurator.swift */,
				C56EE283293F5757004840D1 /* MigrationConfigurator.swift */,
				C56EE287293F5757004840D1 /* AppearanceConfigurator.swift */,
			);
			path = Configurator;
			sourceTree = "<group>";
		};
		C56EE29E293F577B004840D1 /* PresentationLayer */ = {
			isa = PBXGroup;
			children = (
				C56EE229293F5668004840D1 /* Wallet */,
			);
			path = PresentationLayer;
			sourceTree = "<group>";
		};
		C56EE2A0293F6B10004840D1 /* Other */ = {
			isa = PBXGroup;
			children = (
				C56EE221293F55EE004840D1 /* Assets.xcassets */,
				C56EE29F293F5C4F004840D1 /* Info.plist */,
				C5F32A352954FE3C00A6476E /* Colors.xcassets */,
			);
			path = Other;
			sourceTree = "<group>";
		};
		C56EE2A1293F6B9E004840D1 /* Helpers */ = {
			isa = PBXGroup;
			children = (
				C56EE2A2293F6BAF004840D1 /* UIPasteboardWrapper.swift */,
				C55D349A2965BC2F0004314A /* TagsView.swift */,
			);
			path = Helpers;
			sourceTree = "<group>";
		};
		C5F32A2A2954812900A6476E /* ConnectionDetails */ = {
			isa = PBXGroup;
			children = (
				C5F32A2B2954814200A6476E /* ConnectionDetailsModule.swift */,
				C5F32A2D2954814A00A6476E /* ConnectionDetailsRouter.swift */,
				C5F32A2F2954816100A6476E /* ConnectionDetailsInteractor.swift */,
				C5F32A312954816C00A6476E /* ConnectionDetailsPresenter.swift */,
				C5F32A332954817600A6476E /* ConnectionDetailsView.swift */,
			);
			path = ConnectionDetails;
			sourceTree = "<group>";
		};
/* End PBXGroup section */

/* Begin PBXNativeTarget section */
		764E1D3B26F8D3FC00A1FB15 /* Wallet */ = {
			isa = PBXNativeTarget;
			buildConfigurationList = 764E1D5026F8D3FE00A1FB15 /* Build configuration list for PBXNativeTarget "Wallet" */;
			buildPhases = (
				764E1D3826F8D3FC00A1FB15 /* Sources */,
				764E1D3926F8D3FC00A1FB15 /* Frameworks */,
				764E1D3A26F8D3FC00A1FB15 /* Resources */,
				84B7677E2954554A00E92316 /* Embed Foundation Extensions */,
			);
			buildRules = (
			);
			dependencies = (
				84B7677C2954554A00E92316 /* PBXTargetDependency */,
			);
			name = Wallet;
			packageProductDependencies = (
				764E1D5726F8DBAB00A1FB15 /* WalletConnect */,
				A5D85225286333D500DAF5C3 /* Starscream */,
				A5AE354628A1A2AC0059AE8A /* Web3 */,
				A5C4DD8628A2DE88006A626D /* WalletConnectRouter */,
				A5434022291E6A270068F706 /* SolanaSwift */,
				849D7A8F292665D3006A2BD4 /* WalletConnectVerify */,
				840BCF132949B9F900CB0655 /* WalletConnectPush */,
				840BCF152949C6C100CB0655 /* WalletConnectEcho */,
				8485617C295079730064877B /* WalletConnectPairing */,
			);
			productName = ExampleApp;
			productReference = 764E1D3C26F8D3FC00A1FB15 /* WalletConnect Wallet.app */;
			productType = "com.apple.product-type.application";
		};
		84B767752954554A00E92316 /* PushDecryptionService */ = {
			isa = PBXNativeTarget;
			buildConfigurationList = 84B767812954554A00E92316 /* Build configuration list for PBXNativeTarget "PushDecryptionService" */;
			buildPhases = (
				84B767722954554A00E92316 /* Sources */,
				84B767732954554A00E92316 /* Frameworks */,
				84B767742954554A00E92316 /* Resources */,
			);
			buildRules = (
			);
			dependencies = (
			);
			name = PushDecryptionService;
			packageProductDependencies = (
				84B76788295494D500E92316 /* WalletConnectPush */,
			);
			productName = PushDecryptionService;
			productReference = 84B767762954554A00E92316 /* PushDecryptionService.appex */;
			productType = "com.apple.product-type.app-extension";
		};
		84CE641B27981DED00142511 /* DApp */ = {
			isa = PBXNativeTarget;
			buildConfigurationList = 84CE642F27981DF000142511 /* Build configuration list for PBXNativeTarget "DApp" */;
			buildPhases = (
				84CE641827981DED00142511 /* Sources */,
				84CE641927981DED00142511 /* Frameworks */,
				84CE641A27981DED00142511 /* Resources */,
			);
			buildRules = (
			);
			dependencies = (
			);
			name = DApp;
			packageProductDependencies = (
				8448F1D327E4726F0000B866 /* WalletConnect */,
				A5D85227286333E300DAF5C3 /* Starscream */,
				A5BB7FA228B6A50400707FC6 /* WalletConnectAuth */,
				A54195A42934E83F0035AD19 /* Web3 */,
			);
			productName = DApp;
			productReference = 84CE641C27981DED00142511 /* DApp.app */;
			productType = "com.apple.product-type.application";
		};
		A58E7CE728729F550082D443 /* Showcase */ = {
			isa = PBXNativeTarget;
			buildConfigurationList = A58E7CFB28729F550082D443 /* Build configuration list for PBXNativeTarget "Showcase" */;
			buildPhases = (
				A58E7CE428729F550082D443 /* Sources */,
				A58E7CE528729F550082D443 /* Frameworks */,
				A58E7CE628729F550082D443 /* Resources */,
			);
			buildRules = (
			);
			dependencies = (
			);
			name = Showcase;
			packageProductDependencies = (
				A5629AE92877F2D600094373 /* WalletConnectChat */,
				A5629AF12877F75100094373 /* Starscream */,
				A59F877528B5462900A9CD80 /* WalletConnectAuth */,
				A59FAEC828B7B93A002BB66F /* Web3 */,
			);
			productName = Showcase;
			productReference = A58E7CE828729F550082D443 /* Showcase.app */;
			productType = "com.apple.product-type.application";
		};
		A5A4FC712840C12C00BBEC1E /* UITests */ = {
			isa = PBXNativeTarget;
			buildConfigurationList = A5A4FC7A2840C12C00BBEC1E /* Build configuration list for PBXNativeTarget "UITests" */;
			buildPhases = (
				A5A4FC6E2840C12C00BBEC1E /* Sources */,
				A5A4FC6F2840C12C00BBEC1E /* Frameworks */,
				A5A4FC702840C12C00BBEC1E /* Resources */,
			);
			buildRules = (
			);
			dependencies = (
				A5A4FC7E2840C5D400BBEC1E /* PBXTargetDependency */,
				A5A4FC802840C5D400BBEC1E /* PBXTargetDependency */,
			);
			name = UITests;
			productName = UITests;
			productReference = A5A4FC722840C12C00BBEC1E /* UITests.xctest */;
			productType = "com.apple.product-type.bundle.ui-testing";
		};
		A5E03DEC286464DB00888481 /* IntegrationTests */ = {
			isa = PBXNativeTarget;
			buildConfigurationList = A5E03DF1286464DB00888481 /* Build configuration list for PBXNativeTarget "IntegrationTests" */;
			buildPhases = (
				A5E03DE9286464DB00888481 /* Sources */,
				A5E03DEA286464DB00888481 /* Frameworks */,
				A5E03DEB286464DB00888481 /* Resources */,
			);
			buildRules = (
			);
			dependencies = (
			);
			name = IntegrationTests;
			packageProductDependencies = (
				A5E03DF42864651200888481 /* Starscream */,
				A5E03DFE2864662500888481 /* WalletConnect */,
				A5E03E00286466EA00888481 /* WalletConnectChat */,
				84DDB4EC28ABB663003D66ED /* WalletConnectAuth */,
				847CF3AE28E3141700F1D760 /* WalletConnectPush */,
				A5C8BE84292FE20B006CC85C /* Web3 */,
				C5DD5BE0294E09E3008FD3A4 /* Web3Wallet */,
			);
			productName = IntegrationTests;
			productReference = A5E03DED286464DB00888481 /* IntegrationTests.xctest */;
			productType = "com.apple.product-type.bundle.unit-test";
		};
		C56EE21A293F55ED004840D1 /* WalletApp */ = {
			isa = PBXNativeTarget;
			buildConfigurationList = C56EE228293F55EE004840D1 /* Build configuration list for PBXNativeTarget "WalletApp" */;
			buildPhases = (
				C56EE217293F55ED004840D1 /* Sources */,
				C56EE218293F55ED004840D1 /* Frameworks */,
				C56EE219293F55ED004840D1 /* Resources */,
			);
			buildRules = (
			);
			dependencies = (
			);
			name = WalletApp;
			packageProductDependencies = (
				C56EE254293F569A004840D1 /* Starscream */,
				C56EE27A293F56F8004840D1 /* WalletConnectAuth */,
				C56EE27C293F56F8004840D1 /* WalletConnectChat */,
				C5133A77294125CC00A8314C /* Web3 */,
				C55D349829630D440004314A /* Web3Wallet */,
			);
			productName = ChatWallet;
			productReference = C56EE21B293F55ED004840D1 /* WalletApp.app */;
			productType = "com.apple.product-type.application";
		};
/* End PBXNativeTarget section */

/* Begin PBXProject section */
		764E1D3426F8D3FC00A1FB15 /* Project object */ = {
			isa = PBXProject;
			attributes = {
<<<<<<< HEAD
				LastSwiftUpdateCheck = 1420;
=======
				LastSwiftUpdateCheck = 1410;
>>>>>>> c7cc625f
				LastUpgradeCheck = 1250;
				TargetAttributes = {
					764E1D3B26F8D3FC00A1FB15 = {
						CreatedOnToolsVersion = 12.5.1;
					};
					84B767752954554A00E92316 = {
						CreatedOnToolsVersion = 14.2;
					};
					84CE641B27981DED00142511 = {
						CreatedOnToolsVersion = 13.2;
					};
					A58E7CE728729F550082D443 = {
						CreatedOnToolsVersion = 13.3;
					};
					A5A4FC712840C12C00BBEC1E = {
						CreatedOnToolsVersion = 13.3;
					};
					A5E03DEC286464DB00888481 = {
						CreatedOnToolsVersion = 13.3;
					};
					C56EE21A293F55ED004840D1 = {
						CreatedOnToolsVersion = 14.1;
					};
				};
			};
			buildConfigurationList = 764E1D3726F8D3FC00A1FB15 /* Build configuration list for PBXProject "ExampleApp" */;
			compatibilityVersion = "Xcode 9.3";
			developmentRegion = en;
			hasScannedForEncodings = 0;
			knownRegions = (
				en,
				Base,
			);
			mainGroup = 764E1D3326F8D3FC00A1FB15;
			packageReferences = (
				A5D85224286333D500DAF5C3 /* XCRemoteSwiftPackageReference "Starscream" */,
				A5AE354528A1A2AC0059AE8A /* XCRemoteSwiftPackageReference "Web3" */,
				A5434021291E6A270068F706 /* XCRemoteSwiftPackageReference "solana-swift" */,
			);
			productRefGroup = 764E1D3D26F8D3FC00A1FB15 /* Products */;
			projectDirPath = "";
			projectRoot = "";
			targets = (
				764E1D3B26F8D3FC00A1FB15 /* Wallet */,
				84CE641B27981DED00142511 /* DApp */,
				A5A4FC712840C12C00BBEC1E /* UITests */,
				A5E03DEC286464DB00888481 /* IntegrationTests */,
				A58E7CE728729F550082D443 /* Showcase */,
<<<<<<< HEAD
				84B767752954554A00E92316 /* PushDecryptionService */,
=======
				C56EE21A293F55ED004840D1 /* WalletApp */,
>>>>>>> c7cc625f
			);
		};
/* End PBXProject section */

/* Begin PBXResourcesBuildPhase section */
		764E1D3A26F8D3FC00A1FB15 /* Resources */ = {
			isa = PBXResourcesBuildPhase;
			buildActionMask = 2147483647;
			files = (
				764E1D4C26F8D3FE00A1FB15 /* LaunchScreen.storyboard in Resources */,
				764E1D4926F8D3FE00A1FB15 /* Assets.xcassets in Resources */,
			);
			runOnlyForDeploymentPostprocessing = 0;
		};
		84B767742954554A00E92316 /* Resources */ = {
			isa = PBXResourcesBuildPhase;
			buildActionMask = 2147483647;
			files = (
			);
			runOnlyForDeploymentPostprocessing = 0;
		};
		84CE641A27981DED00142511 /* Resources */ = {
			isa = PBXResourcesBuildPhase;
			buildActionMask = 2147483647;
			files = (
				84CE642B27981DF000142511 /* LaunchScreen.storyboard in Resources */,
				84CE642827981DF000142511 /* Assets.xcassets in Resources */,
			);
			runOnlyForDeploymentPostprocessing = 0;
		};
		A58E7CE628729F550082D443 /* Resources */ = {
			isa = PBXResourcesBuildPhase;
			buildActionMask = 2147483647;
			files = (
				A58E7CF728729F550082D443 /* LaunchScreen.storyboard in Resources */,
				A58E7CF428729F550082D443 /* Assets.xcassets in Resources */,
			);
			runOnlyForDeploymentPostprocessing = 0;
		};
		A5A4FC702840C12C00BBEC1E /* Resources */ = {
			isa = PBXResourcesBuildPhase;
			buildActionMask = 2147483647;
			files = (
			);
			runOnlyForDeploymentPostprocessing = 0;
		};
		A5E03DEB286464DB00888481 /* Resources */ = {
			isa = PBXResourcesBuildPhase;
			buildActionMask = 2147483647;
			files = (
			);
			runOnlyForDeploymentPostprocessing = 0;
		};
		C56EE219293F55ED004840D1 /* Resources */ = {
			isa = PBXResourcesBuildPhase;
			buildActionMask = 2147483647;
			files = (
				C56EE222293F55EE004840D1 /* Assets.xcassets in Resources */,
				C5F32A362954FE3C00A6476E /* Colors.xcassets in Resources */,
			);
			runOnlyForDeploymentPostprocessing = 0;
		};
/* End PBXResourcesBuildPhase section */

/* Begin PBXSourcesBuildPhase section */
		764E1D3826F8D3FC00A1FB15 /* Sources */ = {
			isa = PBXSourcesBuildPhase;
			buildActionMask = 2147483647;
			files = (
				A51AC0DD28E43727001BACF9 /* InputConfig.swift in Sources */,
				76235E892820198B004ED0AA /* UIKit+Previews.swift in Sources */,
				76B149F02821C03B00F05F91 /* Proposal.swift in Sources */,
				765056272821989600F9AE79 /* Color+Extension.swift in Sources */,
				76235E8D28202043004ED0AA /* RequestView.swift in Sources */,
				8460DCFC274F98A10081F94C /* RequestViewController.swift in Sources */,
				76744CF926FE4D7400B77ED9 /* ActiveSessionCell.swift in Sources */,
				764E1D4026F8D3FC00A1FB15 /* AppDelegate.swift in Sources */,
				761C64A626FCB0AA004239D1 /* SessionInfo.swift in Sources */,
				A5A4FC5E283D23CA00BBEC1E /* Array.swift in Sources */,
				76235E8B28201C9C004ED0AA /* Utilities.swift in Sources */,
				76744CF726FE4D5400B77ED9 /* ActiveSessionItem.swift in Sources */,
				A5A4FC5A283CC08600BBEC1E /* SessionNamespaceViewModel.swift in Sources */,
				A5A8E47B293A1CFE00FEB97D /* DefaultSocketFactory.swift in Sources */,
				A57E71A8291CF8A500325797 /* SOLSigner.swift in Sources */,
				764E1D4226F8D3FC00A1FB15 /* SceneDelegate.swift in Sources */,
				84F568C2279582D200D0A289 /* Signer.swift in Sources */,
				A5A4FC56283CBB7800BBEC1E /* SessionDetailView.swift in Sources */,
				A57E71A6291CF76400325797 /* ETHSigner.swift in Sources */,
				7600223B2819FC0B0011DD38 /* ProposalView.swift in Sources */,
				761248172819F9E600CB6D48 /* WalletView.swift in Sources */,
				A5A4FC58283CBB9F00BBEC1E /* SessionDetailViewModel.swift in Sources */,
				76B6E39F2807A3B6004DF775 /* WalletViewController.swift in Sources */,
				764E1D5A26F8DF1B00A1FB15 /* ScannerViewController.swift in Sources */,
				760022392819FBF90011DD38 /* ProposalViewController.swift in Sources */,
				84494388278D9C1B00CC26BB /* UIAlertController.swift in Sources */,
				84F568C42795832A00D0A289 /* EthereumTransaction.swift in Sources */,
				A5A4FC5C283D1F6700BBEC1E /* SessionDetailViewController.swift in Sources */,
			);
			runOnlyForDeploymentPostprocessing = 0;
		};
		84B767722954554A00E92316 /* Sources */ = {
			isa = PBXSourcesBuildPhase;
			buildActionMask = 2147483647;
			files = (
				84B767792954554A00E92316 /* NotificationService.swift in Sources */,
			);
			runOnlyForDeploymentPostprocessing = 0;
		};
		84CE641827981DED00142511 /* Sources */ = {
			isa = PBXSourcesBuildPhase;
			buildActionMask = 2147483647;
			files = (
				A5BB7FA728B6A5F600707FC6 /* AuthView.swift in Sources */,
				84CE6430279820F600142511 /* AccountsViewController.swift in Sources */,
				A5BB7FA128B69F3400707FC6 /* AuthCoordinator.swift in Sources */,
				84CE645527A29D4D00142511 /* ResponseViewController.swift in Sources */,
				84CE641F27981DED00142511 /* AppDelegate.swift in Sources */,
				A5A8E47D293A1CFE00FEB97D /* DefaultSocketFactory.swift in Sources */,
				A5BB7FAD28B6AA7D00707FC6 /* QRCodeGenerator.swift in Sources */,
				A51AC0D928E436A3001BACF9 /* InputConfig.swift in Sources */,
				A5BB7FA928B6A5FD00707FC6 /* AuthViewModel.swift in Sources */,
				84CE6452279ED42B00142511 /* ConnectView.swift in Sources */,
				A5A8E47E293A1CFE00FEB97D /* DefaultSignerFactory.swift in Sources */,
				84CE6448279AE68600142511 /* AccountRequestViewController.swift in Sources */,
				A5BB7F9F28B69B7100707FC6 /* SignCoordinator.swift in Sources */,
				84CE642127981DED00142511 /* SceneDelegate.swift in Sources */,
				84CE644E279ED2FF00142511 /* SelectChainView.swift in Sources */,
				84CE644B279EA1FA00142511 /* AccountRequestView.swift in Sources */,
				84CE6431279820F600142511 /* AccountsView.swift in Sources */,
				84CE643D2798322600142511 /* ConnectViewController.swift in Sources */,
				84CE6444279AB5AD00142511 /* SelectChainViewController.swift in Sources */,
			);
			runOnlyForDeploymentPostprocessing = 0;
		};
		A58E7CE428729F550082D443 /* Sources */ = {
			isa = PBXSourcesBuildPhase;
			buildActionMask = 2147483647;
			files = (
				A58E7D3B2872D55F0082D443 /* ChatInteractor.swift in Sources */,
				A58E7D1F2872A57B0082D443 /* ApplicationConfigurator.swift in Sources */,
				A51AC0DF28E4379F001BACF9 /* InputConfig.swift in Sources */,
				A58E7D452872EE570082D443 /* ContentMessageView.swift in Sources */,
				A5C20223287EA7E2007E3188 /* BrandButton.swift in Sources */,
				A5629ADF2876CC6E00094373 /* InviteListPresenter.swift in Sources */,
				A58E7D392872D55F0082D443 /* ChatModule.swift in Sources */,
				A5C2022D287EC3F0007E3188 /* RegisterService.swift in Sources */,
				A58E7D222872A57B0082D443 /* AppearanceConfigurator.swift in Sources */,
				A50F3946288005B200064555 /* Types.swift in Sources */,
				A58E7D212872A57B0082D443 /* MigrationConfigurator.swift in Sources */,
				A5629ABE2876CBC000094373 /* ChatListPresenter.swift in Sources */,
				A58E7D0E2872A45B0082D443 /* MainRouter.swift in Sources */,
				A58E7D432872EE320082D443 /* MessageView.swift in Sources */,
				A58E7D3F2872E99A0082D443 /* TabPage.swift in Sources */,
				A58E7D3C2872D55F0082D443 /* ChatPresenter.swift in Sources */,
				A5C2020B287D9DEE007E3188 /* WelcomeModule.swift in Sources */,
				A58E7D152872A5410082D443 /* UIViewController.swift in Sources */,
				A58E7D132872A4A80082D443 /* Application.swift in Sources */,
				A58E7D002872A1050082D443 /* SceneViewController.swift in Sources */,
				A58E7D242872AB130082D443 /* MainViewController.swift in Sources */,
				A5629AE02876CC6E00094373 /* InviteListRouter.swift in Sources */,
				A58E7D032872A1630082D443 /* String.swift in Sources */,
				A58E7D3D2872D55F0082D443 /* ChatView.swift in Sources */,
				A5629ABD2876CBC000094373 /* ChatListModule.swift in Sources */,
				A58E7CEB28729F550082D443 /* AppDelegate.swift in Sources */,
				A578FA35287304A300AA7720 /* Color.swift in Sources */,
				A5629ADE2876CC6E00094373 /* InviteListModule.swift in Sources */,
				A578FA322873036400AA7720 /* InputView.swift in Sources */,
				A5C2021B287E1FD8007E3188 /* ImportRouter.swift in Sources */,
				A5629AE42876E6D200094373 /* ThreadViewModel.swift in Sources */,
				A58E7D0C2872A45B0082D443 /* MainModule.swift in Sources */,
				A5C2021C287E1FD8007E3188 /* ImportInteractor.swift in Sources */,
				A58E7D0D2872A45B0082D443 /* MainPresenter.swift in Sources */,
				A5C20219287E1FD8007E3188 /* ImportModule.swift in Sources */,
				A5629AD62876CC5700094373 /* InviteInteractor.swift in Sources */,
				A5629AE12876CC6E00094373 /* InviteListInteractor.swift in Sources */,
				A58E7CED28729F550082D443 /* SceneDelegate.swift in Sources */,
				A5C2020F287D9DEE007E3188 /* WelcomeView.swift in Sources */,
				A5C20226287EB099007E3188 /* AccountNameResolver.swift in Sources */,
				A5C2020D287D9DEE007E3188 /* WelcomeRouter.swift in Sources */,
				A578FA372873D8EE00AA7720 /* UIColor.swift in Sources */,
				A5C2021D287E1FD8007E3188 /* ImportView.swift in Sources */,
				A5C2021A287E1FD8007E3188 /* ImportPresenter.swift in Sources */,
				A5629AE828772A0100094373 /* InviteViewModel.swift in Sources */,
				A5629AA92876A23100094373 /* ChatService.swift in Sources */,
				A5C20229287EB34C007E3188 /* AccountStorage.swift in Sources */,
				A5629AC02876CBC000094373 /* ChatListInteractor.swift in Sources */,
				A5629AE22876CC6E00094373 /* InviteListView.swift in Sources */,
				A5A8E47F293A1D0000FEB97D /* DefaultSocketFactory.swift in Sources */,
				A578FA3D2874002400AA7720 /* View.swift in Sources */,
				A5629AD72876CC5700094373 /* InviteView.swift in Sources */,
				A5C20221287EA5B8007E3188 /* TextFieldView.swift in Sources */,
				A5A8E480293A1D0000FEB97D /* DefaultSignerFactory.swift in Sources */,
				A5C2022B287EB89A007E3188 /* WelcomeInteractor.swift in Sources */,
				A5C2020C287D9DEE007E3188 /* WelcomePresenter.swift in Sources */,
				A58E7D1D2872A57B0082D443 /* Configurator.swift in Sources */,
				A58E7D482872EF610082D443 /* MessageViewModel.swift in Sources */,
				A5629AD32876CC5700094373 /* InviteModule.swift in Sources */,
				A5629AD52876CC5700094373 /* InviteRouter.swift in Sources */,
				A5629ABF2876CBC000094373 /* ChatListRouter.swift in Sources */,
				A5629AC12876CBC000094373 /* ChatListView.swift in Sources */,
				A578FA392873FCE000AA7720 /* ChatScrollView.swift in Sources */,
				A58E7D1E2872A57B0082D443 /* ThirdPartyConfigurator.swift in Sources */,
				A5629AD42876CC5700094373 /* InvitePresenter.swift in Sources */,
				A58E7D3A2872D55F0082D443 /* ChatRouter.swift in Sources */,
			);
			runOnlyForDeploymentPostprocessing = 0;
		};
		A5A4FC6E2840C12C00BBEC1E /* Sources */ = {
			isa = PBXSourcesBuildPhase;
			buildActionMask = 2147483647;
			files = (
				A5E22D202840C8C700E36487 /* DAppEngine.swift in Sources */,
				8485617F295307C20064877B /* PushNotificationTests.swift in Sources */,
				A5E22D1E2840C8BF00E36487 /* RoutingEngine.swift in Sources */,
				A5E22D222840C8D300E36487 /* WalletEngine.swift in Sources */,
				A5E22D1C2840C85D00E36487 /* App.swift in Sources */,
				A5A4FC772840C12C00BBEC1E /* RegressionTests.swift in Sources */,
				A5E22D242840C8DB00E36487 /* SafariEngine.swift in Sources */,
				A5E22D1A2840C62A00E36487 /* Engine.swift in Sources */,
				A5E22D2C2840EAC300E36487 /* XCUIElement.swift in Sources */,
			);
			runOnlyForDeploymentPostprocessing = 0;
		};
		A5E03DE9286464DB00888481 /* Sources */ = {
			isa = PBXSourcesBuildPhase;
			buildActionMask = 2147483647;
			files = (
				84CEC64628D89D6B00D081A8 /* PairingTests.swift in Sources */,
				767DC83528997F8E00080FA9 /* EthSendTransaction.swift in Sources */,
				8439CB89293F658E00F2F2E2 /* PushMessage.swift in Sources */,
				A518B31428E33A6500A2CE93 /* InputConfig.swift in Sources */,
				A541959E2934BFEF0035AD19 /* CacaoSignerTests.swift in Sources */,
				A59CF4F6292F83D50031A42F /* DefaultSignerFactory.swift in Sources */,
				A5E03E03286466F400888481 /* ChatTests.swift in Sources */,
				849D7A93292E2169006A2BD4 /* PushTests.swift in Sources */,
				845B8D8C2934B36C0084A966 /* Account.swift in Sources */,
				84D2A66628A4F51E0088AE09 /* AuthTests.swift in Sources */,
				84FE684628ACDB4700C893FF /* RequestParams.swift in Sources */,
				7694A5262874296A0001257E /* RegistryTests.swift in Sources */,
				A541959F2934BFEF0035AD19 /* SignerTests.swift in Sources */,
				A50C036528AAD32200FE72D3 /* ClientDelegate.swift in Sources */,
				A5E03E0D28646AD200888481 /* RelayClientEndToEndTests.swift in Sources */,
				A5E03DFA286465C700888481 /* SignClientTests.swift in Sources */,
				A54195A02934BFEF0035AD19 /* EIP1271VerifierTests.swift in Sources */,
				A54195A12934BFEF0035AD19 /* EIP191VerifierTests.swift in Sources */,
				84AA01DB28CF0CD7005D48D8 /* XCTest.swift in Sources */,
				A5E03E1128646F8000888481 /* KeychainStorageMock.swift in Sources */,
				A5E03DFD286465D100888481 /* Stubs.swift in Sources */,
				A5A8E47A293A1C9B00FEB97D /* DefaultSocketFactory.swift in Sources */,
			);
			runOnlyForDeploymentPostprocessing = 0;
		};
		C56EE217293F55ED004840D1 /* Sources */ = {
			isa = PBXSourcesBuildPhase;
			buildActionMask = 2147483647;
			files = (
				C5D4603A29687A5700302C7E /* DefaultSocketFactory.swift in Sources */,
				C53AA4362941251C008EA57C /* DefaultSignerFactory.swift in Sources */,
				C55D3480295DD7140004314A /* AuthRequestPresenter.swift in Sources */,
				C5F32A2E2954814A00A6476E /* ConnectionDetailsRouter.swift in Sources */,
				C55D3482295DD7140004314A /* AuthRequestInteractor.swift in Sources */,
				C55D34B12965FB750004314A /* SessionRequestInteractor.swift in Sources */,
				C56EE247293F566D004840D1 /* ScanModule.swift in Sources */,
				C56EE28D293F5757004840D1 /* AppearanceConfigurator.swift in Sources */,
				C56EE241293F566D004840D1 /* WalletModule.swift in Sources */,
				C56EE26F293F56D7004840D1 /* Types.swift in Sources */,
				C56EE245293F566D004840D1 /* WalletPresenter.swift in Sources */,
				C56EE240293F566D004840D1 /* ScanQRView.swift in Sources */,
				C56EE250293F566D004840D1 /* ScanTargetView.swift in Sources */,
				C56EE28F293F5757004840D1 /* MigrationConfigurator.swift in Sources */,
				C55D348B295DD8CA0004314A /* PasteUriRouter.swift in Sources */,
				C55D348C295DD8CA0004314A /* PasteUriInteractor.swift in Sources */,
				C55D3497295DFA750004314A /* WelcomeView.swift in Sources */,
				C56EE271293F56D7004840D1 /* View.swift in Sources */,
				C56EE24D293F566D004840D1 /* WalletRouter.swift in Sources */,
				C5F32A342954817600A6476E /* ConnectionDetailsView.swift in Sources */,
				C55D348A295DD8CA0004314A /* PasteUriPresenter.swift in Sources */,
				C56EE28E293F5757004840D1 /* ApplicationConfigurator.swift in Sources */,
				C55D347F295DD7140004314A /* AuthRequestModule.swift in Sources */,
				C56EE242293F566D004840D1 /* ScanPresenter.swift in Sources */,
				C56EE28B293F5757004840D1 /* SceneDelegate.swift in Sources */,
				C56EE276293F56D7004840D1 /* UIViewController.swift in Sources */,
				C56EE275293F56D7004840D1 /* InputConfig.swift in Sources */,
				C55D3493295DFA750004314A /* WelcomeModule.swift in Sources */,
				C56EE270293F56D7004840D1 /* String.swift in Sources */,
				C56EE279293F56D7004840D1 /* Color.swift in Sources */,
				C55D3483295DD7140004314A /* AuthRequestView.swift in Sources */,
				C56EE243293F566D004840D1 /* ScanView.swift in Sources */,
				C56EE288293F5757004840D1 /* ThirdPartyConfigurator.swift in Sources */,
				C55D34AE2965FB750004314A /* SessionRequestModule.swift in Sources */,
				C55D34B02965FB750004314A /* SessionRequestRouter.swift in Sources */,
				C55D3495295DFA750004314A /* WelcomeRouter.swift in Sources */,
				C56EE24F293F566D004840D1 /* WalletView.swift in Sources */,
				C55D34B22965FB750004314A /* SessionRequestView.swift in Sources */,
				C56EE248293F566D004840D1 /* ScanQR.swift in Sources */,
				C55D349B2965BC2F0004314A /* TagsView.swift in Sources */,
				C56EE289293F5757004840D1 /* Application.swift in Sources */,
				C56EE273293F56D7004840D1 /* UIColor.swift in Sources */,
				C5F32A322954816C00A6476E /* ConnectionDetailsPresenter.swift in Sources */,
				C56EE246293F566D004840D1 /* ScanRouter.swift in Sources */,
				C55D349D2965F8D40004314A /* Proposal.swift in Sources */,
				C55D3481295DD7140004314A /* AuthRequestRouter.swift in Sources */,
				C56EE28C293F5757004840D1 /* Configurator.swift in Sources */,
				C55D3489295DD8CA0004314A /* PasteUriModule.swift in Sources */,
				C55D3494295DFA750004314A /* WelcomePresenter.swift in Sources */,
				C56EE274293F56D7004840D1 /* SceneViewController.swift in Sources */,
				C55D3496295DFA750004314A /* WelcomeInteractor.swift in Sources */,
				C55D348D295DD8CA0004314A /* PasteUriView.swift in Sources */,
				C5F32A2C2954814200A6476E /* ConnectionDetailsModule.swift in Sources */,
				C56EE249293F566D004840D1 /* ScanInteractor.swift in Sources */,
				C56EE28A293F5757004840D1 /* AppDelegate.swift in Sources */,
				C56EE2A3293F6BAF004840D1 /* UIPasteboardWrapper.swift in Sources */,
				C56EE24E293F566D004840D1 /* WalletInteractor.swift in Sources */,
				C55D34AF2965FB750004314A /* SessionRequestPresenter.swift in Sources */,
				C5F32A302954816100A6476E /* ConnectionDetailsInteractor.swift in Sources */,
			);
			runOnlyForDeploymentPostprocessing = 0;
		};
/* End PBXSourcesBuildPhase section */

/* Begin PBXTargetDependency section */
		84B7677C2954554A00E92316 /* PBXTargetDependency */ = {
			isa = PBXTargetDependency;
			target = 84B767752954554A00E92316 /* PushDecryptionService */;
			targetProxy = 84B7677B2954554A00E92316 /* PBXContainerItemProxy */;
		};
		A5A4FC7E2840C5D400BBEC1E /* PBXTargetDependency */ = {
			isa = PBXTargetDependency;
			target = 84CE641B27981DED00142511 /* DApp */;
			targetProxy = A5A4FC7D2840C5D400BBEC1E /* PBXContainerItemProxy */;
		};
		A5A4FC802840C5D400BBEC1E /* PBXTargetDependency */ = {
			isa = PBXTargetDependency;
			target = 764E1D3B26F8D3FC00A1FB15 /* Wallet */;
			targetProxy = A5A4FC7F2840C5D400BBEC1E /* PBXContainerItemProxy */;
		};
/* End PBXTargetDependency section */

/* Begin PBXVariantGroup section */
		764E1D4A26F8D3FE00A1FB15 /* LaunchScreen.storyboard */ = {
			isa = PBXVariantGroup;
			children = (
				764E1D4B26F8D3FE00A1FB15 /* Base */,
			);
			name = LaunchScreen.storyboard;
			sourceTree = "<group>";
		};
		84CE642927981DF000142511 /* LaunchScreen.storyboard */ = {
			isa = PBXVariantGroup;
			children = (
				84CE642A27981DF000142511 /* Base */,
			);
			name = LaunchScreen.storyboard;
			sourceTree = "<group>";
		};
		A58E7CF528729F550082D443 /* LaunchScreen.storyboard */ = {
			isa = PBXVariantGroup;
			children = (
				A58E7CF628729F550082D443 /* Base */,
			);
			name = LaunchScreen.storyboard;
			sourceTree = "<group>";
		};
/* End PBXVariantGroup section */

/* Begin XCBuildConfiguration section */
		764E1D4E26F8D3FE00A1FB15 /* Debug */ = {
			isa = XCBuildConfiguration;
			baseConfigurationReference = A5F48A0528E43D3F0034CBFB /* Configuration.xcconfig */;
			buildSettings = {
				ALWAYS_SEARCH_USER_PATHS = NO;
				CLANG_ANALYZER_NONNULL = YES;
				CLANG_ANALYZER_NUMBER_OBJECT_CONVERSION = YES_AGGRESSIVE;
				CLANG_CXX_LANGUAGE_STANDARD = "gnu++14";
				CLANG_CXX_LIBRARY = "libc++";
				CLANG_ENABLE_MODULES = YES;
				CLANG_ENABLE_OBJC_ARC = YES;
				CLANG_ENABLE_OBJC_WEAK = YES;
				CLANG_WARN_BLOCK_CAPTURE_AUTORELEASING = YES;
				CLANG_WARN_BOOL_CONVERSION = YES;
				CLANG_WARN_COMMA = YES;
				CLANG_WARN_CONSTANT_CONVERSION = YES;
				CLANG_WARN_DEPRECATED_OBJC_IMPLEMENTATIONS = YES;
				CLANG_WARN_DIRECT_OBJC_ISA_USAGE = YES_ERROR;
				CLANG_WARN_DOCUMENTATION_COMMENTS = YES;
				CLANG_WARN_EMPTY_BODY = YES;
				CLANG_WARN_ENUM_CONVERSION = YES;
				CLANG_WARN_INFINITE_RECURSION = YES;
				CLANG_WARN_INT_CONVERSION = YES;
				CLANG_WARN_NON_LITERAL_NULL_CONVERSION = YES;
				CLANG_WARN_OBJC_IMPLICIT_RETAIN_SELF = YES;
				CLANG_WARN_OBJC_LITERAL_CONVERSION = YES;
				CLANG_WARN_OBJC_ROOT_CLASS = YES_ERROR;
				CLANG_WARN_QUOTED_INCLUDE_IN_FRAMEWORK_HEADER = YES;
				CLANG_WARN_RANGE_LOOP_ANALYSIS = YES;
				CLANG_WARN_STRICT_PROTOTYPES = YES;
				CLANG_WARN_SUSPICIOUS_MOVE = YES;
				CLANG_WARN_UNGUARDED_AVAILABILITY = YES_AGGRESSIVE;
				CLANG_WARN_UNREACHABLE_CODE = YES;
				CLANG_WARN__DUPLICATE_METHOD_MATCH = YES;
				COPY_PHASE_STRIP = NO;
				DEBUG_INFORMATION_FORMAT = dwarf;
				ENABLE_STRICT_OBJC_MSGSEND = YES;
				ENABLE_TESTABILITY = YES;
				GCC_C_LANGUAGE_STANDARD = gnu11;
				GCC_DYNAMIC_NO_PIC = NO;
				GCC_NO_COMMON_BLOCKS = YES;
				GCC_OPTIMIZATION_LEVEL = 0;
				GCC_PREPROCESSOR_DEFINITIONS = (
					"DEBUG=1",
					"$(inherited)",
				);
				GCC_WARN_64_TO_32_BIT_CONVERSION = YES;
				GCC_WARN_ABOUT_RETURN_TYPE = YES_ERROR;
				GCC_WARN_UNDECLARED_SELECTOR = YES;
				GCC_WARN_UNINITIALIZED_AUTOS = YES_AGGRESSIVE;
				GCC_WARN_UNUSED_FUNCTION = YES;
				GCC_WARN_UNUSED_VARIABLE = YES;
				IPHONEOS_DEPLOYMENT_TARGET = 13.0;
				MTL_ENABLE_DEBUG_INFO = INCLUDE_SOURCE;
				MTL_FAST_MATH = YES;
				ONLY_ACTIVE_ARCH = YES;
				SDKROOT = iphoneos;
				SWIFT_ACTIVE_COMPILATION_CONDITIONS = DEBUG;
				SWIFT_OPTIMIZATION_LEVEL = "-Onone";
			};
			name = Debug;
		};
		764E1D4F26F8D3FE00A1FB15 /* Release */ = {
			isa = XCBuildConfiguration;
			baseConfigurationReference = A5F48A0528E43D3F0034CBFB /* Configuration.xcconfig */;
			buildSettings = {
				ALWAYS_SEARCH_USER_PATHS = NO;
				CLANG_ANALYZER_NONNULL = YES;
				CLANG_ANALYZER_NUMBER_OBJECT_CONVERSION = YES_AGGRESSIVE;
				CLANG_CXX_LANGUAGE_STANDARD = "gnu++14";
				CLANG_CXX_LIBRARY = "libc++";
				CLANG_ENABLE_MODULES = YES;
				CLANG_ENABLE_OBJC_ARC = YES;
				CLANG_ENABLE_OBJC_WEAK = YES;
				CLANG_WARN_BLOCK_CAPTURE_AUTORELEASING = YES;
				CLANG_WARN_BOOL_CONVERSION = YES;
				CLANG_WARN_COMMA = YES;
				CLANG_WARN_CONSTANT_CONVERSION = YES;
				CLANG_WARN_DEPRECATED_OBJC_IMPLEMENTATIONS = YES;
				CLANG_WARN_DIRECT_OBJC_ISA_USAGE = YES_ERROR;
				CLANG_WARN_DOCUMENTATION_COMMENTS = YES;
				CLANG_WARN_EMPTY_BODY = YES;
				CLANG_WARN_ENUM_CONVERSION = YES;
				CLANG_WARN_INFINITE_RECURSION = YES;
				CLANG_WARN_INT_CONVERSION = YES;
				CLANG_WARN_NON_LITERAL_NULL_CONVERSION = YES;
				CLANG_WARN_OBJC_IMPLICIT_RETAIN_SELF = YES;
				CLANG_WARN_OBJC_LITERAL_CONVERSION = YES;
				CLANG_WARN_OBJC_ROOT_CLASS = YES_ERROR;
				CLANG_WARN_QUOTED_INCLUDE_IN_FRAMEWORK_HEADER = YES;
				CLANG_WARN_RANGE_LOOP_ANALYSIS = YES;
				CLANG_WARN_STRICT_PROTOTYPES = YES;
				CLANG_WARN_SUSPICIOUS_MOVE = YES;
				CLANG_WARN_UNGUARDED_AVAILABILITY = YES_AGGRESSIVE;
				CLANG_WARN_UNREACHABLE_CODE = YES;
				CLANG_WARN__DUPLICATE_METHOD_MATCH = YES;
				COPY_PHASE_STRIP = NO;
				DEBUG_INFORMATION_FORMAT = "dwarf-with-dsym";
				ENABLE_NS_ASSERTIONS = NO;
				ENABLE_STRICT_OBJC_MSGSEND = YES;
				GCC_C_LANGUAGE_STANDARD = gnu11;
				GCC_NO_COMMON_BLOCKS = YES;
				GCC_WARN_64_TO_32_BIT_CONVERSION = YES;
				GCC_WARN_ABOUT_RETURN_TYPE = YES_ERROR;
				GCC_WARN_UNDECLARED_SELECTOR = YES;
				GCC_WARN_UNINITIALIZED_AUTOS = YES_AGGRESSIVE;
				GCC_WARN_UNUSED_FUNCTION = YES;
				GCC_WARN_UNUSED_VARIABLE = YES;
				IPHONEOS_DEPLOYMENT_TARGET = 13.0;
				MTL_ENABLE_DEBUG_INFO = NO;
				MTL_FAST_MATH = YES;
				ONLY_ACTIVE_ARCH = NO;
				SDKROOT = iphoneos;
				SWIFT_COMPILATION_MODE = wholemodule;
				SWIFT_OPTIMIZATION_LEVEL = "-O";
				VALIDATE_PRODUCT = YES;
			};
			name = Release;
		};
		764E1D5126F8D3FE00A1FB15 /* Debug */ = {
			isa = XCBuildConfiguration;
			buildSettings = {
				ALWAYS_EMBED_SWIFT_STANDARD_LIBRARIES = YES;
				ASSETCATALOG_COMPILER_APPICON_NAME = AppIcon;
				ASSETCATALOG_COMPILER_GLOBAL_ACCENT_COLOR_NAME = AccentColor;
				CODE_SIGN_ENTITLEMENTS = Wallet.entitlements;
				CODE_SIGN_IDENTITY = "Apple Development";
				CODE_SIGN_STYLE = Automatic;
				CURRENT_PROJECT_VERSION = 13;
				DEVELOPMENT_TEAM = W5R8AG9K22;
				INFOPLIST_FILE = ExampleApp/Info.plist;
				IPHONEOS_DEPLOYMENT_TARGET = 15.0;
				LD_RUNPATH_SEARCH_PATHS = (
					"$(inherited)",
					"@executable_path/Frameworks",
				);
				MARKETING_VERSION = 0.0.1;
				PRODUCT_BUNDLE_IDENTIFIER = com.walletconnect.example;
				PRODUCT_NAME = "WalletConnect Wallet";
				PROVISIONING_PROFILE_SPECIFIER = "";
				SWIFT_VERSION = 5.0;
				TARGETED_DEVICE_FAMILY = "1,2";
			};
			name = Debug;
		};
		764E1D5226F8D3FE00A1FB15 /* Release */ = {
			isa = XCBuildConfiguration;
			buildSettings = {
				ALWAYS_EMBED_SWIFT_STANDARD_LIBRARIES = YES;
				ASSETCATALOG_COMPILER_APPICON_NAME = AppIcon;
				ASSETCATALOG_COMPILER_GLOBAL_ACCENT_COLOR_NAME = AccentColor;
				CODE_SIGN_ENTITLEMENTS = Wallet.entitlements;
				CODE_SIGN_IDENTITY = "Apple Development";
				CODE_SIGN_STYLE = Automatic;
				CURRENT_PROJECT_VERSION = 13;
				DEVELOPMENT_TEAM = W5R8AG9K22;
				INFOPLIST_FILE = ExampleApp/Info.plist;
				IPHONEOS_DEPLOYMENT_TARGET = 15.0;
				LD_RUNPATH_SEARCH_PATHS = (
					"$(inherited)",
					"@executable_path/Frameworks",
				);
				MARKETING_VERSION = 0.0.1;
				PRODUCT_BUNDLE_IDENTIFIER = com.walletconnect.example;
				PRODUCT_NAME = "WalletConnect Wallet";
				PROVISIONING_PROFILE_SPECIFIER = "";
				SWIFT_VERSION = 5.0;
				TARGETED_DEVICE_FAMILY = "1,2";
			};
			name = Release;
		};
		84B7677F2954554A00E92316 /* Debug */ = {
			isa = XCBuildConfiguration;
			buildSettings = {
				CLANG_CXX_LANGUAGE_STANDARD = "gnu++20";
				CODE_SIGN_ENTITLEMENTS = PushDecryptionService/PushDecryptionService.entitlements;
				CODE_SIGN_IDENTITY = "Apple Development";
				CODE_SIGN_STYLE = Automatic;
				CURRENT_PROJECT_VERSION = 1;
				DEVELOPMENT_TEAM = W5R8AG9K22;
				GENERATE_INFOPLIST_FILE = YES;
				INFOPLIST_FILE = PushDecryptionService/Info.plist;
				INFOPLIST_KEY_CFBundleDisplayName = PushDecryptionService;
				INFOPLIST_KEY_NSHumanReadableCopyright = "";
				IPHONEOS_DEPLOYMENT_TARGET = 15.0;
				LD_RUNPATH_SEARCH_PATHS = (
					"$(inherited)",
					"@executable_path/Frameworks",
					"@executable_path/../../Frameworks",
				);
				MARKETING_VERSION = 1.0;
				PRODUCT_BUNDLE_IDENTIFIER = com.walletconnect.example.PushDecryptionService;
				PRODUCT_NAME = "$(TARGET_NAME)";
				SKIP_INSTALL = YES;
				SWIFT_EMIT_LOC_STRINGS = YES;
				SWIFT_VERSION = 5.0;
				TARGETED_DEVICE_FAMILY = "1,2";
			};
			name = Debug;
		};
		84B767802954554A00E92316 /* Release */ = {
			isa = XCBuildConfiguration;
			buildSettings = {
				CLANG_CXX_LANGUAGE_STANDARD = "gnu++20";
				CODE_SIGN_ENTITLEMENTS = PushDecryptionService/PushDecryptionService.entitlements;
				CODE_SIGN_IDENTITY = "Apple Development";
				CODE_SIGN_STYLE = Automatic;
				CURRENT_PROJECT_VERSION = 1;
				DEVELOPMENT_TEAM = W5R8AG9K22;
				GENERATE_INFOPLIST_FILE = YES;
				INFOPLIST_FILE = PushDecryptionService/Info.plist;
				INFOPLIST_KEY_CFBundleDisplayName = PushDecryptionService;
				INFOPLIST_KEY_NSHumanReadableCopyright = "";
				IPHONEOS_DEPLOYMENT_TARGET = 15.0;
				LD_RUNPATH_SEARCH_PATHS = (
					"$(inherited)",
					"@executable_path/Frameworks",
					"@executable_path/../../Frameworks",
				);
				MARKETING_VERSION = 1.0;
				PRODUCT_BUNDLE_IDENTIFIER = com.walletconnect.example.PushDecryptionService;
				PRODUCT_NAME = "$(TARGET_NAME)";
				SKIP_INSTALL = YES;
				SWIFT_EMIT_LOC_STRINGS = YES;
				SWIFT_VERSION = 5.0;
				TARGETED_DEVICE_FAMILY = "1,2";
			};
			name = Release;
		};
		84CE642D27981DF000142511 /* Debug */ = {
			isa = XCBuildConfiguration;
			buildSettings = {
				ASSETCATALOG_COMPILER_APPICON_NAME = AppIcon;
				ASSETCATALOG_COMPILER_GLOBAL_ACCENT_COLOR_NAME = AccentColor;
				CLANG_CXX_LANGUAGE_STANDARD = "gnu++17";
				CODE_SIGN_IDENTITY = "Apple Development";
				CODE_SIGN_STYLE = Automatic;
				CURRENT_PROJECT_VERSION = 13;
				DEVELOPMENT_TEAM = W5R8AG9K22;
				GENERATE_INFOPLIST_FILE = YES;
				INFOPLIST_FILE = DApp/Info.plist;
				INFOPLIST_KEY_CFBundleDisplayName = dApp;
				INFOPLIST_KEY_UIApplicationSupportsIndirectInputEvents = YES;
				INFOPLIST_KEY_UILaunchStoryboardName = LaunchScreen;
				INFOPLIST_KEY_UIRequiredDeviceCapabilities = armv7;
				INFOPLIST_KEY_UISupportedInterfaceOrientations = UIInterfaceOrientationPortrait;
				INFOPLIST_KEY_UISupportedInterfaceOrientations_iPad = "UIInterfaceOrientationPortrait UIInterfaceOrientationPortraitUpsideDown UIInterfaceOrientationLandscapeLeft UIInterfaceOrientationLandscapeRight";
				INFOPLIST_KEY_UISupportedInterfaceOrientations_iPhone = UIInterfaceOrientationPortrait;
				IPHONEOS_DEPLOYMENT_TARGET = 13.0;
				LD_RUNPATH_SEARCH_PATHS = (
					"$(inherited)",
					"@executable_path/Frameworks",
				);
				MARKETING_VERSION = 0.0.1;
				PRODUCT_BUNDLE_IDENTIFIER = com.walletconnect.dapp;
				PRODUCT_NAME = "$(TARGET_NAME)";
				PROVISIONING_PROFILE_SPECIFIER = "";
				SWIFT_EMIT_LOC_STRINGS = YES;
				SWIFT_VERSION = 5.0;
				TARGETED_DEVICE_FAMILY = "1,2";
			};
			name = Debug;
		};
		84CE642E27981DF000142511 /* Release */ = {
			isa = XCBuildConfiguration;
			buildSettings = {
				ASSETCATALOG_COMPILER_APPICON_NAME = AppIcon;
				ASSETCATALOG_COMPILER_GLOBAL_ACCENT_COLOR_NAME = AccentColor;
				CLANG_CXX_LANGUAGE_STANDARD = "gnu++17";
				CODE_SIGN_IDENTITY = "Apple Development";
				CODE_SIGN_STYLE = Automatic;
				CURRENT_PROJECT_VERSION = 13;
				DEVELOPMENT_TEAM = W5R8AG9K22;
				GENERATE_INFOPLIST_FILE = YES;
				INFOPLIST_FILE = DApp/Info.plist;
				INFOPLIST_KEY_CFBundleDisplayName = dApp;
				INFOPLIST_KEY_UIApplicationSupportsIndirectInputEvents = YES;
				INFOPLIST_KEY_UILaunchStoryboardName = LaunchScreen;
				INFOPLIST_KEY_UIRequiredDeviceCapabilities = armv7;
				INFOPLIST_KEY_UISupportedInterfaceOrientations = UIInterfaceOrientationPortrait;
				INFOPLIST_KEY_UISupportedInterfaceOrientations_iPad = "UIInterfaceOrientationPortrait UIInterfaceOrientationPortraitUpsideDown UIInterfaceOrientationLandscapeLeft UIInterfaceOrientationLandscapeRight";
				INFOPLIST_KEY_UISupportedInterfaceOrientations_iPhone = UIInterfaceOrientationPortrait;
				IPHONEOS_DEPLOYMENT_TARGET = 13.0;
				LD_RUNPATH_SEARCH_PATHS = (
					"$(inherited)",
					"@executable_path/Frameworks",
				);
				MARKETING_VERSION = 0.0.1;
				PRODUCT_BUNDLE_IDENTIFIER = com.walletconnect.dapp;
				PRODUCT_NAME = "$(TARGET_NAME)";
				PROVISIONING_PROFILE_SPECIFIER = "";
				SWIFT_EMIT_LOC_STRINGS = YES;
				SWIFT_VERSION = 5.0;
				TARGETED_DEVICE_FAMILY = "1,2";
			};
			name = Release;
		};
		A58E7CF928729F550082D443 /* Debug */ = {
			isa = XCBuildConfiguration;
			buildSettings = {
				ASSETCATALOG_COMPILER_APPICON_NAME = AppIcon;
				ASSETCATALOG_COMPILER_GLOBAL_ACCENT_COLOR_NAME = AccentColor;
				CLANG_CXX_LANGUAGE_STANDARD = "gnu++17";
				CODE_SIGN_STYLE = Automatic;
				CURRENT_PROJECT_VERSION = 1;
				DEVELOPMENT_TEAM = W5R8AG9K22;
				GENERATE_INFOPLIST_FILE = YES;
				INFOPLIST_FILE = Showcase/Other/Info.plist;
				INFOPLIST_KEY_NSCameraUsageDescription = "Allow the app to scan for QR codes";
				INFOPLIST_KEY_UIApplicationSupportsIndirectInputEvents = YES;
				INFOPLIST_KEY_UILaunchStoryboardName = LaunchScreen;
				INFOPLIST_KEY_UISupportedInterfaceOrientations_iPad = "UIInterfaceOrientationPortrait UIInterfaceOrientationPortraitUpsideDown UIInterfaceOrientationLandscapeLeft UIInterfaceOrientationLandscapeRight";
				INFOPLIST_KEY_UISupportedInterfaceOrientations_iPhone = "UIInterfaceOrientationPortrait UIInterfaceOrientationLandscapeLeft UIInterfaceOrientationLandscapeRight";
				IPHONEOS_DEPLOYMENT_TARGET = 15.4;
				LD_RUNPATH_SEARCH_PATHS = (
					"$(inherited)",
					"@executable_path/Frameworks",
				);
				MARKETING_VERSION = 1.0;
				PRODUCT_BUNDLE_IDENTIFIER = com.walletconnect.chat;
				PRODUCT_NAME = "$(TARGET_NAME)";
				SWIFT_EMIT_LOC_STRINGS = YES;
				SWIFT_VERSION = 5.0;
				TARGETED_DEVICE_FAMILY = "1,2";
			};
			name = Debug;
		};
		A58E7CFA28729F550082D443 /* Release */ = {
			isa = XCBuildConfiguration;
			buildSettings = {
				ASSETCATALOG_COMPILER_APPICON_NAME = AppIcon;
				ASSETCATALOG_COMPILER_GLOBAL_ACCENT_COLOR_NAME = AccentColor;
				CLANG_CXX_LANGUAGE_STANDARD = "gnu++17";
				CODE_SIGN_STYLE = Automatic;
				CURRENT_PROJECT_VERSION = 1;
				DEVELOPMENT_TEAM = W5R8AG9K22;
				GENERATE_INFOPLIST_FILE = YES;
				INFOPLIST_FILE = Showcase/Other/Info.plist;
				INFOPLIST_KEY_NSCameraUsageDescription = "Allow the app to scan for QR codes";
				INFOPLIST_KEY_UIApplicationSupportsIndirectInputEvents = YES;
				INFOPLIST_KEY_UILaunchStoryboardName = LaunchScreen;
				INFOPLIST_KEY_UISupportedInterfaceOrientations_iPad = "UIInterfaceOrientationPortrait UIInterfaceOrientationPortraitUpsideDown UIInterfaceOrientationLandscapeLeft UIInterfaceOrientationLandscapeRight";
				INFOPLIST_KEY_UISupportedInterfaceOrientations_iPhone = "UIInterfaceOrientationPortrait UIInterfaceOrientationLandscapeLeft UIInterfaceOrientationLandscapeRight";
				IPHONEOS_DEPLOYMENT_TARGET = 15.4;
				LD_RUNPATH_SEARCH_PATHS = (
					"$(inherited)",
					"@executable_path/Frameworks",
				);
				MARKETING_VERSION = 1.0;
				PRODUCT_BUNDLE_IDENTIFIER = com.walletconnect.chat;
				PRODUCT_NAME = "$(TARGET_NAME)";
				SWIFT_EMIT_LOC_STRINGS = YES;
				SWIFT_VERSION = 5.0;
				TARGETED_DEVICE_FAMILY = "1,2";
			};
			name = Release;
		};
		A5A4FC782840C12C00BBEC1E /* Debug */ = {
			isa = XCBuildConfiguration;
			buildSettings = {
				CLANG_CXX_LANGUAGE_STANDARD = "gnu++17";
				CODE_SIGN_STYLE = Automatic;
				CURRENT_PROJECT_VERSION = 1;
				DEVELOPMENT_TEAM = W5R8AG9K22;
				GENERATE_INFOPLIST_FILE = YES;
				IPHONEOS_DEPLOYMENT_TARGET = 13.0;
				MARKETING_VERSION = 1.0;
				PRODUCT_BUNDLE_IDENTIFIER = com.walletconnect.UITests;
				PRODUCT_NAME = "$(TARGET_NAME)";
				PROVISIONING_PROFILE = "";
				SWIFT_EMIT_LOC_STRINGS = NO;
				SWIFT_VERSION = 5.0;
				TARGETED_DEVICE_FAMILY = "1,2";
			};
			name = Debug;
		};
		A5A4FC792840C12C00BBEC1E /* Release */ = {
			isa = XCBuildConfiguration;
			buildSettings = {
				CLANG_CXX_LANGUAGE_STANDARD = "gnu++17";
				CODE_SIGN_STYLE = Automatic;
				CURRENT_PROJECT_VERSION = 1;
				DEVELOPMENT_TEAM = W5R8AG9K22;
				GENERATE_INFOPLIST_FILE = YES;
				IPHONEOS_DEPLOYMENT_TARGET = 13.0;
				MARKETING_VERSION = 1.0;
				PRODUCT_BUNDLE_IDENTIFIER = com.walletconnect.UITests;
				PRODUCT_NAME = "$(TARGET_NAME)";
				PROVISIONING_PROFILE = "";
				SWIFT_EMIT_LOC_STRINGS = NO;
				SWIFT_VERSION = 5.0;
				TARGETED_DEVICE_FAMILY = "1,2";
			};
			name = Release;
		};
		A5E03DF2286464DB00888481 /* Debug */ = {
			isa = XCBuildConfiguration;
			buildSettings = {
				CLANG_CXX_LANGUAGE_STANDARD = "gnu++17";
				CODE_SIGN_STYLE = Automatic;
				CURRENT_PROJECT_VERSION = 1;
				DEVELOPMENT_TEAM = W5R8AG9K22;
				GCC_PREPROCESSOR_DEFINITIONS = (
					"DEBUG=1",
					"$(inherited)",
					"RELAY_HOST=$(RELAY_HOST)",
				);
				GENERATE_INFOPLIST_FILE = YES;
				IPHONEOS_DEPLOYMENT_TARGET = 13.0;
				MARKETING_VERSION = 1.0;
				PRODUCT_BUNDLE_IDENTIFIER = com.walletconnect.IntegrationTests;
				PRODUCT_NAME = "$(TARGET_NAME)";
				SWIFT_EMIT_LOC_STRINGS = NO;
				SWIFT_VERSION = 5.0;
				TARGETED_DEVICE_FAMILY = "1,2";
			};
			name = Debug;
		};
		A5E03DF3286464DB00888481 /* Release */ = {
			isa = XCBuildConfiguration;
			buildSettings = {
				CLANG_CXX_LANGUAGE_STANDARD = "gnu++17";
				CODE_SIGN_STYLE = Automatic;
				CURRENT_PROJECT_VERSION = 1;
				DEVELOPMENT_TEAM = W5R8AG9K22;
				GENERATE_INFOPLIST_FILE = YES;
				IPHONEOS_DEPLOYMENT_TARGET = 13.0;
				MARKETING_VERSION = 1.0;
				PRODUCT_BUNDLE_IDENTIFIER = com.walletconnect.IntegrationTests;
				PRODUCT_NAME = "$(TARGET_NAME)";
				SWIFT_EMIT_LOC_STRINGS = NO;
				SWIFT_VERSION = 5.0;
				TARGETED_DEVICE_FAMILY = "1,2";
			};
			name = Release;
		};
		C56EE226293F55EE004840D1 /* Debug */ = {
			isa = XCBuildConfiguration;
			buildSettings = {
				ASSETCATALOG_COMPILER_APPICON_NAME = AppIcon;
				ASSETCATALOG_COMPILER_GLOBAL_ACCENT_COLOR_NAME = AccentColor;
				CLANG_CXX_LANGUAGE_STANDARD = "gnu++20";
				CODE_SIGN_STYLE = Automatic;
				CURRENT_PROJECT_VERSION = 1;
				DEVELOPMENT_TEAM = RQ4NX29V75;
				ENABLE_PREVIEWS = YES;
				GENERATE_INFOPLIST_FILE = YES;
				INFOPLIST_FILE = WalletApp/Other/Info.plist;
				INFOPLIST_KEY_UIApplicationSupportsIndirectInputEvents = YES;
				INFOPLIST_KEY_UILaunchScreen_Generation = YES;
				INFOPLIST_KEY_UISupportedInterfaceOrientations_iPad = "UIInterfaceOrientationPortrait UIInterfaceOrientationPortraitUpsideDown UIInterfaceOrientationLandscapeLeft UIInterfaceOrientationLandscapeRight";
				INFOPLIST_KEY_UISupportedInterfaceOrientations_iPhone = "UIInterfaceOrientationPortrait UIInterfaceOrientationLandscapeLeft UIInterfaceOrientationLandscapeRight";
				IPHONEOS_DEPLOYMENT_TARGET = 15.4;
				LD_RUNPATH_SEARCH_PATHS = (
					"$(inherited)",
					"@executable_path/Frameworks",
				);
				MARKETING_VERSION = 1.0;
				PRODUCT_BUNDLE_IDENTIFIER = com.walletconnect.walletapp;
				PRODUCT_NAME = "$(TARGET_NAME)";
				SWIFT_EMIT_LOC_STRINGS = YES;
				SWIFT_VERSION = 5.0;
				TARGETED_DEVICE_FAMILY = "1,2";
			};
			name = Debug;
		};
		C56EE227293F55EE004840D1 /* Release */ = {
			isa = XCBuildConfiguration;
			buildSettings = {
				ASSETCATALOG_COMPILER_APPICON_NAME = AppIcon;
				ASSETCATALOG_COMPILER_GLOBAL_ACCENT_COLOR_NAME = AccentColor;
				CLANG_CXX_LANGUAGE_STANDARD = "gnu++20";
				CODE_SIGN_STYLE = Automatic;
				CURRENT_PROJECT_VERSION = 1;
				DEVELOPMENT_TEAM = RQ4NX29V75;
				ENABLE_PREVIEWS = YES;
				GENERATE_INFOPLIST_FILE = YES;
				INFOPLIST_FILE = WalletApp/Other/Info.plist;
				INFOPLIST_KEY_UIApplicationSupportsIndirectInputEvents = YES;
				INFOPLIST_KEY_UILaunchScreen_Generation = YES;
				INFOPLIST_KEY_UISupportedInterfaceOrientations_iPad = "UIInterfaceOrientationPortrait UIInterfaceOrientationPortraitUpsideDown UIInterfaceOrientationLandscapeLeft UIInterfaceOrientationLandscapeRight";
				INFOPLIST_KEY_UISupportedInterfaceOrientations_iPhone = "UIInterfaceOrientationPortrait UIInterfaceOrientationLandscapeLeft UIInterfaceOrientationLandscapeRight";
				IPHONEOS_DEPLOYMENT_TARGET = 15.4;
				LD_RUNPATH_SEARCH_PATHS = (
					"$(inherited)",
					"@executable_path/Frameworks",
				);
				MARKETING_VERSION = 1.0;
				PRODUCT_BUNDLE_IDENTIFIER = com.walletconnect.walletapp;
				PRODUCT_NAME = "$(TARGET_NAME)";
				SWIFT_EMIT_LOC_STRINGS = YES;
				SWIFT_VERSION = 5.0;
				TARGETED_DEVICE_FAMILY = "1,2";
			};
			name = Release;
		};
/* End XCBuildConfiguration section */

/* Begin XCConfigurationList section */
		764E1D3726F8D3FC00A1FB15 /* Build configuration list for PBXProject "ExampleApp" */ = {
			isa = XCConfigurationList;
			buildConfigurations = (
				764E1D4E26F8D3FE00A1FB15 /* Debug */,
				764E1D4F26F8D3FE00A1FB15 /* Release */,
			);
			defaultConfigurationIsVisible = 0;
			defaultConfigurationName = Release;
		};
		764E1D5026F8D3FE00A1FB15 /* Build configuration list for PBXNativeTarget "Wallet" */ = {
			isa = XCConfigurationList;
			buildConfigurations = (
				764E1D5126F8D3FE00A1FB15 /* Debug */,
				764E1D5226F8D3FE00A1FB15 /* Release */,
			);
			defaultConfigurationIsVisible = 0;
			defaultConfigurationName = Release;
		};
		84B767812954554A00E92316 /* Build configuration list for PBXNativeTarget "PushDecryptionService" */ = {
			isa = XCConfigurationList;
			buildConfigurations = (
				84B7677F2954554A00E92316 /* Debug */,
				84B767802954554A00E92316 /* Release */,
			);
			defaultConfigurationIsVisible = 0;
			defaultConfigurationName = Release;
		};
		84CE642F27981DF000142511 /* Build configuration list for PBXNativeTarget "DApp" */ = {
			isa = XCConfigurationList;
			buildConfigurations = (
				84CE642D27981DF000142511 /* Debug */,
				84CE642E27981DF000142511 /* Release */,
			);
			defaultConfigurationIsVisible = 0;
			defaultConfigurationName = Release;
		};
		A58E7CFB28729F550082D443 /* Build configuration list for PBXNativeTarget "Showcase" */ = {
			isa = XCConfigurationList;
			buildConfigurations = (
				A58E7CF928729F550082D443 /* Debug */,
				A58E7CFA28729F550082D443 /* Release */,
			);
			defaultConfigurationIsVisible = 0;
			defaultConfigurationName = Release;
		};
		A5A4FC7A2840C12C00BBEC1E /* Build configuration list for PBXNativeTarget "UITests" */ = {
			isa = XCConfigurationList;
			buildConfigurations = (
				A5A4FC782840C12C00BBEC1E /* Debug */,
				A5A4FC792840C12C00BBEC1E /* Release */,
			);
			defaultConfigurationIsVisible = 0;
			defaultConfigurationName = Release;
		};
		A5E03DF1286464DB00888481 /* Build configuration list for PBXNativeTarget "IntegrationTests" */ = {
			isa = XCConfigurationList;
			buildConfigurations = (
				A5E03DF2286464DB00888481 /* Debug */,
				A5E03DF3286464DB00888481 /* Release */,
			);
			defaultConfigurationIsVisible = 0;
			defaultConfigurationName = Release;
		};
		C56EE228293F55EE004840D1 /* Build configuration list for PBXNativeTarget "WalletApp" */ = {
			isa = XCConfigurationList;
			buildConfigurations = (
				C56EE226293F55EE004840D1 /* Debug */,
				C56EE227293F55EE004840D1 /* Release */,
			);
			defaultConfigurationIsVisible = 0;
			defaultConfigurationName = Release;
		};
/* End XCConfigurationList section */

/* Begin XCRemoteSwiftPackageReference section */
		A5434021291E6A270068F706 /* XCRemoteSwiftPackageReference "solana-swift" */ = {
			isa = XCRemoteSwiftPackageReference;
			repositoryURL = "https://github.com/flypaper0/solana-swift";
			requirement = {
				branch = "feature/available-13";
				kind = branch;
			};
		};
		A5AE354528A1A2AC0059AE8A /* XCRemoteSwiftPackageReference "Web3" */ = {
			isa = XCRemoteSwiftPackageReference;
			repositoryURL = "https://github.com/WalletConnect/Web3.swift";
			requirement = {
				kind = exactVersion;
				version = 1.0.2;
			};
		};
		A5D85224286333D500DAF5C3 /* XCRemoteSwiftPackageReference "Starscream" */ = {
			isa = XCRemoteSwiftPackageReference;
			repositoryURL = "https://github.com/daltoniam/Starscream";
			requirement = {
				kind = upToNextMajorVersion;
				minimumVersion = 3.0.0;
			};
		};
/* End XCRemoteSwiftPackageReference section */

/* Begin XCSwiftPackageProductDependency section */
		764E1D5726F8DBAB00A1FB15 /* WalletConnect */ = {
			isa = XCSwiftPackageProductDependency;
			productName = WalletConnect;
		};
		840BCF132949B9F900CB0655 /* WalletConnectPush */ = {
			isa = XCSwiftPackageProductDependency;
			productName = WalletConnectPush;
		};
		840BCF152949C6C100CB0655 /* WalletConnectEcho */ = {
			isa = XCSwiftPackageProductDependency;
			productName = WalletConnectEcho;
		};
		8448F1D327E4726F0000B866 /* WalletConnect */ = {
			isa = XCSwiftPackageProductDependency;
			productName = WalletConnect;
		};
		847CF3AE28E3141700F1D760 /* WalletConnectPush */ = {
			isa = XCSwiftPackageProductDependency;
			productName = WalletConnectPush;
		};
		8485617C295079730064877B /* WalletConnectPairing */ = {
			isa = XCSwiftPackageProductDependency;
			productName = WalletConnectPairing;
		};
		849D7A8F292665D3006A2BD4 /* WalletConnectVerify */ = {
			isa = XCSwiftPackageProductDependency;
			productName = WalletConnectVerify;
		};
		84B76788295494D500E92316 /* WalletConnectPush */ = {
			isa = XCSwiftPackageProductDependency;
			productName = WalletConnectPush;
		};
		84DDB4EC28ABB663003D66ED /* WalletConnectAuth */ = {
			isa = XCSwiftPackageProductDependency;
			productName = WalletConnectAuth;
		};
		A54195A42934E83F0035AD19 /* Web3 */ = {
			isa = XCSwiftPackageProductDependency;
			package = A5AE354528A1A2AC0059AE8A /* XCRemoteSwiftPackageReference "Web3" */;
			productName = Web3;
		};
		A5434022291E6A270068F706 /* SolanaSwift */ = {
			isa = XCSwiftPackageProductDependency;
			package = A5434021291E6A270068F706 /* XCRemoteSwiftPackageReference "solana-swift" */;
			productName = SolanaSwift;
		};
		A5629AE92877F2D600094373 /* WalletConnectChat */ = {
			isa = XCSwiftPackageProductDependency;
			productName = WalletConnectChat;
		};
		A5629AF12877F75100094373 /* Starscream */ = {
			isa = XCSwiftPackageProductDependency;
			package = A5D85224286333D500DAF5C3 /* XCRemoteSwiftPackageReference "Starscream" */;
			productName = Starscream;
		};
		A59F877528B5462900A9CD80 /* WalletConnectAuth */ = {
			isa = XCSwiftPackageProductDependency;
			productName = WalletConnectAuth;
		};
		A59FAEC828B7B93A002BB66F /* Web3 */ = {
			isa = XCSwiftPackageProductDependency;
			package = A5AE354528A1A2AC0059AE8A /* XCRemoteSwiftPackageReference "Web3" */;
			productName = Web3;
		};
		A5AE354628A1A2AC0059AE8A /* Web3 */ = {
			isa = XCSwiftPackageProductDependency;
			package = A5AE354528A1A2AC0059AE8A /* XCRemoteSwiftPackageReference "Web3" */;
			productName = Web3;
		};
		A5BB7FA228B6A50400707FC6 /* WalletConnectAuth */ = {
			isa = XCSwiftPackageProductDependency;
			productName = WalletConnectAuth;
		};
		A5C4DD8628A2DE88006A626D /* WalletConnectRouter */ = {
			isa = XCSwiftPackageProductDependency;
			productName = WalletConnectRouter;
		};
		A5C8BE84292FE20B006CC85C /* Web3 */ = {
			isa = XCSwiftPackageProductDependency;
			package = A5AE354528A1A2AC0059AE8A /* XCRemoteSwiftPackageReference "Web3" */;
			productName = Web3;
		};
		A5D85225286333D500DAF5C3 /* Starscream */ = {
			isa = XCSwiftPackageProductDependency;
			package = A5D85224286333D500DAF5C3 /* XCRemoteSwiftPackageReference "Starscream" */;
			productName = Starscream;
		};
		A5D85227286333E300DAF5C3 /* Starscream */ = {
			isa = XCSwiftPackageProductDependency;
			package = A5D85224286333D500DAF5C3 /* XCRemoteSwiftPackageReference "Starscream" */;
			productName = Starscream;
		};
		A5E03DF42864651200888481 /* Starscream */ = {
			isa = XCSwiftPackageProductDependency;
			package = A5D85224286333D500DAF5C3 /* XCRemoteSwiftPackageReference "Starscream" */;
			productName = Starscream;
		};
		A5E03DFE2864662500888481 /* WalletConnect */ = {
			isa = XCSwiftPackageProductDependency;
			productName = WalletConnect;
		};
		A5E03E00286466EA00888481 /* WalletConnectChat */ = {
			isa = XCSwiftPackageProductDependency;
			productName = WalletConnectChat;
		};
		C5133A77294125CC00A8314C /* Web3 */ = {
			isa = XCSwiftPackageProductDependency;
			package = A5AE354528A1A2AC0059AE8A /* XCRemoteSwiftPackageReference "Web3" */;
			productName = Web3;
		};
		C55D349829630D440004314A /* Web3Wallet */ = {
			isa = XCSwiftPackageProductDependency;
			productName = Web3Wallet;
		};
		C56EE254293F569A004840D1 /* Starscream */ = {
			isa = XCSwiftPackageProductDependency;
			package = A5D85224286333D500DAF5C3 /* XCRemoteSwiftPackageReference "Starscream" */;
			productName = Starscream;
		};
		C56EE27A293F56F8004840D1 /* WalletConnectAuth */ = {
			isa = XCSwiftPackageProductDependency;
			productName = WalletConnectAuth;
		};
		C56EE27C293F56F8004840D1 /* WalletConnectChat */ = {
			isa = XCSwiftPackageProductDependency;
			productName = WalletConnectChat;
		};
		C5DD5BE0294E09E3008FD3A4 /* Web3Wallet */ = {
			isa = XCSwiftPackageProductDependency;
			productName = Web3Wallet;
		};
/* End XCSwiftPackageProductDependency section */
	};
	rootObject = 764E1D3426F8D3FC00A1FB15 /* Project object */;
}<|MERGE_RESOLUTION|>--- conflicted
+++ resolved
@@ -647,11 +647,8 @@
 				A5A4FC732840C12C00BBEC1E /* UITests */,
 				A5E03DEE286464DB00888481 /* IntegrationTests */,
 				A58E7CE928729F550082D443 /* Showcase */,
-<<<<<<< HEAD
 				84B767772954554A00E92316 /* PushDecryptionService */,
-=======
 				C56EE21C293F55ED004840D1 /* WalletApp */,
->>>>>>> c7cc625f
 				764E1D3D26F8D3FC00A1FB15 /* Products */,
 				764E1D5326F8DAC800A1FB15 /* Frameworks */,
 				764E1D5626F8DB6000A1FB15 /* WalletConnectSwiftV2 */,
@@ -666,11 +663,8 @@
 				A5A4FC722840C12C00BBEC1E /* UITests.xctest */,
 				A5E03DED286464DB00888481 /* IntegrationTests.xctest */,
 				A58E7CE828729F550082D443 /* Showcase.app */,
-<<<<<<< HEAD
 				84B767762954554A00E92316 /* PushDecryptionService.appex */,
-=======
 				C56EE21B293F55ED004840D1 /* WalletApp.app */,
->>>>>>> c7cc625f
 			);
 			name = Products;
 			sourceTree = "<group>";
@@ -1704,11 +1698,7 @@
 		764E1D3426F8D3FC00A1FB15 /* Project object */ = {
 			isa = PBXProject;
 			attributes = {
-<<<<<<< HEAD
 				LastSwiftUpdateCheck = 1420;
-=======
-				LastSwiftUpdateCheck = 1410;
->>>>>>> c7cc625f
 				LastUpgradeCheck = 1250;
 				TargetAttributes = {
 					764E1D3B26F8D3FC00A1FB15 = {
@@ -1757,11 +1747,8 @@
 				A5A4FC712840C12C00BBEC1E /* UITests */,
 				A5E03DEC286464DB00888481 /* IntegrationTests */,
 				A58E7CE728729F550082D443 /* Showcase */,
-<<<<<<< HEAD
 				84B767752954554A00E92316 /* PushDecryptionService */,
-=======
 				C56EE21A293F55ED004840D1 /* WalletApp */,
->>>>>>> c7cc625f
 			);
 		};
 /* End PBXProject section */
