// !$*UTF8*$!
{
	archiveVersion = 1;
	classes = {
	};
	objectVersion = 52;
	objects = {

/* Begin PBXBuildFile section */
		767DC83528997F8E00080FA9 /* EthSendTransaction.swift in Sources */ = {isa = PBXBuildFile; fileRef = 767DC83428997F8E00080FA9 /* EthSendTransaction.swift */; };
		7694A5262874296A0001257E /* RegistryTests.swift in Sources */ = {isa = PBXBuildFile; fileRef = 7694A5252874296A0001257E /* RegistryTests.swift */; };
		84310D05298BC980000C15B6 /* MainInteractor.swift in Sources */ = {isa = PBXBuildFile; fileRef = 84310D04298BC980000C15B6 /* MainInteractor.swift */; };
		8439CB89293F658E00F2F2E2 /* PushMessage.swift in Sources */ = {isa = PBXBuildFile; fileRef = 8439CB88293F658E00F2F2E2 /* PushMessage.swift */; };
		844749F629B9E5B9005F520B /* RelayClientEndToEndTests.swift in Sources */ = {isa = PBXBuildFile; fileRef = 844749F529B9E5B9005F520B /* RelayClientEndToEndTests.swift */; };
		844749FD29B9E6B2005F520B /* WalletConnectNetworking in Frameworks */ = {isa = PBXBuildFile; productRef = 844749FC29B9E6B2005F520B /* WalletConnectNetworking */; };
		844749FE29B9EB1B005F520B /* InputConfig.swift in Sources */ = {isa = PBXBuildFile; fileRef = A518B31328E33A6500A2CE93 /* InputConfig.swift */; };
		844749FF29B9EB3B005F520B /* KeychainStorageMock.swift in Sources */ = {isa = PBXBuildFile; fileRef = A5E03E1028646F8000888481 /* KeychainStorageMock.swift */; };
		84474A0129B9EB74005F520B /* Starscream in Frameworks */ = {isa = PBXBuildFile; productRef = 84474A0029B9EB74005F520B /* Starscream */; };
		84474A0229B9ECA2005F520B /* DefaultSocketFactory.swift in Sources */ = {isa = PBXBuildFile; fileRef = A5629AEF2877F73000094373 /* DefaultSocketFactory.swift */; };
		8448F1D427E4726F0000B866 /* WalletConnect in Frameworks */ = {isa = PBXBuildFile; productRef = 8448F1D327E4726F0000B866 /* WalletConnect */; };
		84536D6E29EEAE1F008EA8DB /* Web3InboxModule.swift in Sources */ = {isa = PBXBuildFile; fileRef = 84536D6D29EEAE1F008EA8DB /* Web3InboxModule.swift */; };
		84536D7029EEAE28008EA8DB /* Web3InboxRouter.swift in Sources */ = {isa = PBXBuildFile; fileRef = 84536D6F29EEAE28008EA8DB /* Web3InboxRouter.swift */; };
		84536D7229EEAE32008EA8DB /* Web3InboxViewController.swift in Sources */ = {isa = PBXBuildFile; fileRef = 84536D7129EEAE32008EA8DB /* Web3InboxViewController.swift */; };
		84536D7429EEBCF0008EA8DB /* Web3Inbox in Frameworks */ = {isa = PBXBuildFile; productRef = 84536D7329EEBCF0008EA8DB /* Web3Inbox */; };
		845B8D8C2934B36C0084A966 /* Account.swift in Sources */ = {isa = PBXBuildFile; fileRef = 845B8D8B2934B36C0084A966 /* Account.swift */; };
		847BD1D62989492500076C90 /* MainViewController.swift in Sources */ = {isa = PBXBuildFile; fileRef = 847BD1D12989492500076C90 /* MainViewController.swift */; };
		847BD1D82989492500076C90 /* MainModule.swift in Sources */ = {isa = PBXBuildFile; fileRef = 847BD1D32989492500076C90 /* MainModule.swift */; };
		847BD1D92989492500076C90 /* MainPresenter.swift in Sources */ = {isa = PBXBuildFile; fileRef = 847BD1D42989492500076C90 /* MainPresenter.swift */; };
		847BD1DA2989492500076C90 /* MainRouter.swift in Sources */ = {isa = PBXBuildFile; fileRef = 847BD1D52989492500076C90 /* MainRouter.swift */; };
		847BD1DD2989494F00076C90 /* TabPage.swift in Sources */ = {isa = PBXBuildFile; fileRef = 847BD1DC2989494F00076C90 /* TabPage.swift */; };
		847BD1E4298A806800076C90 /* NotificationsModule.swift in Sources */ = {isa = PBXBuildFile; fileRef = 847BD1DF298A806800076C90 /* NotificationsModule.swift */; };
		847BD1E5298A806800076C90 /* NotificationsPresenter.swift in Sources */ = {isa = PBXBuildFile; fileRef = 847BD1E0298A806800076C90 /* NotificationsPresenter.swift */; };
		847BD1E6298A806800076C90 /* NotificationsRouter.swift in Sources */ = {isa = PBXBuildFile; fileRef = 847BD1E1298A806800076C90 /* NotificationsRouter.swift */; };
		847BD1E7298A806800076C90 /* NotificationsInteractor.swift in Sources */ = {isa = PBXBuildFile; fileRef = 847BD1E2298A806800076C90 /* NotificationsInteractor.swift */; };
		847BD1E8298A806800076C90 /* NotificationsView.swift in Sources */ = {isa = PBXBuildFile; fileRef = 847BD1E3298A806800076C90 /* NotificationsView.swift */; };
		847BD1EB298A87AB00076C90 /* SubscriptionsViewModel.swift in Sources */ = {isa = PBXBuildFile; fileRef = 847BD1EA298A87AB00076C90 /* SubscriptionsViewModel.swift */; };
		847CF3AF28E3141700F1D760 /* WalletConnectPush in Frameworks */ = {isa = PBXBuildFile; productRef = 847CF3AE28E3141700F1D760 /* WalletConnectPush */; settings = {ATTRIBUTES = (Required, ); }; };
		849D7A93292E2169006A2BD4 /* PushTests.swift in Sources */ = {isa = PBXBuildFile; fileRef = 849D7A92292E2169006A2BD4 /* PushTests.swift */; };
		84AA01DB28CF0CD7005D48D8 /* XCTest.swift in Sources */ = {isa = PBXBuildFile; fileRef = 84AA01DA28CF0CD7005D48D8 /* XCTest.swift */; };
		84B8154E2991099000FAD54E /* BuildConfiguration.swift in Sources */ = {isa = PBXBuildFile; fileRef = 84B8154D2991099000FAD54E /* BuildConfiguration.swift */; };
		84B815542991217900FAD54E /* PushMessagesModule.swift in Sources */ = {isa = PBXBuildFile; fileRef = 84B8154F2991217900FAD54E /* PushMessagesModule.swift */; };
		84B815552991217900FAD54E /* PushMessagesPresenter.swift in Sources */ = {isa = PBXBuildFile; fileRef = 84B815502991217900FAD54E /* PushMessagesPresenter.swift */; };
		84B815562991217900FAD54E /* PushMessagesRouter.swift in Sources */ = {isa = PBXBuildFile; fileRef = 84B815512991217900FAD54E /* PushMessagesRouter.swift */; };
		84B815572991217900FAD54E /* PushMessagesInteractor.swift in Sources */ = {isa = PBXBuildFile; fileRef = 84B815522991217900FAD54E /* PushMessagesInteractor.swift */; };
		84B815582991217900FAD54E /* PushMessagesView.swift in Sources */ = {isa = PBXBuildFile; fileRef = 84B815532991217900FAD54E /* PushMessagesView.swift */; };
		84B8155B2992A18D00FAD54E /* PushMessageViewModel.swift in Sources */ = {isa = PBXBuildFile; fileRef = 84B8155A2992A18D00FAD54E /* PushMessageViewModel.swift */; };
		84CE641F27981DED00142511 /* AppDelegate.swift in Sources */ = {isa = PBXBuildFile; fileRef = 84CE641E27981DED00142511 /* AppDelegate.swift */; };
		84CE642127981DED00142511 /* SceneDelegate.swift in Sources */ = {isa = PBXBuildFile; fileRef = 84CE642027981DED00142511 /* SceneDelegate.swift */; };
		84CE642827981DF000142511 /* Assets.xcassets in Resources */ = {isa = PBXBuildFile; fileRef = 84CE642727981DF000142511 /* Assets.xcassets */; };
		84CE642B27981DF000142511 /* LaunchScreen.storyboard in Resources */ = {isa = PBXBuildFile; fileRef = 84CE642927981DF000142511 /* LaunchScreen.storyboard */; };
		84CE6430279820F600142511 /* AccountsViewController.swift in Sources */ = {isa = PBXBuildFile; fileRef = 761C649926FB7ABB004239D1 /* AccountsViewController.swift */; };
		84CE6431279820F600142511 /* AccountsView.swift in Sources */ = {isa = PBXBuildFile; fileRef = 7603D74C2703429A00DD27A2 /* AccountsView.swift */; };
		84CE643D2798322600142511 /* ConnectViewController.swift in Sources */ = {isa = PBXBuildFile; fileRef = 84CE643C2798322600142511 /* ConnectViewController.swift */; };
		84CE6444279AB5AD00142511 /* SelectChainViewController.swift in Sources */ = {isa = PBXBuildFile; fileRef = 84CE6443279AB5AD00142511 /* SelectChainViewController.swift */; };
		84CE6448279AE68600142511 /* AccountRequestViewController.swift in Sources */ = {isa = PBXBuildFile; fileRef = 84CE6447279AE68600142511 /* AccountRequestViewController.swift */; };
		84CE644B279EA1FA00142511 /* AccountRequestView.swift in Sources */ = {isa = PBXBuildFile; fileRef = 84CE644A279EA1FA00142511 /* AccountRequestView.swift */; };
		84CE644E279ED2FF00142511 /* SelectChainView.swift in Sources */ = {isa = PBXBuildFile; fileRef = 84CE644D279ED2FF00142511 /* SelectChainView.swift */; };
		84CE6452279ED42B00142511 /* ConnectView.swift in Sources */ = {isa = PBXBuildFile; fileRef = 84CE6451279ED42B00142511 /* ConnectView.swift */; };
		84CE645527A29D4D00142511 /* ResponseViewController.swift in Sources */ = {isa = PBXBuildFile; fileRef = 84CE645427A29D4C00142511 /* ResponseViewController.swift */; };
		84CEC64628D89D6B00D081A8 /* PairingTests.swift in Sources */ = {isa = PBXBuildFile; fileRef = 84CEC64528D89D6B00D081A8 /* PairingTests.swift */; };
		84D2A66628A4F51E0088AE09 /* AuthTests.swift in Sources */ = {isa = PBXBuildFile; fileRef = 84D2A66528A4F51E0088AE09 /* AuthTests.swift */; };
		84DB38F32983CDAE00BFEE37 /* PushRegisterer.swift in Sources */ = {isa = PBXBuildFile; fileRef = 84DB38F22983CDAE00BFEE37 /* PushRegisterer.swift */; };
		84DDB4ED28ABB663003D66ED /* WalletConnectAuth in Frameworks */ = {isa = PBXBuildFile; productRef = 84DDB4EC28ABB663003D66ED /* WalletConnectAuth */; };
		84E0582229D6DA9B00E359B1 /* EthKeyStore.swift in Sources */ = {isa = PBXBuildFile; fileRef = 84E0582129D6DA9B00E359B1 /* EthKeyStore.swift */; };
		84E6B84A29787A8000428BAF /* NotificationService.swift in Sources */ = {isa = PBXBuildFile; fileRef = 84E6B84929787A8000428BAF /* NotificationService.swift */; };
		84E6B84E29787A8000428BAF /* PNDecryptionService.appex in Embed Foundation Extensions */ = {isa = PBXBuildFile; fileRef = 84E6B84729787A8000428BAF /* PNDecryptionService.appex */; settings = {ATTRIBUTES = (RemoveHeadersOnCopy, ); }; };
		84E6B85429787AAE00428BAF /* WalletConnectPush in Frameworks */ = {isa = PBXBuildFile; productRef = 84E6B85329787AAE00428BAF /* WalletConnectPush */; };
		84E6B8582981624F00428BAF /* PushRequestModule.swift in Sources */ = {isa = PBXBuildFile; fileRef = 84E6B8572981624F00428BAF /* PushRequestModule.swift */; };
		84E6B85B298162EF00428BAF /* PushRequestPresenter.swift in Sources */ = {isa = PBXBuildFile; fileRef = 84E6B85A298162EF00428BAF /* PushRequestPresenter.swift */; };
		84E6B85D298162F700428BAF /* PushRequestRouter.swift in Sources */ = {isa = PBXBuildFile; fileRef = 84E6B85C298162F700428BAF /* PushRequestRouter.swift */; };
		84E6B85F2981630000428BAF /* PushRequestInteractor.swift in Sources */ = {isa = PBXBuildFile; fileRef = 84E6B85E2981630000428BAF /* PushRequestInteractor.swift */; };
		84E6B8612981630C00428BAF /* PushRequestView.swift in Sources */ = {isa = PBXBuildFile; fileRef = 84E6B8602981630C00428BAF /* PushRequestView.swift */; };
		84E6B86329816A7900428BAF /* WalletConnectPush in Frameworks */ = {isa = PBXBuildFile; productRef = 84E6B86229816A7900428BAF /* WalletConnectPush */; };
		84E6B8652981720400428BAF /* WalletConnectPush in Frameworks */ = {isa = PBXBuildFile; productRef = 84E6B8642981720400428BAF /* WalletConnectPush */; };
		84FE684628ACDB4700C893FF /* RequestParams.swift in Sources */ = {isa = PBXBuildFile; fileRef = 84FE684528ACDB4700C893FF /* RequestParams.swift */; };
		A507BE1A29E8032E0038EF70 /* EIP55Tests.swift in Sources */ = {isa = PBXBuildFile; fileRef = A507BE1929E8032E0038EF70 /* EIP55Tests.swift */; };
		A50C036528AAD32200FE72D3 /* ClientDelegate.swift in Sources */ = {isa = PBXBuildFile; fileRef = A50C036428AAD32200FE72D3 /* ClientDelegate.swift */; };
		A50F3946288005B200064555 /* Types.swift in Sources */ = {isa = PBXBuildFile; fileRef = A50F3945288005B200064555 /* Types.swift */; };
		A51606F82A2F47BD00CACB92 /* DefaultBIP44Provider.swift in Sources */ = {isa = PBXBuildFile; fileRef = A51606F72A2F47BD00CACB92 /* DefaultBIP44Provider.swift */; };
		A51606F92A2F47BD00CACB92 /* DefaultBIP44Provider.swift in Sources */ = {isa = PBXBuildFile; fileRef = A51606F72A2F47BD00CACB92 /* DefaultBIP44Provider.swift */; };
		A51606FA2A2F47BD00CACB92 /* DefaultBIP44Provider.swift in Sources */ = {isa = PBXBuildFile; fileRef = A51606F72A2F47BD00CACB92 /* DefaultBIP44Provider.swift */; };
		A51606FB2A2F47BD00CACB92 /* DefaultBIP44Provider.swift in Sources */ = {isa = PBXBuildFile; fileRef = A51606F72A2F47BD00CACB92 /* DefaultBIP44Provider.swift */; };
		A518A98729683FB60035247E /* Web3InboxViewController.swift in Sources */ = {isa = PBXBuildFile; fileRef = A518A98429683FB60035247E /* Web3InboxViewController.swift */; };
		A518A98829683FB60035247E /* Web3InboxModule.swift in Sources */ = {isa = PBXBuildFile; fileRef = A518A98529683FB60035247E /* Web3InboxModule.swift */; };
		A518A98929683FB60035247E /* Web3InboxRouter.swift in Sources */ = {isa = PBXBuildFile; fileRef = A518A98629683FB60035247E /* Web3InboxRouter.swift */; };
		A518B31428E33A6500A2CE93 /* InputConfig.swift in Sources */ = {isa = PBXBuildFile; fileRef = A518B31328E33A6500A2CE93 /* InputConfig.swift */; };
		A51AC0D928E436A3001BACF9 /* InputConfig.swift in Sources */ = {isa = PBXBuildFile; fileRef = A51AC0D828E436A3001BACF9 /* InputConfig.swift */; };
		A51AC0DF28E4379F001BACF9 /* InputConfig.swift in Sources */ = {isa = PBXBuildFile; fileRef = A51AC0DE28E4379F001BACF9 /* InputConfig.swift */; };
		A5417BBE299BFC3E00B469F3 /* ImportAccount.swift in Sources */ = {isa = PBXBuildFile; fileRef = A5417BBD299BFC3E00B469F3 /* ImportAccount.swift */; };
		A541959E2934BFEF0035AD19 /* CacaoSignerTests.swift in Sources */ = {isa = PBXBuildFile; fileRef = A541959A2934BFEF0035AD19 /* CacaoSignerTests.swift */; };
		A541959F2934BFEF0035AD19 /* SignerTests.swift in Sources */ = {isa = PBXBuildFile; fileRef = A541959B2934BFEF0035AD19 /* SignerTests.swift */; };
		A54195A02934BFEF0035AD19 /* EIP1271VerifierTests.swift in Sources */ = {isa = PBXBuildFile; fileRef = A541959C2934BFEF0035AD19 /* EIP1271VerifierTests.swift */; };
		A54195A12934BFEF0035AD19 /* EIP191VerifierTests.swift in Sources */ = {isa = PBXBuildFile; fileRef = A541959D2934BFEF0035AD19 /* EIP191VerifierTests.swift */; };
		A54195A52934E83F0035AD19 /* Web3 in Frameworks */ = {isa = PBXBuildFile; productRef = A54195A42934E83F0035AD19 /* Web3 */; };
		A561C80029DF32CE00DF540D /* HDWalletKit in Frameworks */ = {isa = PBXBuildFile; productRef = A561C7FF29DF32CE00DF540D /* HDWalletKit */; };
		A561C80329DFCCDC00DF540D /* SyncTests.swift in Sources */ = {isa = PBXBuildFile; fileRef = A561C80229DFCCDC00DF540D /* SyncTests.swift */; };
		A561C80529DFCD4500DF540D /* WalletConnectSync in Frameworks */ = {isa = PBXBuildFile; productRef = A561C80429DFCD4500DF540D /* WalletConnectSync */; };
		A5629AA92876A23100094373 /* ChatService.swift in Sources */ = {isa = PBXBuildFile; fileRef = A5629AA82876A23100094373 /* ChatService.swift */; };
		A5629ABD2876CBC000094373 /* ChatListModule.swift in Sources */ = {isa = PBXBuildFile; fileRef = A5629AB82876CBC000094373 /* ChatListModule.swift */; };
		A5629ABE2876CBC000094373 /* ChatListPresenter.swift in Sources */ = {isa = PBXBuildFile; fileRef = A5629AB92876CBC000094373 /* ChatListPresenter.swift */; };
		A5629ABF2876CBC000094373 /* ChatListRouter.swift in Sources */ = {isa = PBXBuildFile; fileRef = A5629ABA2876CBC000094373 /* ChatListRouter.swift */; };
		A5629AC02876CBC000094373 /* ChatListInteractor.swift in Sources */ = {isa = PBXBuildFile; fileRef = A5629ABB2876CBC000094373 /* ChatListInteractor.swift */; };
		A5629AC12876CBC000094373 /* ChatListView.swift in Sources */ = {isa = PBXBuildFile; fileRef = A5629ABC2876CBC000094373 /* ChatListView.swift */; };
		A5629AD32876CC5700094373 /* InviteModule.swift in Sources */ = {isa = PBXBuildFile; fileRef = A5629ACE2876CC5700094373 /* InviteModule.swift */; };
		A5629AD42876CC5700094373 /* InvitePresenter.swift in Sources */ = {isa = PBXBuildFile; fileRef = A5629ACF2876CC5700094373 /* InvitePresenter.swift */; };
		A5629AD52876CC5700094373 /* InviteRouter.swift in Sources */ = {isa = PBXBuildFile; fileRef = A5629AD02876CC5700094373 /* InviteRouter.swift */; };
		A5629AD62876CC5700094373 /* InviteInteractor.swift in Sources */ = {isa = PBXBuildFile; fileRef = A5629AD12876CC5700094373 /* InviteInteractor.swift */; };
		A5629AD72876CC5700094373 /* InviteView.swift in Sources */ = {isa = PBXBuildFile; fileRef = A5629AD22876CC5700094373 /* InviteView.swift */; };
		A5629ADE2876CC6E00094373 /* InviteListModule.swift in Sources */ = {isa = PBXBuildFile; fileRef = A5629AD92876CC6E00094373 /* InviteListModule.swift */; };
		A5629ADF2876CC6E00094373 /* InviteListPresenter.swift in Sources */ = {isa = PBXBuildFile; fileRef = A5629ADA2876CC6E00094373 /* InviteListPresenter.swift */; };
		A5629AE02876CC6E00094373 /* InviteListRouter.swift in Sources */ = {isa = PBXBuildFile; fileRef = A5629ADB2876CC6E00094373 /* InviteListRouter.swift */; };
		A5629AE12876CC6E00094373 /* InviteListInteractor.swift in Sources */ = {isa = PBXBuildFile; fileRef = A5629ADC2876CC6E00094373 /* InviteListInteractor.swift */; };
		A5629AE22876CC6E00094373 /* InviteListView.swift in Sources */ = {isa = PBXBuildFile; fileRef = A5629ADD2876CC6E00094373 /* InviteListView.swift */; };
		A5629AE42876E6D200094373 /* ThreadViewModel.swift in Sources */ = {isa = PBXBuildFile; fileRef = A5629AE32876E6D200094373 /* ThreadViewModel.swift */; };
		A5629AE828772A0100094373 /* InviteViewModel.swift in Sources */ = {isa = PBXBuildFile; fileRef = A5629AE728772A0100094373 /* InviteViewModel.swift */; };
		A5629AEA2877F2D600094373 /* WalletConnectChat in Frameworks */ = {isa = PBXBuildFile; productRef = A5629AE92877F2D600094373 /* WalletConnectChat */; };
		A5629AF22877F75100094373 /* Starscream in Frameworks */ = {isa = PBXBuildFile; productRef = A5629AF12877F75100094373 /* Starscream */; };
		A573C53729EC34A600E3CBFD /* SyncDerivationServiceTests.swift in Sources */ = {isa = PBXBuildFile; fileRef = A573C53629EC34A600E3CBFD /* SyncDerivationServiceTests.swift */; };
		A573C53929EC365000E3CBFD /* HDWalletKit in Frameworks */ = {isa = PBXBuildFile; productRef = A573C53829EC365000E3CBFD /* HDWalletKit */; };
		A573C53B29EC365800E3CBFD /* HDWalletKit in Frameworks */ = {isa = PBXBuildFile; productRef = A573C53A29EC365800E3CBFD /* HDWalletKit */; };
		A573C53D29EC366500E3CBFD /* HDWalletKit in Frameworks */ = {isa = PBXBuildFile; productRef = A573C53C29EC366500E3CBFD /* HDWalletKit */; };
		A578FA322873036400AA7720 /* InputView.swift in Sources */ = {isa = PBXBuildFile; fileRef = A578FA312873036400AA7720 /* InputView.swift */; };
		A578FA35287304A300AA7720 /* Color.swift in Sources */ = {isa = PBXBuildFile; fileRef = A578FA34287304A300AA7720 /* Color.swift */; };
		A578FA372873D8EE00AA7720 /* UIColor.swift in Sources */ = {isa = PBXBuildFile; fileRef = A578FA362873D8EE00AA7720 /* UIColor.swift */; };
		A578FA392873FCE000AA7720 /* ChatScrollView.swift in Sources */ = {isa = PBXBuildFile; fileRef = A578FA382873FCE000AA7720 /* ChatScrollView.swift */; };
		A578FA3D2874002400AA7720 /* View.swift in Sources */ = {isa = PBXBuildFile; fileRef = A578FA3C2874002400AA7720 /* View.swift */; };
		A58A1ECC29BF458600A82A20 /* ENSResolverTests.swift in Sources */ = {isa = PBXBuildFile; fileRef = A58A1ECB29BF458600A82A20 /* ENSResolverTests.swift */; };
		A58E7CEB28729F550082D443 /* AppDelegate.swift in Sources */ = {isa = PBXBuildFile; fileRef = A58E7CEA28729F550082D443 /* AppDelegate.swift */; };
		A58E7CED28729F550082D443 /* SceneDelegate.swift in Sources */ = {isa = PBXBuildFile; fileRef = A58E7CEC28729F550082D443 /* SceneDelegate.swift */; };
		A58E7CF428729F550082D443 /* Assets.xcassets in Resources */ = {isa = PBXBuildFile; fileRef = A58E7CF328729F550082D443 /* Assets.xcassets */; };
		A58E7CF728729F550082D443 /* LaunchScreen.storyboard in Resources */ = {isa = PBXBuildFile; fileRef = A58E7CF528729F550082D443 /* LaunchScreen.storyboard */; };
		A58E7D002872A1050082D443 /* SceneViewController.swift in Sources */ = {isa = PBXBuildFile; fileRef = A58E7CFF2872A1050082D443 /* SceneViewController.swift */; };
		A58E7D032872A1630082D443 /* String.swift in Sources */ = {isa = PBXBuildFile; fileRef = A58E7D022872A1630082D443 /* String.swift */; };
		A58E7D0C2872A45B0082D443 /* MainModule.swift in Sources */ = {isa = PBXBuildFile; fileRef = A58E7D072872A45B0082D443 /* MainModule.swift */; };
		A58E7D0D2872A45B0082D443 /* MainPresenter.swift in Sources */ = {isa = PBXBuildFile; fileRef = A58E7D082872A45B0082D443 /* MainPresenter.swift */; };
		A58E7D0E2872A45B0082D443 /* MainRouter.swift in Sources */ = {isa = PBXBuildFile; fileRef = A58E7D092872A45B0082D443 /* MainRouter.swift */; };
		A58E7D132872A4A80082D443 /* Application.swift in Sources */ = {isa = PBXBuildFile; fileRef = A58E7D122872A4A80082D443 /* Application.swift */; };
		A58E7D152872A5410082D443 /* UIViewController.swift in Sources */ = {isa = PBXBuildFile; fileRef = A58E7D142872A5410082D443 /* UIViewController.swift */; };
		A58E7D1D2872A57B0082D443 /* Configurator.swift in Sources */ = {isa = PBXBuildFile; fileRef = A58E7D172872A57B0082D443 /* Configurator.swift */; };
		A58E7D1E2872A57B0082D443 /* ThirdPartyConfigurator.swift in Sources */ = {isa = PBXBuildFile; fileRef = A58E7D182872A57B0082D443 /* ThirdPartyConfigurator.swift */; };
		A58E7D1F2872A57B0082D443 /* ApplicationConfigurator.swift in Sources */ = {isa = PBXBuildFile; fileRef = A58E7D192872A57B0082D443 /* ApplicationConfigurator.swift */; };
		A58E7D212872A57B0082D443 /* MigrationConfigurator.swift in Sources */ = {isa = PBXBuildFile; fileRef = A58E7D1B2872A57B0082D443 /* MigrationConfigurator.swift */; };
		A58E7D222872A57B0082D443 /* AppearanceConfigurator.swift in Sources */ = {isa = PBXBuildFile; fileRef = A58E7D1C2872A57B0082D443 /* AppearanceConfigurator.swift */; };
		A58E7D242872AB130082D443 /* MainViewController.swift in Sources */ = {isa = PBXBuildFile; fileRef = A58E7D232872AB130082D443 /* MainViewController.swift */; };
		A58E7D392872D55F0082D443 /* ChatModule.swift in Sources */ = {isa = PBXBuildFile; fileRef = A58E7D342872D55F0082D443 /* ChatModule.swift */; };
		A58E7D3A2872D55F0082D443 /* ChatRouter.swift in Sources */ = {isa = PBXBuildFile; fileRef = A58E7D352872D55F0082D443 /* ChatRouter.swift */; };
		A58E7D3B2872D55F0082D443 /* ChatInteractor.swift in Sources */ = {isa = PBXBuildFile; fileRef = A58E7D362872D55F0082D443 /* ChatInteractor.swift */; };
		A58E7D3C2872D55F0082D443 /* ChatPresenter.swift in Sources */ = {isa = PBXBuildFile; fileRef = A58E7D372872D55F0082D443 /* ChatPresenter.swift */; };
		A58E7D3D2872D55F0082D443 /* ChatView.swift in Sources */ = {isa = PBXBuildFile; fileRef = A58E7D382872D55F0082D443 /* ChatView.swift */; };
		A58E7D3F2872E99A0082D443 /* TabPage.swift in Sources */ = {isa = PBXBuildFile; fileRef = A58E7D3E2872E99A0082D443 /* TabPage.swift */; };
		A58E7D432872EE320082D443 /* MessageView.swift in Sources */ = {isa = PBXBuildFile; fileRef = A58E7D422872EE320082D443 /* MessageView.swift */; };
		A58E7D452872EE570082D443 /* ContentMessageView.swift in Sources */ = {isa = PBXBuildFile; fileRef = A58E7D442872EE570082D443 /* ContentMessageView.swift */; };
		A58E7D482872EF610082D443 /* MessageViewModel.swift in Sources */ = {isa = PBXBuildFile; fileRef = A58E7D472872EF610082D443 /* MessageViewModel.swift */; };
		A58EC611299D57B800F3452A /* AsyncButton in Frameworks */ = {isa = PBXBuildFile; productRef = A58EC610299D57B800F3452A /* AsyncButton */; };
		A58EC616299D5C6400F3452A /* PlainButton.swift in Sources */ = {isa = PBXBuildFile; fileRef = A58EC615299D5C6400F3452A /* PlainButton.swift */; };
		A58EC618299D665A00F3452A /* Web3Inbox in Frameworks */ = {isa = PBXBuildFile; productRef = A58EC617299D665A00F3452A /* Web3Inbox */; };
		A59CF4F6292F83D50031A42F /* DefaultSignerFactory.swift in Sources */ = {isa = PBXBuildFile; fileRef = A59CF4F5292F83D50031A42F /* DefaultSignerFactory.swift */; };
		A59F877628B5462900A9CD80 /* WalletConnectAuth in Frameworks */ = {isa = PBXBuildFile; productRef = A59F877528B5462900A9CD80 /* WalletConnectAuth */; };
		A59FAEC928B7B93A002BB66F /* Web3 in Frameworks */ = {isa = PBXBuildFile; productRef = A59FAEC828B7B93A002BB66F /* Web3 */; };
		A5A0843D29D2F624000B9B17 /* DefaultCryptoProvider.swift in Sources */ = {isa = PBXBuildFile; fileRef = A5A0843B29D2F60A000B9B17 /* DefaultCryptoProvider.swift */; };
		A5A0843E29D2F624000B9B17 /* DefaultCryptoProvider.swift in Sources */ = {isa = PBXBuildFile; fileRef = A5A0843B29D2F60A000B9B17 /* DefaultCryptoProvider.swift */; };
		A5A0843F29D2F625000B9B17 /* DefaultCryptoProvider.swift in Sources */ = {isa = PBXBuildFile; fileRef = A5A0843B29D2F60A000B9B17 /* DefaultCryptoProvider.swift */; };
		A5A0844029D2F626000B9B17 /* DefaultCryptoProvider.swift in Sources */ = {isa = PBXBuildFile; fileRef = A5A0843B29D2F60A000B9B17 /* DefaultCryptoProvider.swift */; };
		A5A4FC772840C12C00BBEC1E /* RegressionTests.swift in Sources */ = {isa = PBXBuildFile; fileRef = A5A4FC762840C12C00BBEC1E /* RegressionTests.swift */; };
		A5A8E47A293A1C9B00FEB97D /* DefaultSocketFactory.swift in Sources */ = {isa = PBXBuildFile; fileRef = A5629AEF2877F73000094373 /* DefaultSocketFactory.swift */; };
		A5A8E47D293A1CFE00FEB97D /* DefaultSocketFactory.swift in Sources */ = {isa = PBXBuildFile; fileRef = A5629AEF2877F73000094373 /* DefaultSocketFactory.swift */; };
		A5A8E47E293A1CFE00FEB97D /* DefaultSignerFactory.swift in Sources */ = {isa = PBXBuildFile; fileRef = A59CF4F5292F83D50031A42F /* DefaultSignerFactory.swift */; };
		A5A8E47F293A1D0000FEB97D /* DefaultSocketFactory.swift in Sources */ = {isa = PBXBuildFile; fileRef = A5629AEF2877F73000094373 /* DefaultSocketFactory.swift */; };
		A5A8E480293A1D0000FEB97D /* DefaultSignerFactory.swift in Sources */ = {isa = PBXBuildFile; fileRef = A59CF4F5292F83D50031A42F /* DefaultSignerFactory.swift */; };
		A5BB7F9F28B69B7100707FC6 /* SignCoordinator.swift in Sources */ = {isa = PBXBuildFile; fileRef = A5BB7F9E28B69B7100707FC6 /* SignCoordinator.swift */; };
		A5BB7FA128B69F3400707FC6 /* AuthCoordinator.swift in Sources */ = {isa = PBXBuildFile; fileRef = A5BB7FA028B69F3400707FC6 /* AuthCoordinator.swift */; };
		A5BB7FA328B6A50400707FC6 /* WalletConnectAuth in Frameworks */ = {isa = PBXBuildFile; productRef = A5BB7FA228B6A50400707FC6 /* WalletConnectAuth */; };
		A5BB7FA728B6A5F600707FC6 /* AuthView.swift in Sources */ = {isa = PBXBuildFile; fileRef = A5BB7FA628B6A5F600707FC6 /* AuthView.swift */; };
		A5BB7FA928B6A5FD00707FC6 /* AuthViewModel.swift in Sources */ = {isa = PBXBuildFile; fileRef = A5BB7FA828B6A5FD00707FC6 /* AuthViewModel.swift */; };
		A5BB7FAD28B6AA7D00707FC6 /* QRCodeGenerator.swift in Sources */ = {isa = PBXBuildFile; fileRef = A5BB7FAC28B6AA7D00707FC6 /* QRCodeGenerator.swift */; };
		A5C2020B287D9DEE007E3188 /* WelcomeModule.swift in Sources */ = {isa = PBXBuildFile; fileRef = A5C20206287D9DEE007E3188 /* WelcomeModule.swift */; };
		A5C2020C287D9DEE007E3188 /* WelcomePresenter.swift in Sources */ = {isa = PBXBuildFile; fileRef = A5C20207287D9DEE007E3188 /* WelcomePresenter.swift */; };
		A5C2020D287D9DEE007E3188 /* WelcomeRouter.swift in Sources */ = {isa = PBXBuildFile; fileRef = A5C20208287D9DEE007E3188 /* WelcomeRouter.swift */; };
		A5C2020F287D9DEE007E3188 /* WelcomeView.swift in Sources */ = {isa = PBXBuildFile; fileRef = A5C2020A287D9DEE007E3188 /* WelcomeView.swift */; };
		A5C20219287E1FD8007E3188 /* ImportModule.swift in Sources */ = {isa = PBXBuildFile; fileRef = A5C20214287E1FD8007E3188 /* ImportModule.swift */; };
		A5C2021A287E1FD8007E3188 /* ImportPresenter.swift in Sources */ = {isa = PBXBuildFile; fileRef = A5C20215287E1FD8007E3188 /* ImportPresenter.swift */; };
		A5C2021B287E1FD8007E3188 /* ImportRouter.swift in Sources */ = {isa = PBXBuildFile; fileRef = A5C20216287E1FD8007E3188 /* ImportRouter.swift */; };
		A5C2021C287E1FD8007E3188 /* ImportInteractor.swift in Sources */ = {isa = PBXBuildFile; fileRef = A5C20217287E1FD8007E3188 /* ImportInteractor.swift */; };
		A5C2021D287E1FD8007E3188 /* ImportView.swift in Sources */ = {isa = PBXBuildFile; fileRef = A5C20218287E1FD8007E3188 /* ImportView.swift */; };
		A5C20221287EA5B8007E3188 /* TextFieldView.swift in Sources */ = {isa = PBXBuildFile; fileRef = A5C20220287EA5B8007E3188 /* TextFieldView.swift */; };
		A5C20223287EA7E2007E3188 /* BrandButton.swift in Sources */ = {isa = PBXBuildFile; fileRef = A5C20222287EA7E2007E3188 /* BrandButton.swift */; };
		A5C20229287EB34C007E3188 /* AccountStorage.swift in Sources */ = {isa = PBXBuildFile; fileRef = A5C20228287EB34C007E3188 /* AccountStorage.swift */; };
		A5C2022B287EB89A007E3188 /* WelcomeInteractor.swift in Sources */ = {isa = PBXBuildFile; fileRef = A5C2022A287EB89A007E3188 /* WelcomeInteractor.swift */; };
		A5C5153329BB7A6A004210BA /* InviteType.swift in Sources */ = {isa = PBXBuildFile; fileRef = A5C5153229BB7A6A004210BA /* InviteType.swift */; };
		A5C8BE85292FE20B006CC85C /* Web3 in Frameworks */ = {isa = PBXBuildFile; productRef = A5C8BE84292FE20B006CC85C /* Web3 */; };
		A5D85228286333E300DAF5C3 /* Starscream in Frameworks */ = {isa = PBXBuildFile; productRef = A5D85227286333E300DAF5C3 /* Starscream */; };
		A5E03DF52864651200888481 /* Starscream in Frameworks */ = {isa = PBXBuildFile; productRef = A5E03DF42864651200888481 /* Starscream */; };
		A5E03DFA286465C700888481 /* SignClientTests.swift in Sources */ = {isa = PBXBuildFile; fileRef = A5E03DF9286465C700888481 /* SignClientTests.swift */; };
		A5E03DFD286465D100888481 /* Stubs.swift in Sources */ = {isa = PBXBuildFile; fileRef = A5E03DFC286465D100888481 /* Stubs.swift */; };
		A5E03DFF2864662500888481 /* WalletConnect in Frameworks */ = {isa = PBXBuildFile; productRef = A5E03DFE2864662500888481 /* WalletConnect */; };
		A5E03E01286466EA00888481 /* WalletConnectChat in Frameworks */ = {isa = PBXBuildFile; productRef = A5E03E00286466EA00888481 /* WalletConnectChat */; };
		A5E03E03286466F400888481 /* ChatTests.swift in Sources */ = {isa = PBXBuildFile; fileRef = A5E03E02286466F400888481 /* ChatTests.swift */; };
		A5E03E1128646F8000888481 /* KeychainStorageMock.swift in Sources */ = {isa = PBXBuildFile; fileRef = A5E03E1028646F8000888481 /* KeychainStorageMock.swift */; };
		A5E22D1A2840C62A00E36487 /* Engine.swift in Sources */ = {isa = PBXBuildFile; fileRef = A5E22D192840C62A00E36487 /* Engine.swift */; };
		A5E22D1C2840C85D00E36487 /* App.swift in Sources */ = {isa = PBXBuildFile; fileRef = A5E22D1B2840C85D00E36487 /* App.swift */; };
		A5E22D1E2840C8BF00E36487 /* RoutingEngine.swift in Sources */ = {isa = PBXBuildFile; fileRef = A5E22D1D2840C8BF00E36487 /* RoutingEngine.swift */; };
		A5E22D202840C8C700E36487 /* DAppEngine.swift in Sources */ = {isa = PBXBuildFile; fileRef = A5E22D1F2840C8C700E36487 /* DAppEngine.swift */; };
		A5E22D222840C8D300E36487 /* WalletEngine.swift in Sources */ = {isa = PBXBuildFile; fileRef = A5E22D212840C8D300E36487 /* WalletEngine.swift */; };
		A5E22D242840C8DB00E36487 /* SafariEngine.swift in Sources */ = {isa = PBXBuildFile; fileRef = A5E22D232840C8DB00E36487 /* SafariEngine.swift */; };
		A5E22D2C2840EAC300E36487 /* XCUIElement.swift in Sources */ = {isa = PBXBuildFile; fileRef = A5E22D2B2840EAC300E36487 /* XCUIElement.swift */; };
		A5E776BA29F4362D00172091 /* AlertError.swift in Sources */ = {isa = PBXBuildFile; fileRef = A5E776B929F4362D00172091 /* AlertError.swift */; };
		A74D32BA2A1E25AD00CB8536 /* QueryParameters.swift in Sources */ = {isa = PBXBuildFile; fileRef = A74D32B92A1E25AD00CB8536 /* QueryParameters.swift */; };
		C5133A78294125CC00A8314C /* Web3 in Frameworks */ = {isa = PBXBuildFile; productRef = C5133A77294125CC00A8314C /* Web3 */; };
		C53AA4362941251C008EA57C /* DefaultSignerFactory.swift in Sources */ = {isa = PBXBuildFile; fileRef = A59CF4F5292F83D50031A42F /* DefaultSignerFactory.swift */; };
		C55D347F295DD7140004314A /* AuthRequestModule.swift in Sources */ = {isa = PBXBuildFile; fileRef = C55D347A295DD7140004314A /* AuthRequestModule.swift */; };
		C55D3480295DD7140004314A /* AuthRequestPresenter.swift in Sources */ = {isa = PBXBuildFile; fileRef = C55D347B295DD7140004314A /* AuthRequestPresenter.swift */; };
		C55D3481295DD7140004314A /* AuthRequestRouter.swift in Sources */ = {isa = PBXBuildFile; fileRef = C55D347C295DD7140004314A /* AuthRequestRouter.swift */; };
		C55D3482295DD7140004314A /* AuthRequestInteractor.swift in Sources */ = {isa = PBXBuildFile; fileRef = C55D347D295DD7140004314A /* AuthRequestInteractor.swift */; };
		C55D3483295DD7140004314A /* AuthRequestView.swift in Sources */ = {isa = PBXBuildFile; fileRef = C55D347E295DD7140004314A /* AuthRequestView.swift */; };
		C55D3489295DD8CA0004314A /* PasteUriModule.swift in Sources */ = {isa = PBXBuildFile; fileRef = C55D3484295DD8CA0004314A /* PasteUriModule.swift */; };
		C55D348A295DD8CA0004314A /* PasteUriPresenter.swift in Sources */ = {isa = PBXBuildFile; fileRef = C55D3485295DD8CA0004314A /* PasteUriPresenter.swift */; };
		C55D348B295DD8CA0004314A /* PasteUriRouter.swift in Sources */ = {isa = PBXBuildFile; fileRef = C55D3486295DD8CA0004314A /* PasteUriRouter.swift */; };
		C55D348C295DD8CA0004314A /* PasteUriInteractor.swift in Sources */ = {isa = PBXBuildFile; fileRef = C55D3487295DD8CA0004314A /* PasteUriInteractor.swift */; };
		C55D348D295DD8CA0004314A /* PasteUriView.swift in Sources */ = {isa = PBXBuildFile; fileRef = C55D3488295DD8CA0004314A /* PasteUriView.swift */; };
		C55D3493295DFA750004314A /* WelcomeModule.swift in Sources */ = {isa = PBXBuildFile; fileRef = C55D348E295DFA750004314A /* WelcomeModule.swift */; };
		C55D3494295DFA750004314A /* WelcomePresenter.swift in Sources */ = {isa = PBXBuildFile; fileRef = C55D348F295DFA750004314A /* WelcomePresenter.swift */; };
		C55D3495295DFA750004314A /* WelcomeRouter.swift in Sources */ = {isa = PBXBuildFile; fileRef = C55D3490295DFA750004314A /* WelcomeRouter.swift */; };
		C55D3496295DFA750004314A /* WelcomeInteractor.swift in Sources */ = {isa = PBXBuildFile; fileRef = C55D3491295DFA750004314A /* WelcomeInteractor.swift */; };
		C55D3497295DFA750004314A /* WelcomeView.swift in Sources */ = {isa = PBXBuildFile; fileRef = C55D3492295DFA750004314A /* WelcomeView.swift */; };
		C55D349929630D440004314A /* Web3Wallet in Frameworks */ = {isa = PBXBuildFile; productRef = C55D349829630D440004314A /* Web3Wallet */; };
		C55D349B2965BC2F0004314A /* TagsView.swift in Sources */ = {isa = PBXBuildFile; fileRef = C55D349A2965BC2F0004314A /* TagsView.swift */; };
		C55D34AE2965FB750004314A /* SessionProposalModule.swift in Sources */ = {isa = PBXBuildFile; fileRef = C55D34A92965FB750004314A /* SessionProposalModule.swift */; };
		C55D34AF2965FB750004314A /* SessionProposalPresenter.swift in Sources */ = {isa = PBXBuildFile; fileRef = C55D34AA2965FB750004314A /* SessionProposalPresenter.swift */; };
		C55D34B02965FB750004314A /* SessionProposalRouter.swift in Sources */ = {isa = PBXBuildFile; fileRef = C55D34AB2965FB750004314A /* SessionProposalRouter.swift */; };
		C55D34B12965FB750004314A /* SessionProposalInteractor.swift in Sources */ = {isa = PBXBuildFile; fileRef = C55D34AC2965FB750004314A /* SessionProposalInteractor.swift */; };
		C55D34B22965FB750004314A /* SessionProposalView.swift in Sources */ = {isa = PBXBuildFile; fileRef = C55D34AD2965FB750004314A /* SessionProposalView.swift */; };
		C56EE222293F55EE004840D1 /* Assets.xcassets in Resources */ = {isa = PBXBuildFile; fileRef = C56EE221293F55EE004840D1 /* Assets.xcassets */; };
		C56EE240293F566D004840D1 /* ScanQRView.swift in Sources */ = {isa = PBXBuildFile; fileRef = C56EE23F293F566C004840D1 /* ScanQRView.swift */; };
		C56EE241293F566D004840D1 /* WalletModule.swift in Sources */ = {isa = PBXBuildFile; fileRef = C56EE22D293F5669004840D1 /* WalletModule.swift */; };
		C56EE242293F566D004840D1 /* ScanPresenter.swift in Sources */ = {isa = PBXBuildFile; fileRef = C56EE23B293F566C004840D1 /* ScanPresenter.swift */; };
		C56EE243293F566D004840D1 /* ScanView.swift in Sources */ = {isa = PBXBuildFile; fileRef = C56EE23A293F566B004840D1 /* ScanView.swift */; };
		C56EE245293F566D004840D1 /* WalletPresenter.swift in Sources */ = {isa = PBXBuildFile; fileRef = C56EE22C293F5668004840D1 /* WalletPresenter.swift */; };
		C56EE246293F566D004840D1 /* ScanRouter.swift in Sources */ = {isa = PBXBuildFile; fileRef = C56EE239293F566B004840D1 /* ScanRouter.swift */; };
		C56EE247293F566D004840D1 /* ScanModule.swift in Sources */ = {isa = PBXBuildFile; fileRef = C56EE237293F566B004840D1 /* ScanModule.swift */; };
		C56EE248293F566D004840D1 /* ScanQR.swift in Sources */ = {isa = PBXBuildFile; fileRef = C56EE23E293F566C004840D1 /* ScanQR.swift */; };
		C56EE249293F566D004840D1 /* ScanInteractor.swift in Sources */ = {isa = PBXBuildFile; fileRef = C56EE238293F566B004840D1 /* ScanInteractor.swift */; };
		C56EE24D293F566D004840D1 /* WalletRouter.swift in Sources */ = {isa = PBXBuildFile; fileRef = C56EE22E293F5669004840D1 /* WalletRouter.swift */; };
		C56EE24E293F566D004840D1 /* WalletInteractor.swift in Sources */ = {isa = PBXBuildFile; fileRef = C56EE22F293F5669004840D1 /* WalletInteractor.swift */; };
		C56EE24F293F566D004840D1 /* WalletView.swift in Sources */ = {isa = PBXBuildFile; fileRef = C56EE22B293F5668004840D1 /* WalletView.swift */; };
		C56EE250293F566D004840D1 /* ScanTargetView.swift in Sources */ = {isa = PBXBuildFile; fileRef = C56EE23D293F566C004840D1 /* ScanTargetView.swift */; };
		C56EE255293F569A004840D1 /* Starscream in Frameworks */ = {isa = PBXBuildFile; productRef = C56EE254293F569A004840D1 /* Starscream */; };
		C56EE270293F56D7004840D1 /* String.swift in Sources */ = {isa = PBXBuildFile; fileRef = C56EE26A293F56D6004840D1 /* String.swift */; };
		C56EE271293F56D7004840D1 /* View.swift in Sources */ = {isa = PBXBuildFile; fileRef = C56EE26E293F56D7004840D1 /* View.swift */; };
		C56EE273293F56D7004840D1 /* UIColor.swift in Sources */ = {isa = PBXBuildFile; fileRef = C56EE26B293F56D6004840D1 /* UIColor.swift */; };
		C56EE274293F56D7004840D1 /* SceneViewController.swift in Sources */ = {isa = PBXBuildFile; fileRef = C56EE264293F56D6004840D1 /* SceneViewController.swift */; };
		C56EE275293F56D7004840D1 /* InputConfig.swift in Sources */ = {isa = PBXBuildFile; fileRef = C56EE25D293F56D6004840D1 /* InputConfig.swift */; };
		C56EE276293F56D7004840D1 /* UIViewController.swift in Sources */ = {isa = PBXBuildFile; fileRef = C56EE26C293F56D6004840D1 /* UIViewController.swift */; };
		C56EE279293F56D7004840D1 /* Color.swift in Sources */ = {isa = PBXBuildFile; fileRef = C56EE268293F56D6004840D1 /* Color.swift */; };
		C56EE27B293F56F8004840D1 /* WalletConnectAuth in Frameworks */ = {isa = PBXBuildFile; productRef = C56EE27A293F56F8004840D1 /* WalletConnectAuth */; };
		C56EE27D293F56F8004840D1 /* WalletConnectChat in Frameworks */ = {isa = PBXBuildFile; productRef = C56EE27C293F56F8004840D1 /* WalletConnectChat */; };
		C56EE288293F5757004840D1 /* ThirdPartyConfigurator.swift in Sources */ = {isa = PBXBuildFile; fileRef = C56EE286293F5757004840D1 /* ThirdPartyConfigurator.swift */; };
		C56EE289293F5757004840D1 /* Application.swift in Sources */ = {isa = PBXBuildFile; fileRef = C56EE280293F5757004840D1 /* Application.swift */; };
		C56EE28A293F5757004840D1 /* AppDelegate.swift in Sources */ = {isa = PBXBuildFile; fileRef = C56EE27F293F5757004840D1 /* AppDelegate.swift */; };
		C56EE28B293F5757004840D1 /* SceneDelegate.swift in Sources */ = {isa = PBXBuildFile; fileRef = C56EE281293F5757004840D1 /* SceneDelegate.swift */; };
		C56EE28C293F5757004840D1 /* Configurator.swift in Sources */ = {isa = PBXBuildFile; fileRef = C56EE285293F5757004840D1 /* Configurator.swift */; };
		C56EE28D293F5757004840D1 /* AppearanceConfigurator.swift in Sources */ = {isa = PBXBuildFile; fileRef = C56EE287293F5757004840D1 /* AppearanceConfigurator.swift */; };
		C56EE28E293F5757004840D1 /* ApplicationConfigurator.swift in Sources */ = {isa = PBXBuildFile; fileRef = C56EE284293F5757004840D1 /* ApplicationConfigurator.swift */; };
		C56EE28F293F5757004840D1 /* MigrationConfigurator.swift in Sources */ = {isa = PBXBuildFile; fileRef = C56EE283293F5757004840D1 /* MigrationConfigurator.swift */; };
		C56EE2A3293F6BAF004840D1 /* UIPasteboardWrapper.swift in Sources */ = {isa = PBXBuildFile; fileRef = C56EE2A2293F6BAF004840D1 /* UIPasteboardWrapper.swift */; };
		C5B2F6F629705293000DBA0E /* SessionRequestModule.swift in Sources */ = {isa = PBXBuildFile; fileRef = C5B2F6F12970511B000DBA0E /* SessionRequestModule.swift */; };
		C5B2F6F729705293000DBA0E /* SessionRequestRouter.swift in Sources */ = {isa = PBXBuildFile; fileRef = C5B2F6F32970511B000DBA0E /* SessionRequestRouter.swift */; };
		C5B2F6F829705293000DBA0E /* SessionRequestView.swift in Sources */ = {isa = PBXBuildFile; fileRef = C5B2F6F52970511B000DBA0E /* SessionRequestView.swift */; };
		C5B2F6F929705293000DBA0E /* SessionRequestPresenter.swift in Sources */ = {isa = PBXBuildFile; fileRef = C5B2F6F22970511B000DBA0E /* SessionRequestPresenter.swift */; };
		C5B2F6FA29705293000DBA0E /* SessionRequestInteractor.swift in Sources */ = {isa = PBXBuildFile; fileRef = C5B2F6F42970511B000DBA0E /* SessionRequestInteractor.swift */; };
		C5B2F6FB297055B0000DBA0E /* ETHSigner.swift in Sources */ = {isa = PBXBuildFile; fileRef = A57E71A5291CF76400325797 /* ETHSigner.swift */; };
		C5B2F6FC297055B0000DBA0E /* SOLSigner.swift in Sources */ = {isa = PBXBuildFile; fileRef = A57E71A7291CF8A500325797 /* SOLSigner.swift */; };
		C5B2F6FD297055B0000DBA0E /* Signer.swift in Sources */ = {isa = PBXBuildFile; fileRef = 84F568C1279582D200D0A289 /* Signer.swift */; };
		C5B2F7052970573D000DBA0E /* SolanaSwift in Frameworks */ = {isa = PBXBuildFile; productRef = C5B2F7042970573D000DBA0E /* SolanaSwift */; };
		C5B2F71029705827000DBA0E /* EthereumTransaction.swift in Sources */ = {isa = PBXBuildFile; fileRef = 84F568C32795832A00D0A289 /* EthereumTransaction.swift */; };
		C5D4603A29687A5700302C7E /* DefaultSocketFactory.swift in Sources */ = {isa = PBXBuildFile; fileRef = A5629AEF2877F73000094373 /* DefaultSocketFactory.swift */; };
		C5DD5BE1294E09E3008FD3A4 /* Web3Wallet in Frameworks */ = {isa = PBXBuildFile; productRef = C5DD5BE0294E09E3008FD3A4 /* Web3Wallet */; };
		C5F32A2C2954814200A6476E /* ConnectionDetailsModule.swift in Sources */ = {isa = PBXBuildFile; fileRef = C5F32A2B2954814200A6476E /* ConnectionDetailsModule.swift */; };
		C5F32A2E2954814A00A6476E /* ConnectionDetailsRouter.swift in Sources */ = {isa = PBXBuildFile; fileRef = C5F32A2D2954814A00A6476E /* ConnectionDetailsRouter.swift */; };
		C5F32A302954816100A6476E /* ConnectionDetailsInteractor.swift in Sources */ = {isa = PBXBuildFile; fileRef = C5F32A2F2954816100A6476E /* ConnectionDetailsInteractor.swift */; };
		C5F32A322954816C00A6476E /* ConnectionDetailsPresenter.swift in Sources */ = {isa = PBXBuildFile; fileRef = C5F32A312954816C00A6476E /* ConnectionDetailsPresenter.swift */; };
		C5F32A342954817600A6476E /* ConnectionDetailsView.swift in Sources */ = {isa = PBXBuildFile; fileRef = C5F32A332954817600A6476E /* ConnectionDetailsView.swift */; };
		C5F32A362954FE3C00A6476E /* Colors.xcassets in Resources */ = {isa = PBXBuildFile; fileRef = C5F32A352954FE3C00A6476E /* Colors.xcassets */; };
		CF140F2D2A2A288D00BEB791 /* Web3Modal in Frameworks */ = {isa = PBXBuildFile; productRef = CF140F2C2A2A288D00BEB791 /* Web3Modal */; };
		CF1A594529E5876600AAC16B /* XCUIElement.swift in Sources */ = {isa = PBXBuildFile; fileRef = CF1A593A29E5876600AAC16B /* XCUIElement.swift */; };
		CF1A594629E5876600AAC16B /* PushNotificationTests.swift in Sources */ = {isa = PBXBuildFile; fileRef = CF1A593C29E5876600AAC16B /* PushNotificationTests.swift */; };
		CF1A594829E5876600AAC16B /* Engine.swift in Sources */ = {isa = PBXBuildFile; fileRef = CF1A593F29E5876600AAC16B /* Engine.swift */; };
		CF1A594929E5876600AAC16B /* WalletEngine.swift in Sources */ = {isa = PBXBuildFile; fileRef = CF1A594029E5876600AAC16B /* WalletEngine.swift */; };
		CF1A594B29E5876600AAC16B /* DAppEngine.swift in Sources */ = {isa = PBXBuildFile; fileRef = CF1A594229E5876600AAC16B /* DAppEngine.swift */; };
		CF1A594C29E5876600AAC16B /* RoutingEngine.swift in Sources */ = {isa = PBXBuildFile; fileRef = CF1A594329E5876600AAC16B /* RoutingEngine.swift */; };
		CF1A594D29E5876600AAC16B /* App.swift in Sources */ = {isa = PBXBuildFile; fileRef = CF1A594429E5876600AAC16B /* App.swift */; };
		CF6704DF29E59DDC003326A4 /* XCUIElementQuery.swift in Sources */ = {isa = PBXBuildFile; fileRef = CF6704DE29E59DDC003326A4 /* XCUIElementQuery.swift */; };
		CF6704E129E5A014003326A4 /* XCTestCase.swift in Sources */ = {isa = PBXBuildFile; fileRef = CF6704E029E5A014003326A4 /* XCTestCase.swift */; };
		CF9C7E4A2A01802F0037C006 /* Web3Modal in Frameworks */ = {isa = PBXBuildFile; productRef = CF9C7E492A01802F0037C006 /* Web3Modal */; };
/* End PBXBuildFile section */

/* Begin PBXContainerItemProxy section */
		84E6B84C29787A8000428BAF /* PBXContainerItemProxy */ = {
			isa = PBXContainerItemProxy;
			containerPortal = 764E1D3426F8D3FC00A1FB15 /* Project object */;
			proxyType = 1;
			remoteGlobalIDString = 84E6B84629787A8000428BAF;
			remoteInfo = PNDecryptionService;
		};
		A5A4FC7D2840C5D400BBEC1E /* PBXContainerItemProxy */ = {
			isa = PBXContainerItemProxy;
			containerPortal = 764E1D3426F8D3FC00A1FB15 /* Project object */;
			proxyType = 1;
			remoteGlobalIDString = 84CE641B27981DED00142511;
			remoteInfo = DApp;
		};
		CF11913F29E5D86F000D4538 /* PBXContainerItemProxy */ = {
			isa = PBXContainerItemProxy;
			containerPortal = 764E1D3426F8D3FC00A1FB15 /* Project object */;
			proxyType = 1;
			remoteGlobalIDString = 84CE641B27981DED00142511;
			remoteInfo = DApp;
		};
		CF11914129E5D873000D4538 /* PBXContainerItemProxy */ = {
			isa = PBXContainerItemProxy;
			containerPortal = 764E1D3426F8D3FC00A1FB15 /* Project object */;
			proxyType = 1;
			remoteGlobalIDString = C56EE21A293F55ED004840D1;
			remoteInfo = WalletApp;
		};
		CF12A92229E847D600B42F2A /* PBXContainerItemProxy */ = {
			isa = PBXContainerItemProxy;
			containerPortal = 764E1D3426F8D3FC00A1FB15 /* Project object */;
			proxyType = 1;
			remoteGlobalIDString = 84E6B84629787A8000428BAF;
			remoteInfo = PNDecryptionService;
		};
/* End PBXContainerItemProxy section */

/* Begin PBXCopyFilesBuildPhase section */
		84E6B85229787A8000428BAF /* Embed Foundation Extensions */ = {
			isa = PBXCopyFilesBuildPhase;
			buildActionMask = 2147483647;
			dstPath = "";
			dstSubfolderSpec = 13;
			files = (
				84E6B84E29787A8000428BAF /* PNDecryptionService.appex in Embed Foundation Extensions */,
			);
			name = "Embed Foundation Extensions";
			runOnlyForDeploymentPostprocessing = 0;
		};
/* End PBXCopyFilesBuildPhase section */

/* Begin PBXFileReference section */
		7603D74C2703429A00DD27A2 /* AccountsView.swift */ = {isa = PBXFileReference; lastKnownFileType = sourcecode.swift; path = AccountsView.swift; sourceTree = "<group>"; };
		761C649926FB7ABB004239D1 /* AccountsViewController.swift */ = {isa = PBXFileReference; lastKnownFileType = sourcecode.swift; path = AccountsViewController.swift; sourceTree = "<group>"; };
		764E1D5426F8DAC800A1FB15 /* Package.swift */ = {isa = PBXFileReference; lastKnownFileType = sourcecode.swift; name = Package.swift; path = ../Package.swift; sourceTree = "<group>"; };
		764E1D5526F8DADE00A1FB15 /* WalletConnectSwiftV2 */ = {isa = PBXFileReference; lastKnownFileType = folder; name = WalletConnectSwiftV2; path = ..; sourceTree = "<group>"; };
		764E1D5626F8DB6000A1FB15 /* WalletConnectSwiftV2 */ = {isa = PBXFileReference; lastKnownFileType = folder; name = WalletConnectSwiftV2; path = ..; sourceTree = "<group>"; };
		767DC83428997F8E00080FA9 /* EthSendTransaction.swift */ = {isa = PBXFileReference; lastKnownFileType = sourcecode.swift; path = EthSendTransaction.swift; sourceTree = "<group>"; };
		7694A5252874296A0001257E /* RegistryTests.swift */ = {isa = PBXFileReference; lastKnownFileType = sourcecode.swift; path = RegistryTests.swift; sourceTree = "<group>"; };
		84310D04298BC980000C15B6 /* MainInteractor.swift */ = {isa = PBXFileReference; lastKnownFileType = sourcecode.swift; path = MainInteractor.swift; sourceTree = "<group>"; };
		8439CB88293F658E00F2F2E2 /* PushMessage.swift */ = {isa = PBXFileReference; lastKnownFileType = sourcecode.swift; path = PushMessage.swift; sourceTree = "<group>"; };
		844749F329B9E5B9005F520B /* RelayIntegrationTests.xctest */ = {isa = PBXFileReference; explicitFileType = wrapper.cfbundle; includeInIndex = 0; path = RelayIntegrationTests.xctest; sourceTree = BUILT_PRODUCTS_DIR; };
		844749F529B9E5B9005F520B /* RelayClientEndToEndTests.swift */ = {isa = PBXFileReference; lastKnownFileType = sourcecode.swift; path = RelayClientEndToEndTests.swift; sourceTree = "<group>"; };
		84536D6D29EEAE1F008EA8DB /* Web3InboxModule.swift */ = {isa = PBXFileReference; lastKnownFileType = sourcecode.swift; path = Web3InboxModule.swift; sourceTree = "<group>"; };
		84536D6F29EEAE28008EA8DB /* Web3InboxRouter.swift */ = {isa = PBXFileReference; lastKnownFileType = sourcecode.swift; path = Web3InboxRouter.swift; sourceTree = "<group>"; };
		84536D7129EEAE32008EA8DB /* Web3InboxViewController.swift */ = {isa = PBXFileReference; lastKnownFileType = sourcecode.swift; path = Web3InboxViewController.swift; sourceTree = "<group>"; };
		845AA7D929BA1EBA00F33739 /* IntegrationTests.xctestplan */ = {isa = PBXFileReference; lastKnownFileType = text; name = IntegrationTests.xctestplan; path = ExampleApp.xcodeproj/IntegrationTests.xctestplan; sourceTree = "<group>"; };
		845AA7DC29BB424800F33739 /* SmokeTests.xctestplan */ = {isa = PBXFileReference; lastKnownFileType = text; path = SmokeTests.xctestplan; sourceTree = "<group>"; };
		845B8D8B2934B36C0084A966 /* Account.swift */ = {isa = PBXFileReference; lastKnownFileType = sourcecode.swift; path = Account.swift; sourceTree = "<group>"; };
		847BD1D12989492500076C90 /* MainViewController.swift */ = {isa = PBXFileReference; fileEncoding = 4; lastKnownFileType = sourcecode.swift; path = MainViewController.swift; sourceTree = "<group>"; };
		847BD1D32989492500076C90 /* MainModule.swift */ = {isa = PBXFileReference; fileEncoding = 4; lastKnownFileType = sourcecode.swift; path = MainModule.swift; sourceTree = "<group>"; };
		847BD1D42989492500076C90 /* MainPresenter.swift */ = {isa = PBXFileReference; fileEncoding = 4; lastKnownFileType = sourcecode.swift; path = MainPresenter.swift; sourceTree = "<group>"; };
		847BD1D52989492500076C90 /* MainRouter.swift */ = {isa = PBXFileReference; fileEncoding = 4; lastKnownFileType = sourcecode.swift; path = MainRouter.swift; sourceTree = "<group>"; };
		847BD1DC2989494F00076C90 /* TabPage.swift */ = {isa = PBXFileReference; lastKnownFileType = sourcecode.swift; path = TabPage.swift; sourceTree = "<group>"; };
		847BD1DF298A806800076C90 /* NotificationsModule.swift */ = {isa = PBXFileReference; lastKnownFileType = sourcecode.swift; path = NotificationsModule.swift; sourceTree = "<group>"; };
		847BD1E0298A806800076C90 /* NotificationsPresenter.swift */ = {isa = PBXFileReference; lastKnownFileType = sourcecode.swift; path = NotificationsPresenter.swift; sourceTree = "<group>"; };
		847BD1E1298A806800076C90 /* NotificationsRouter.swift */ = {isa = PBXFileReference; lastKnownFileType = sourcecode.swift; path = NotificationsRouter.swift; sourceTree = "<group>"; };
		847BD1E2298A806800076C90 /* NotificationsInteractor.swift */ = {isa = PBXFileReference; lastKnownFileType = sourcecode.swift; path = NotificationsInteractor.swift; sourceTree = "<group>"; };
		847BD1E3298A806800076C90 /* NotificationsView.swift */ = {isa = PBXFileReference; lastKnownFileType = sourcecode.swift; path = NotificationsView.swift; sourceTree = "<group>"; };
		847BD1EA298A87AB00076C90 /* SubscriptionsViewModel.swift */ = {isa = PBXFileReference; lastKnownFileType = sourcecode.swift; path = SubscriptionsViewModel.swift; sourceTree = "<group>"; };
		849A4F18298281E300E61ACE /* WalletAppRelease.entitlements */ = {isa = PBXFileReference; lastKnownFileType = text.plist.entitlements; path = WalletAppRelease.entitlements; sourceTree = "<group>"; };
		849A4F19298281F100E61ACE /* PNDecryptionServiceRelease.entitlements */ = {isa = PBXFileReference; lastKnownFileType = text.plist.entitlements; path = PNDecryptionServiceRelease.entitlements; sourceTree = "<group>"; };
		849D7A92292E2169006A2BD4 /* PushTests.swift */ = {isa = PBXFileReference; lastKnownFileType = sourcecode.swift; path = PushTests.swift; sourceTree = "<group>"; };
		84AA01DA28CF0CD7005D48D8 /* XCTest.swift */ = {isa = PBXFileReference; lastKnownFileType = sourcecode.swift; path = XCTest.swift; sourceTree = "<group>"; };
		84B8154D2991099000FAD54E /* BuildConfiguration.swift */ = {isa = PBXFileReference; lastKnownFileType = sourcecode.swift; path = BuildConfiguration.swift; sourceTree = "<group>"; };
		84B8154F2991217900FAD54E /* PushMessagesModule.swift */ = {isa = PBXFileReference; lastKnownFileType = sourcecode.swift; path = PushMessagesModule.swift; sourceTree = "<group>"; };
		84B815502991217900FAD54E /* PushMessagesPresenter.swift */ = {isa = PBXFileReference; lastKnownFileType = sourcecode.swift; path = PushMessagesPresenter.swift; sourceTree = "<group>"; };
		84B815512991217900FAD54E /* PushMessagesRouter.swift */ = {isa = PBXFileReference; lastKnownFileType = sourcecode.swift; path = PushMessagesRouter.swift; sourceTree = "<group>"; };
		84B815522991217900FAD54E /* PushMessagesInteractor.swift */ = {isa = PBXFileReference; lastKnownFileType = sourcecode.swift; path = PushMessagesInteractor.swift; sourceTree = "<group>"; };
		84B815532991217900FAD54E /* PushMessagesView.swift */ = {isa = PBXFileReference; lastKnownFileType = sourcecode.swift; path = PushMessagesView.swift; sourceTree = "<group>"; };
		84B8155A2992A18D00FAD54E /* PushMessageViewModel.swift */ = {isa = PBXFileReference; lastKnownFileType = sourcecode.swift; path = PushMessageViewModel.swift; sourceTree = "<group>"; };
		84CE641C27981DED00142511 /* DApp.app */ = {isa = PBXFileReference; explicitFileType = wrapper.application; includeInIndex = 0; path = DApp.app; sourceTree = BUILT_PRODUCTS_DIR; };
		84CE641E27981DED00142511 /* AppDelegate.swift */ = {isa = PBXFileReference; lastKnownFileType = sourcecode.swift; path = AppDelegate.swift; sourceTree = "<group>"; };
		84CE642027981DED00142511 /* SceneDelegate.swift */ = {isa = PBXFileReference; lastKnownFileType = sourcecode.swift; path = SceneDelegate.swift; sourceTree = "<group>"; };
		84CE642727981DF000142511 /* Assets.xcassets */ = {isa = PBXFileReference; lastKnownFileType = folder.assetcatalog; path = Assets.xcassets; sourceTree = "<group>"; };
		84CE642A27981DF000142511 /* Base */ = {isa = PBXFileReference; lastKnownFileType = file.storyboard; name = Base; path = Base.lproj/LaunchScreen.storyboard; sourceTree = "<group>"; };
		84CE642C27981DF000142511 /* Info.plist */ = {isa = PBXFileReference; lastKnownFileType = text.plist.xml; path = Info.plist; sourceTree = "<group>"; };
		84CE643C2798322600142511 /* ConnectViewController.swift */ = {isa = PBXFileReference; lastKnownFileType = sourcecode.swift; path = ConnectViewController.swift; sourceTree = "<group>"; };
		84CE6443279AB5AD00142511 /* SelectChainViewController.swift */ = {isa = PBXFileReference; lastKnownFileType = sourcecode.swift; path = SelectChainViewController.swift; sourceTree = "<group>"; };
		84CE6447279AE68600142511 /* AccountRequestViewController.swift */ = {isa = PBXFileReference; lastKnownFileType = sourcecode.swift; path = AccountRequestViewController.swift; sourceTree = "<group>"; };
		84CE644A279EA1FA00142511 /* AccountRequestView.swift */ = {isa = PBXFileReference; lastKnownFileType = sourcecode.swift; path = AccountRequestView.swift; sourceTree = "<group>"; };
		84CE644D279ED2FF00142511 /* SelectChainView.swift */ = {isa = PBXFileReference; lastKnownFileType = sourcecode.swift; path = SelectChainView.swift; sourceTree = "<group>"; };
		84CE6451279ED42B00142511 /* ConnectView.swift */ = {isa = PBXFileReference; lastKnownFileType = sourcecode.swift; path = ConnectView.swift; sourceTree = "<group>"; };
		84CE6453279FFE1100142511 /* Wallet.entitlements */ = {isa = PBXFileReference; lastKnownFileType = text.plist.entitlements; path = Wallet.entitlements; sourceTree = "<group>"; };
		84CE645427A29D4C00142511 /* ResponseViewController.swift */ = {isa = PBXFileReference; lastKnownFileType = sourcecode.swift; path = ResponseViewController.swift; sourceTree = "<group>"; };
		84CEC64528D89D6B00D081A8 /* PairingTests.swift */ = {isa = PBXFileReference; lastKnownFileType = sourcecode.swift; path = PairingTests.swift; sourceTree = "<group>"; };
		84D2A66528A4F51E0088AE09 /* AuthTests.swift */ = {isa = PBXFileReference; lastKnownFileType = sourcecode.swift; path = AuthTests.swift; sourceTree = "<group>"; };
		84DB38F029828A7C00BFEE37 /* WalletApp.entitlements */ = {isa = PBXFileReference; lastKnownFileType = text.plist.entitlements; path = WalletApp.entitlements; sourceTree = "<group>"; };
		84DB38F129828A7F00BFEE37 /* PNDecryptionService.entitlements */ = {isa = PBXFileReference; lastKnownFileType = text.plist.entitlements; path = PNDecryptionService.entitlements; sourceTree = "<group>"; };
		84DB38F22983CDAE00BFEE37 /* PushRegisterer.swift */ = {isa = PBXFileReference; lastKnownFileType = sourcecode.swift; path = PushRegisterer.swift; sourceTree = "<group>"; };
		84E0582129D6DA9B00E359B1 /* EthKeyStore.swift */ = {isa = PBXFileReference; lastKnownFileType = sourcecode.swift; path = EthKeyStore.swift; sourceTree = "<group>"; };
		84E6B84729787A8000428BAF /* PNDecryptionService.appex */ = {isa = PBXFileReference; explicitFileType = "wrapper.app-extension"; includeInIndex = 0; path = PNDecryptionService.appex; sourceTree = BUILT_PRODUCTS_DIR; };
		84E6B84929787A8000428BAF /* NotificationService.swift */ = {isa = PBXFileReference; lastKnownFileType = sourcecode.swift; path = NotificationService.swift; sourceTree = "<group>"; };
		84E6B84B29787A8000428BAF /* Info.plist */ = {isa = PBXFileReference; lastKnownFileType = text.plist.xml; path = Info.plist; sourceTree = "<group>"; };
		84E6B8572981624F00428BAF /* PushRequestModule.swift */ = {isa = PBXFileReference; lastKnownFileType = sourcecode.swift; path = PushRequestModule.swift; sourceTree = "<group>"; };
		84E6B85A298162EF00428BAF /* PushRequestPresenter.swift */ = {isa = PBXFileReference; lastKnownFileType = sourcecode.swift; path = PushRequestPresenter.swift; sourceTree = "<group>"; };
		84E6B85C298162F700428BAF /* PushRequestRouter.swift */ = {isa = PBXFileReference; lastKnownFileType = sourcecode.swift; path = PushRequestRouter.swift; sourceTree = "<group>"; };
		84E6B85E2981630000428BAF /* PushRequestInteractor.swift */ = {isa = PBXFileReference; lastKnownFileType = sourcecode.swift; path = PushRequestInteractor.swift; sourceTree = "<group>"; };
		84E6B8602981630C00428BAF /* PushRequestView.swift */ = {isa = PBXFileReference; lastKnownFileType = sourcecode.swift; path = PushRequestView.swift; sourceTree = "<group>"; };
		84F568C1279582D200D0A289 /* Signer.swift */ = {isa = PBXFileReference; lastKnownFileType = sourcecode.swift; path = Signer.swift; sourceTree = "<group>"; };
		84F568C32795832A00D0A289 /* EthereumTransaction.swift */ = {isa = PBXFileReference; lastKnownFileType = sourcecode.swift; path = EthereumTransaction.swift; sourceTree = "<group>"; };
		84FE684528ACDB4700C893FF /* RequestParams.swift */ = {isa = PBXFileReference; lastKnownFileType = sourcecode.swift; path = RequestParams.swift; sourceTree = "<group>"; };
		A507BE1929E8032E0038EF70 /* EIP55Tests.swift */ = {isa = PBXFileReference; lastKnownFileType = sourcecode.swift; path = EIP55Tests.swift; sourceTree = "<group>"; };
		A50C036428AAD32200FE72D3 /* ClientDelegate.swift */ = {isa = PBXFileReference; fileEncoding = 4; lastKnownFileType = sourcecode.swift; path = ClientDelegate.swift; sourceTree = "<group>"; };
		A50F3945288005B200064555 /* Types.swift */ = {isa = PBXFileReference; lastKnownFileType = sourcecode.swift; path = Types.swift; sourceTree = "<group>"; };
		A51606F72A2F47BD00CACB92 /* DefaultBIP44Provider.swift */ = {isa = PBXFileReference; fileEncoding = 4; lastKnownFileType = sourcecode.swift; path = DefaultBIP44Provider.swift; sourceTree = "<group>"; };
		A518A98429683FB60035247E /* Web3InboxViewController.swift */ = {isa = PBXFileReference; fileEncoding = 4; lastKnownFileType = sourcecode.swift; path = Web3InboxViewController.swift; sourceTree = "<group>"; };
		A518A98529683FB60035247E /* Web3InboxModule.swift */ = {isa = PBXFileReference; fileEncoding = 4; lastKnownFileType = sourcecode.swift; path = Web3InboxModule.swift; sourceTree = "<group>"; };
		A518A98629683FB60035247E /* Web3InboxRouter.swift */ = {isa = PBXFileReference; fileEncoding = 4; lastKnownFileType = sourcecode.swift; path = Web3InboxRouter.swift; sourceTree = "<group>"; };
		A518B31328E33A6500A2CE93 /* InputConfig.swift */ = {isa = PBXFileReference; fileEncoding = 4; lastKnownFileType = sourcecode.swift; path = InputConfig.swift; sourceTree = "<group>"; };
		A51AC0D828E436A3001BACF9 /* InputConfig.swift */ = {isa = PBXFileReference; lastKnownFileType = sourcecode.swift; path = InputConfig.swift; sourceTree = "<group>"; };
		A51AC0DE28E4379F001BACF9 /* InputConfig.swift */ = {isa = PBXFileReference; lastKnownFileType = sourcecode.swift; path = InputConfig.swift; sourceTree = "<group>"; };
		A5417BBD299BFC3E00B469F3 /* ImportAccount.swift */ = {isa = PBXFileReference; fileEncoding = 4; lastKnownFileType = sourcecode.swift; path = ImportAccount.swift; sourceTree = "<group>"; };
		A541959A2934BFEF0035AD19 /* CacaoSignerTests.swift */ = {isa = PBXFileReference; fileEncoding = 4; lastKnownFileType = sourcecode.swift; path = CacaoSignerTests.swift; sourceTree = "<group>"; };
		A541959B2934BFEF0035AD19 /* SignerTests.swift */ = {isa = PBXFileReference; fileEncoding = 4; lastKnownFileType = sourcecode.swift; path = SignerTests.swift; sourceTree = "<group>"; };
		A541959C2934BFEF0035AD19 /* EIP1271VerifierTests.swift */ = {isa = PBXFileReference; fileEncoding = 4; lastKnownFileType = sourcecode.swift; path = EIP1271VerifierTests.swift; sourceTree = "<group>"; };
		A541959D2934BFEF0035AD19 /* EIP191VerifierTests.swift */ = {isa = PBXFileReference; fileEncoding = 4; lastKnownFileType = sourcecode.swift; path = EIP191VerifierTests.swift; sourceTree = "<group>"; };
		A561C80229DFCCDC00DF540D /* SyncTests.swift */ = {isa = PBXFileReference; lastKnownFileType = sourcecode.swift; path = SyncTests.swift; sourceTree = "<group>"; };
		A5629AA82876A23100094373 /* ChatService.swift */ = {isa = PBXFileReference; lastKnownFileType = sourcecode.swift; path = ChatService.swift; sourceTree = "<group>"; };
		A5629AB82876CBC000094373 /* ChatListModule.swift */ = {isa = PBXFileReference; lastKnownFileType = sourcecode.swift; path = ChatListModule.swift; sourceTree = "<group>"; };
		A5629AB92876CBC000094373 /* ChatListPresenter.swift */ = {isa = PBXFileReference; lastKnownFileType = sourcecode.swift; path = ChatListPresenter.swift; sourceTree = "<group>"; };
		A5629ABA2876CBC000094373 /* ChatListRouter.swift */ = {isa = PBXFileReference; lastKnownFileType = sourcecode.swift; path = ChatListRouter.swift; sourceTree = "<group>"; };
		A5629ABB2876CBC000094373 /* ChatListInteractor.swift */ = {isa = PBXFileReference; lastKnownFileType = sourcecode.swift; path = ChatListInteractor.swift; sourceTree = "<group>"; };
		A5629ABC2876CBC000094373 /* ChatListView.swift */ = {isa = PBXFileReference; lastKnownFileType = sourcecode.swift; path = ChatListView.swift; sourceTree = "<group>"; };
		A5629ACE2876CC5700094373 /* InviteModule.swift */ = {isa = PBXFileReference; lastKnownFileType = sourcecode.swift; path = InviteModule.swift; sourceTree = "<group>"; };
		A5629ACF2876CC5700094373 /* InvitePresenter.swift */ = {isa = PBXFileReference; lastKnownFileType = sourcecode.swift; path = InvitePresenter.swift; sourceTree = "<group>"; };
		A5629AD02876CC5700094373 /* InviteRouter.swift */ = {isa = PBXFileReference; lastKnownFileType = sourcecode.swift; path = InviteRouter.swift; sourceTree = "<group>"; };
		A5629AD12876CC5700094373 /* InviteInteractor.swift */ = {isa = PBXFileReference; lastKnownFileType = sourcecode.swift; path = InviteInteractor.swift; sourceTree = "<group>"; };
		A5629AD22876CC5700094373 /* InviteView.swift */ = {isa = PBXFileReference; lastKnownFileType = sourcecode.swift; path = InviteView.swift; sourceTree = "<group>"; };
		A5629AD92876CC6E00094373 /* InviteListModule.swift */ = {isa = PBXFileReference; lastKnownFileType = sourcecode.swift; path = InviteListModule.swift; sourceTree = "<group>"; };
		A5629ADA2876CC6E00094373 /* InviteListPresenter.swift */ = {isa = PBXFileReference; lastKnownFileType = sourcecode.swift; path = InviteListPresenter.swift; sourceTree = "<group>"; };
		A5629ADB2876CC6E00094373 /* InviteListRouter.swift */ = {isa = PBXFileReference; lastKnownFileType = sourcecode.swift; path = InviteListRouter.swift; sourceTree = "<group>"; };
		A5629ADC2876CC6E00094373 /* InviteListInteractor.swift */ = {isa = PBXFileReference; lastKnownFileType = sourcecode.swift; path = InviteListInteractor.swift; sourceTree = "<group>"; };
		A5629ADD2876CC6E00094373 /* InviteListView.swift */ = {isa = PBXFileReference; lastKnownFileType = sourcecode.swift; path = InviteListView.swift; sourceTree = "<group>"; };
		A5629AE32876E6D200094373 /* ThreadViewModel.swift */ = {isa = PBXFileReference; lastKnownFileType = sourcecode.swift; path = ThreadViewModel.swift; sourceTree = "<group>"; };
		A5629AE728772A0100094373 /* InviteViewModel.swift */ = {isa = PBXFileReference; lastKnownFileType = sourcecode.swift; path = InviteViewModel.swift; sourceTree = "<group>"; };
		A5629AEF2877F73000094373 /* DefaultSocketFactory.swift */ = {isa = PBXFileReference; lastKnownFileType = sourcecode.swift; path = DefaultSocketFactory.swift; sourceTree = "<group>"; };
		A573C53629EC34A600E3CBFD /* SyncDerivationServiceTests.swift */ = {isa = PBXFileReference; lastKnownFileType = sourcecode.swift; path = SyncDerivationServiceTests.swift; sourceTree = "<group>"; };
		A578FA312873036400AA7720 /* InputView.swift */ = {isa = PBXFileReference; lastKnownFileType = sourcecode.swift; path = InputView.swift; sourceTree = "<group>"; };
		A578FA34287304A300AA7720 /* Color.swift */ = {isa = PBXFileReference; lastKnownFileType = sourcecode.swift; path = Color.swift; sourceTree = "<group>"; };
		A578FA362873D8EE00AA7720 /* UIColor.swift */ = {isa = PBXFileReference; lastKnownFileType = sourcecode.swift; path = UIColor.swift; sourceTree = "<group>"; };
		A578FA382873FCE000AA7720 /* ChatScrollView.swift */ = {isa = PBXFileReference; lastKnownFileType = sourcecode.swift; path = ChatScrollView.swift; sourceTree = "<group>"; };
		A578FA3C2874002400AA7720 /* View.swift */ = {isa = PBXFileReference; lastKnownFileType = sourcecode.swift; path = View.swift; sourceTree = "<group>"; };
		A57E71A5291CF76400325797 /* ETHSigner.swift */ = {isa = PBXFileReference; lastKnownFileType = sourcecode.swift; path = ETHSigner.swift; sourceTree = "<group>"; };
		A57E71A7291CF8A500325797 /* SOLSigner.swift */ = {isa = PBXFileReference; lastKnownFileType = sourcecode.swift; path = SOLSigner.swift; sourceTree = "<group>"; };
		A58A1ECB29BF458600A82A20 /* ENSResolverTests.swift */ = {isa = PBXFileReference; lastKnownFileType = sourcecode.swift; path = ENSResolverTests.swift; sourceTree = "<group>"; };
		A58E7CE828729F550082D443 /* Showcase.app */ = {isa = PBXFileReference; explicitFileType = wrapper.application; includeInIndex = 0; path = Showcase.app; sourceTree = BUILT_PRODUCTS_DIR; };
		A58E7CEA28729F550082D443 /* AppDelegate.swift */ = {isa = PBXFileReference; lastKnownFileType = sourcecode.swift; path = AppDelegate.swift; sourceTree = "<group>"; };
		A58E7CEC28729F550082D443 /* SceneDelegate.swift */ = {isa = PBXFileReference; lastKnownFileType = sourcecode.swift; path = SceneDelegate.swift; sourceTree = "<group>"; };
		A58E7CF328729F550082D443 /* Assets.xcassets */ = {isa = PBXFileReference; lastKnownFileType = folder.assetcatalog; path = Assets.xcassets; sourceTree = "<group>"; };
		A58E7CF628729F550082D443 /* Base */ = {isa = PBXFileReference; lastKnownFileType = file.storyboard; name = Base; path = Base.lproj/LaunchScreen.storyboard; sourceTree = "<group>"; };
		A58E7CF828729F550082D443 /* Info.plist */ = {isa = PBXFileReference; lastKnownFileType = text.plist.xml; path = Info.plist; sourceTree = "<group>"; };
		A58E7CFF2872A1050082D443 /* SceneViewController.swift */ = {isa = PBXFileReference; fileEncoding = 4; lastKnownFileType = sourcecode.swift; path = SceneViewController.swift; sourceTree = "<group>"; };
		A58E7D022872A1630082D443 /* String.swift */ = {isa = PBXFileReference; lastKnownFileType = sourcecode.swift; path = String.swift; sourceTree = "<group>"; };
		A58E7D072872A45B0082D443 /* MainModule.swift */ = {isa = PBXFileReference; lastKnownFileType = sourcecode.swift; path = MainModule.swift; sourceTree = "<group>"; };
		A58E7D082872A45B0082D443 /* MainPresenter.swift */ = {isa = PBXFileReference; lastKnownFileType = sourcecode.swift; path = MainPresenter.swift; sourceTree = "<group>"; };
		A58E7D092872A45B0082D443 /* MainRouter.swift */ = {isa = PBXFileReference; lastKnownFileType = sourcecode.swift; path = MainRouter.swift; sourceTree = "<group>"; };
		A58E7D122872A4A80082D443 /* Application.swift */ = {isa = PBXFileReference; lastKnownFileType = sourcecode.swift; path = Application.swift; sourceTree = "<group>"; };
		A58E7D142872A5410082D443 /* UIViewController.swift */ = {isa = PBXFileReference; fileEncoding = 4; lastKnownFileType = sourcecode.swift; path = UIViewController.swift; sourceTree = "<group>"; };
		A58E7D172872A57B0082D443 /* Configurator.swift */ = {isa = PBXFileReference; fileEncoding = 4; lastKnownFileType = sourcecode.swift; path = Configurator.swift; sourceTree = "<group>"; };
		A58E7D182872A57B0082D443 /* ThirdPartyConfigurator.swift */ = {isa = PBXFileReference; fileEncoding = 4; lastKnownFileType = sourcecode.swift; path = ThirdPartyConfigurator.swift; sourceTree = "<group>"; };
		A58E7D192872A57B0082D443 /* ApplicationConfigurator.swift */ = {isa = PBXFileReference; fileEncoding = 4; lastKnownFileType = sourcecode.swift; path = ApplicationConfigurator.swift; sourceTree = "<group>"; };
		A58E7D1B2872A57B0082D443 /* MigrationConfigurator.swift */ = {isa = PBXFileReference; fileEncoding = 4; lastKnownFileType = sourcecode.swift; path = MigrationConfigurator.swift; sourceTree = "<group>"; };
		A58E7D1C2872A57B0082D443 /* AppearanceConfigurator.swift */ = {isa = PBXFileReference; fileEncoding = 4; lastKnownFileType = sourcecode.swift; path = AppearanceConfigurator.swift; sourceTree = "<group>"; };
		A58E7D232872AB130082D443 /* MainViewController.swift */ = {isa = PBXFileReference; lastKnownFileType = sourcecode.swift; path = MainViewController.swift; sourceTree = "<group>"; };
		A58E7D342872D55F0082D443 /* ChatModule.swift */ = {isa = PBXFileReference; fileEncoding = 4; lastKnownFileType = sourcecode.swift; path = ChatModule.swift; sourceTree = "<group>"; };
		A58E7D352872D55F0082D443 /* ChatRouter.swift */ = {isa = PBXFileReference; fileEncoding = 4; lastKnownFileType = sourcecode.swift; path = ChatRouter.swift; sourceTree = "<group>"; };
		A58E7D362872D55F0082D443 /* ChatInteractor.swift */ = {isa = PBXFileReference; fileEncoding = 4; lastKnownFileType = sourcecode.swift; path = ChatInteractor.swift; sourceTree = "<group>"; };
		A58E7D372872D55F0082D443 /* ChatPresenter.swift */ = {isa = PBXFileReference; fileEncoding = 4; lastKnownFileType = sourcecode.swift; path = ChatPresenter.swift; sourceTree = "<group>"; };
		A58E7D382872D55F0082D443 /* ChatView.swift */ = {isa = PBXFileReference; fileEncoding = 4; lastKnownFileType = sourcecode.swift; path = ChatView.swift; sourceTree = "<group>"; };
		A58E7D3E2872E99A0082D443 /* TabPage.swift */ = {isa = PBXFileReference; lastKnownFileType = sourcecode.swift; path = TabPage.swift; sourceTree = "<group>"; };
		A58E7D422872EE320082D443 /* MessageView.swift */ = {isa = PBXFileReference; lastKnownFileType = sourcecode.swift; path = MessageView.swift; sourceTree = "<group>"; };
		A58E7D442872EE570082D443 /* ContentMessageView.swift */ = {isa = PBXFileReference; lastKnownFileType = sourcecode.swift; path = ContentMessageView.swift; sourceTree = "<group>"; };
		A58E7D472872EF610082D443 /* MessageViewModel.swift */ = {isa = PBXFileReference; lastKnownFileType = sourcecode.swift; path = MessageViewModel.swift; sourceTree = "<group>"; };
		A58EC615299D5C6400F3452A /* PlainButton.swift */ = {isa = PBXFileReference; lastKnownFileType = sourcecode.swift; path = PlainButton.swift; sourceTree = "<group>"; };
		A59CF4F5292F83D50031A42F /* DefaultSignerFactory.swift */ = {isa = PBXFileReference; lastKnownFileType = sourcecode.swift; path = DefaultSignerFactory.swift; sourceTree = "<group>"; };
		A5A0843B29D2F60A000B9B17 /* DefaultCryptoProvider.swift */ = {isa = PBXFileReference; lastKnownFileType = sourcecode.swift; path = DefaultCryptoProvider.swift; sourceTree = "<group>"; };
		A5A4FC722840C12C00BBEC1E /* UITests.xctest */ = {isa = PBXFileReference; explicitFileType = wrapper.cfbundle; includeInIndex = 0; path = UITests.xctest; sourceTree = BUILT_PRODUCTS_DIR; };
		A5A4FC762840C12C00BBEC1E /* RegressionTests.swift */ = {isa = PBXFileReference; lastKnownFileType = sourcecode.swift; path = RegressionTests.swift; sourceTree = "<group>"; };
		A5BB7F9E28B69B7100707FC6 /* SignCoordinator.swift */ = {isa = PBXFileReference; lastKnownFileType = sourcecode.swift; path = SignCoordinator.swift; sourceTree = "<group>"; };
		A5BB7FA028B69F3400707FC6 /* AuthCoordinator.swift */ = {isa = PBXFileReference; lastKnownFileType = sourcecode.swift; path = AuthCoordinator.swift; sourceTree = "<group>"; };
		A5BB7FA628B6A5F600707FC6 /* AuthView.swift */ = {isa = PBXFileReference; lastKnownFileType = sourcecode.swift; path = AuthView.swift; sourceTree = "<group>"; };
		A5BB7FA828B6A5FD00707FC6 /* AuthViewModel.swift */ = {isa = PBXFileReference; lastKnownFileType = sourcecode.swift; path = AuthViewModel.swift; sourceTree = "<group>"; };
		A5BB7FAC28B6AA7D00707FC6 /* QRCodeGenerator.swift */ = {isa = PBXFileReference; lastKnownFileType = sourcecode.swift; path = QRCodeGenerator.swift; sourceTree = "<group>"; };
		A5C20206287D9DEE007E3188 /* WelcomeModule.swift */ = {isa = PBXFileReference; lastKnownFileType = sourcecode.swift; path = WelcomeModule.swift; sourceTree = "<group>"; };
		A5C20207287D9DEE007E3188 /* WelcomePresenter.swift */ = {isa = PBXFileReference; lastKnownFileType = sourcecode.swift; path = WelcomePresenter.swift; sourceTree = "<group>"; };
		A5C20208287D9DEE007E3188 /* WelcomeRouter.swift */ = {isa = PBXFileReference; lastKnownFileType = sourcecode.swift; path = WelcomeRouter.swift; sourceTree = "<group>"; };
		A5C2020A287D9DEE007E3188 /* WelcomeView.swift */ = {isa = PBXFileReference; lastKnownFileType = sourcecode.swift; path = WelcomeView.swift; sourceTree = "<group>"; };
		A5C20214287E1FD8007E3188 /* ImportModule.swift */ = {isa = PBXFileReference; lastKnownFileType = sourcecode.swift; path = ImportModule.swift; sourceTree = "<group>"; };
		A5C20215287E1FD8007E3188 /* ImportPresenter.swift */ = {isa = PBXFileReference; lastKnownFileType = sourcecode.swift; path = ImportPresenter.swift; sourceTree = "<group>"; };
		A5C20216287E1FD8007E3188 /* ImportRouter.swift */ = {isa = PBXFileReference; lastKnownFileType = sourcecode.swift; path = ImportRouter.swift; sourceTree = "<group>"; };
		A5C20217287E1FD8007E3188 /* ImportInteractor.swift */ = {isa = PBXFileReference; lastKnownFileType = sourcecode.swift; path = ImportInteractor.swift; sourceTree = "<group>"; };
		A5C20218287E1FD8007E3188 /* ImportView.swift */ = {isa = PBXFileReference; lastKnownFileType = sourcecode.swift; path = ImportView.swift; sourceTree = "<group>"; };
		A5C20220287EA5B8007E3188 /* TextFieldView.swift */ = {isa = PBXFileReference; lastKnownFileType = sourcecode.swift; path = TextFieldView.swift; sourceTree = "<group>"; };
		A5C20222287EA7E2007E3188 /* BrandButton.swift */ = {isa = PBXFileReference; lastKnownFileType = sourcecode.swift; path = BrandButton.swift; sourceTree = "<group>"; };
		A5C20228287EB34C007E3188 /* AccountStorage.swift */ = {isa = PBXFileReference; lastKnownFileType = sourcecode.swift; path = AccountStorage.swift; sourceTree = "<group>"; };
		A5C2022A287EB89A007E3188 /* WelcomeInteractor.swift */ = {isa = PBXFileReference; lastKnownFileType = sourcecode.swift; path = WelcomeInteractor.swift; sourceTree = "<group>"; };
		A5C5153229BB7A6A004210BA /* InviteType.swift */ = {isa = PBXFileReference; lastKnownFileType = sourcecode.swift; path = InviteType.swift; sourceTree = "<group>"; };
		A5E03DED286464DB00888481 /* IntegrationTests.xctest */ = {isa = PBXFileReference; explicitFileType = wrapper.cfbundle; includeInIndex = 0; path = IntegrationTests.xctest; sourceTree = BUILT_PRODUCTS_DIR; };
		A5E03DF9286465C700888481 /* SignClientTests.swift */ = {isa = PBXFileReference; lastKnownFileType = sourcecode.swift; path = SignClientTests.swift; sourceTree = "<group>"; };
		A5E03DFC286465D100888481 /* Stubs.swift */ = {isa = PBXFileReference; lastKnownFileType = sourcecode.swift; path = Stubs.swift; sourceTree = "<group>"; };
		A5E03E02286466F400888481 /* ChatTests.swift */ = {isa = PBXFileReference; lastKnownFileType = sourcecode.swift; path = ChatTests.swift; sourceTree = "<group>"; };
		A5E03E1028646F8000888481 /* KeychainStorageMock.swift */ = {isa = PBXFileReference; fileEncoding = 4; lastKnownFileType = sourcecode.swift; path = KeychainStorageMock.swift; sourceTree = "<group>"; };
		A5E22D192840C62A00E36487 /* Engine.swift */ = {isa = PBXFileReference; lastKnownFileType = sourcecode.swift; path = Engine.swift; sourceTree = "<group>"; };
		A5E22D1B2840C85D00E36487 /* App.swift */ = {isa = PBXFileReference; lastKnownFileType = sourcecode.swift; path = App.swift; sourceTree = "<group>"; };
		A5E22D1D2840C8BF00E36487 /* RoutingEngine.swift */ = {isa = PBXFileReference; lastKnownFileType = sourcecode.swift; path = RoutingEngine.swift; sourceTree = "<group>"; };
		A5E22D1F2840C8C700E36487 /* DAppEngine.swift */ = {isa = PBXFileReference; lastKnownFileType = sourcecode.swift; path = DAppEngine.swift; sourceTree = "<group>"; };
		A5E22D212840C8D300E36487 /* WalletEngine.swift */ = {isa = PBXFileReference; lastKnownFileType = sourcecode.swift; path = WalletEngine.swift; sourceTree = "<group>"; };
		A5E22D232840C8DB00E36487 /* SafariEngine.swift */ = {isa = PBXFileReference; lastKnownFileType = sourcecode.swift; path = SafariEngine.swift; sourceTree = "<group>"; };
		A5E22D2B2840EAC300E36487 /* XCUIElement.swift */ = {isa = PBXFileReference; lastKnownFileType = sourcecode.swift; path = XCUIElement.swift; sourceTree = "<group>"; };
		A5E776B929F4362D00172091 /* AlertError.swift */ = {isa = PBXFileReference; lastKnownFileType = sourcecode.swift; path = AlertError.swift; sourceTree = "<group>"; };
		A5F48A0528E43D3F0034CBFB /* Configuration.xcconfig */ = {isa = PBXFileReference; lastKnownFileType = text.xcconfig; name = Configuration.xcconfig; path = ../Configuration.xcconfig; sourceTree = "<group>"; };
		A74D32B92A1E25AD00CB8536 /* QueryParameters.swift */ = {isa = PBXFileReference; lastKnownFileType = sourcecode.swift; path = QueryParameters.swift; sourceTree = "<group>"; };
		C55D347A295DD7140004314A /* AuthRequestModule.swift */ = {isa = PBXFileReference; lastKnownFileType = sourcecode.swift; path = AuthRequestModule.swift; sourceTree = "<group>"; };
		C55D347B295DD7140004314A /* AuthRequestPresenter.swift */ = {isa = PBXFileReference; lastKnownFileType = sourcecode.swift; path = AuthRequestPresenter.swift; sourceTree = "<group>"; };
		C55D347C295DD7140004314A /* AuthRequestRouter.swift */ = {isa = PBXFileReference; lastKnownFileType = sourcecode.swift; path = AuthRequestRouter.swift; sourceTree = "<group>"; };
		C55D347D295DD7140004314A /* AuthRequestInteractor.swift */ = {isa = PBXFileReference; lastKnownFileType = sourcecode.swift; path = AuthRequestInteractor.swift; sourceTree = "<group>"; };
		C55D347E295DD7140004314A /* AuthRequestView.swift */ = {isa = PBXFileReference; lastKnownFileType = sourcecode.swift; path = AuthRequestView.swift; sourceTree = "<group>"; };
		C55D3484295DD8CA0004314A /* PasteUriModule.swift */ = {isa = PBXFileReference; lastKnownFileType = sourcecode.swift; path = PasteUriModule.swift; sourceTree = "<group>"; };
		C55D3485295DD8CA0004314A /* PasteUriPresenter.swift */ = {isa = PBXFileReference; lastKnownFileType = sourcecode.swift; path = PasteUriPresenter.swift; sourceTree = "<group>"; };
		C55D3486295DD8CA0004314A /* PasteUriRouter.swift */ = {isa = PBXFileReference; lastKnownFileType = sourcecode.swift; path = PasteUriRouter.swift; sourceTree = "<group>"; };
		C55D3487295DD8CA0004314A /* PasteUriInteractor.swift */ = {isa = PBXFileReference; lastKnownFileType = sourcecode.swift; path = PasteUriInteractor.swift; sourceTree = "<group>"; };
		C55D3488295DD8CA0004314A /* PasteUriView.swift */ = {isa = PBXFileReference; lastKnownFileType = sourcecode.swift; path = PasteUriView.swift; sourceTree = "<group>"; };
		C55D348E295DFA750004314A /* WelcomeModule.swift */ = {isa = PBXFileReference; lastKnownFileType = sourcecode.swift; path = WelcomeModule.swift; sourceTree = "<group>"; };
		C55D348F295DFA750004314A /* WelcomePresenter.swift */ = {isa = PBXFileReference; lastKnownFileType = sourcecode.swift; path = WelcomePresenter.swift; sourceTree = "<group>"; };
		C55D3490295DFA750004314A /* WelcomeRouter.swift */ = {isa = PBXFileReference; lastKnownFileType = sourcecode.swift; path = WelcomeRouter.swift; sourceTree = "<group>"; };
		C55D3491295DFA750004314A /* WelcomeInteractor.swift */ = {isa = PBXFileReference; lastKnownFileType = sourcecode.swift; path = WelcomeInteractor.swift; sourceTree = "<group>"; };
		C55D3492295DFA750004314A /* WelcomeView.swift */ = {isa = PBXFileReference; lastKnownFileType = sourcecode.swift; path = WelcomeView.swift; sourceTree = "<group>"; };
		C55D349A2965BC2F0004314A /* TagsView.swift */ = {isa = PBXFileReference; lastKnownFileType = sourcecode.swift; path = TagsView.swift; sourceTree = "<group>"; };
		C55D34A92965FB750004314A /* SessionProposalModule.swift */ = {isa = PBXFileReference; lastKnownFileType = sourcecode.swift; path = SessionProposalModule.swift; sourceTree = "<group>"; };
		C55D34AA2965FB750004314A /* SessionProposalPresenter.swift */ = {isa = PBXFileReference; lastKnownFileType = sourcecode.swift; path = SessionProposalPresenter.swift; sourceTree = "<group>"; };
		C55D34AB2965FB750004314A /* SessionProposalRouter.swift */ = {isa = PBXFileReference; lastKnownFileType = sourcecode.swift; path = SessionProposalRouter.swift; sourceTree = "<group>"; };
		C55D34AC2965FB750004314A /* SessionProposalInteractor.swift */ = {isa = PBXFileReference; lastKnownFileType = sourcecode.swift; path = SessionProposalInteractor.swift; sourceTree = "<group>"; };
		C55D34AD2965FB750004314A /* SessionProposalView.swift */ = {isa = PBXFileReference; lastKnownFileType = sourcecode.swift; path = SessionProposalView.swift; sourceTree = "<group>"; };
		C56EE21B293F55ED004840D1 /* WalletApp.app */ = {isa = PBXFileReference; explicitFileType = wrapper.application; includeInIndex = 0; path = WalletApp.app; sourceTree = BUILT_PRODUCTS_DIR; };
		C56EE221293F55EE004840D1 /* Assets.xcassets */ = {isa = PBXFileReference; lastKnownFileType = folder.assetcatalog; path = Assets.xcassets; sourceTree = "<group>"; };
		C56EE22B293F5668004840D1 /* WalletView.swift */ = {isa = PBXFileReference; lastKnownFileType = sourcecode.swift; path = WalletView.swift; sourceTree = "<group>"; };
		C56EE22C293F5668004840D1 /* WalletPresenter.swift */ = {isa = PBXFileReference; lastKnownFileType = sourcecode.swift; path = WalletPresenter.swift; sourceTree = "<group>"; };
		C56EE22D293F5669004840D1 /* WalletModule.swift */ = {isa = PBXFileReference; lastKnownFileType = sourcecode.swift; path = WalletModule.swift; sourceTree = "<group>"; };
		C56EE22E293F5669004840D1 /* WalletRouter.swift */ = {isa = PBXFileReference; lastKnownFileType = sourcecode.swift; path = WalletRouter.swift; sourceTree = "<group>"; };
		C56EE22F293F5669004840D1 /* WalletInteractor.swift */ = {isa = PBXFileReference; lastKnownFileType = sourcecode.swift; path = WalletInteractor.swift; sourceTree = "<group>"; };
		C56EE237293F566B004840D1 /* ScanModule.swift */ = {isa = PBXFileReference; lastKnownFileType = sourcecode.swift; path = ScanModule.swift; sourceTree = "<group>"; };
		C56EE238293F566B004840D1 /* ScanInteractor.swift */ = {isa = PBXFileReference; lastKnownFileType = sourcecode.swift; path = ScanInteractor.swift; sourceTree = "<group>"; };
		C56EE239293F566B004840D1 /* ScanRouter.swift */ = {isa = PBXFileReference; lastKnownFileType = sourcecode.swift; path = ScanRouter.swift; sourceTree = "<group>"; };
		C56EE23A293F566B004840D1 /* ScanView.swift */ = {isa = PBXFileReference; lastKnownFileType = sourcecode.swift; path = ScanView.swift; sourceTree = "<group>"; };
		C56EE23B293F566C004840D1 /* ScanPresenter.swift */ = {isa = PBXFileReference; lastKnownFileType = sourcecode.swift; path = ScanPresenter.swift; sourceTree = "<group>"; };
		C56EE23D293F566C004840D1 /* ScanTargetView.swift */ = {isa = PBXFileReference; lastKnownFileType = sourcecode.swift; path = ScanTargetView.swift; sourceTree = "<group>"; };
		C56EE23E293F566C004840D1 /* ScanQR.swift */ = {isa = PBXFileReference; lastKnownFileType = sourcecode.swift; path = ScanQR.swift; sourceTree = "<group>"; };
		C56EE23F293F566C004840D1 /* ScanQRView.swift */ = {isa = PBXFileReference; lastKnownFileType = sourcecode.swift; path = ScanQRView.swift; sourceTree = "<group>"; };
		C56EE25D293F56D6004840D1 /* InputConfig.swift */ = {isa = PBXFileReference; lastKnownFileType = sourcecode.swift; path = InputConfig.swift; sourceTree = "<group>"; };
		C56EE264293F56D6004840D1 /* SceneViewController.swift */ = {isa = PBXFileReference; lastKnownFileType = sourcecode.swift; path = SceneViewController.swift; sourceTree = "<group>"; };
		C56EE268293F56D6004840D1 /* Color.swift */ = {isa = PBXFileReference; lastKnownFileType = sourcecode.swift; path = Color.swift; sourceTree = "<group>"; };
		C56EE26A293F56D6004840D1 /* String.swift */ = {isa = PBXFileReference; lastKnownFileType = sourcecode.swift; path = String.swift; sourceTree = "<group>"; };
		C56EE26B293F56D6004840D1 /* UIColor.swift */ = {isa = PBXFileReference; lastKnownFileType = sourcecode.swift; path = UIColor.swift; sourceTree = "<group>"; };
		C56EE26C293F56D6004840D1 /* UIViewController.swift */ = {isa = PBXFileReference; lastKnownFileType = sourcecode.swift; path = UIViewController.swift; sourceTree = "<group>"; };
		C56EE26E293F56D7004840D1 /* View.swift */ = {isa = PBXFileReference; lastKnownFileType = sourcecode.swift; path = View.swift; sourceTree = "<group>"; };
		C56EE27F293F5757004840D1 /* AppDelegate.swift */ = {isa = PBXFileReference; lastKnownFileType = sourcecode.swift; path = AppDelegate.swift; sourceTree = "<group>"; };
		C56EE280293F5757004840D1 /* Application.swift */ = {isa = PBXFileReference; lastKnownFileType = sourcecode.swift; path = Application.swift; sourceTree = "<group>"; };
		C56EE281293F5757004840D1 /* SceneDelegate.swift */ = {isa = PBXFileReference; lastKnownFileType = sourcecode.swift; path = SceneDelegate.swift; sourceTree = "<group>"; };
		C56EE283293F5757004840D1 /* MigrationConfigurator.swift */ = {isa = PBXFileReference; lastKnownFileType = sourcecode.swift; path = MigrationConfigurator.swift; sourceTree = "<group>"; };
		C56EE284293F5757004840D1 /* ApplicationConfigurator.swift */ = {isa = PBXFileReference; lastKnownFileType = sourcecode.swift; path = ApplicationConfigurator.swift; sourceTree = "<group>"; };
		C56EE285293F5757004840D1 /* Configurator.swift */ = {isa = PBXFileReference; lastKnownFileType = sourcecode.swift; path = Configurator.swift; sourceTree = "<group>"; };
		C56EE286293F5757004840D1 /* ThirdPartyConfigurator.swift */ = {isa = PBXFileReference; lastKnownFileType = sourcecode.swift; path = ThirdPartyConfigurator.swift; sourceTree = "<group>"; };
		C56EE287293F5757004840D1 /* AppearanceConfigurator.swift */ = {isa = PBXFileReference; lastKnownFileType = sourcecode.swift; path = AppearanceConfigurator.swift; sourceTree = "<group>"; };
		C56EE29F293F5C4F004840D1 /* Info.plist */ = {isa = PBXFileReference; lastKnownFileType = text.plist.xml; path = Info.plist; sourceTree = "<group>"; };
		C56EE2A2293F6BAF004840D1 /* UIPasteboardWrapper.swift */ = {isa = PBXFileReference; lastKnownFileType = sourcecode.swift; path = UIPasteboardWrapper.swift; sourceTree = "<group>"; };
		C5B2F6F12970511B000DBA0E /* SessionRequestModule.swift */ = {isa = PBXFileReference; lastKnownFileType = sourcecode.swift; path = SessionRequestModule.swift; sourceTree = "<group>"; };
		C5B2F6F22970511B000DBA0E /* SessionRequestPresenter.swift */ = {isa = PBXFileReference; lastKnownFileType = sourcecode.swift; path = SessionRequestPresenter.swift; sourceTree = "<group>"; };
		C5B2F6F32970511B000DBA0E /* SessionRequestRouter.swift */ = {isa = PBXFileReference; lastKnownFileType = sourcecode.swift; path = SessionRequestRouter.swift; sourceTree = "<group>"; };
		C5B2F6F42970511B000DBA0E /* SessionRequestInteractor.swift */ = {isa = PBXFileReference; lastKnownFileType = sourcecode.swift; path = SessionRequestInteractor.swift; sourceTree = "<group>"; };
		C5B2F6F52970511B000DBA0E /* SessionRequestView.swift */ = {isa = PBXFileReference; lastKnownFileType = sourcecode.swift; path = SessionRequestView.swift; sourceTree = "<group>"; };
		C5F32A2B2954814200A6476E /* ConnectionDetailsModule.swift */ = {isa = PBXFileReference; lastKnownFileType = sourcecode.swift; path = ConnectionDetailsModule.swift; sourceTree = "<group>"; };
		C5F32A2D2954814A00A6476E /* ConnectionDetailsRouter.swift */ = {isa = PBXFileReference; lastKnownFileType = sourcecode.swift; path = ConnectionDetailsRouter.swift; sourceTree = "<group>"; };
		C5F32A2F2954816100A6476E /* ConnectionDetailsInteractor.swift */ = {isa = PBXFileReference; lastKnownFileType = sourcecode.swift; path = ConnectionDetailsInteractor.swift; sourceTree = "<group>"; };
		C5F32A312954816C00A6476E /* ConnectionDetailsPresenter.swift */ = {isa = PBXFileReference; lastKnownFileType = sourcecode.swift; path = ConnectionDetailsPresenter.swift; sourceTree = "<group>"; };
		C5F32A332954817600A6476E /* ConnectionDetailsView.swift */ = {isa = PBXFileReference; lastKnownFileType = sourcecode.swift; path = ConnectionDetailsView.swift; sourceTree = "<group>"; };
		C5F32A352954FE3C00A6476E /* Colors.xcassets */ = {isa = PBXFileReference; lastKnownFileType = folder.assetcatalog; path = Colors.xcassets; sourceTree = "<group>"; };
		CF1A593029E5873D00AAC16B /* EchoUITests.xctest */ = {isa = PBXFileReference; explicitFileType = wrapper.cfbundle; includeInIndex = 0; path = EchoUITests.xctest; sourceTree = BUILT_PRODUCTS_DIR; };
		CF1A593A29E5876600AAC16B /* XCUIElement.swift */ = {isa = PBXFileReference; fileEncoding = 4; lastKnownFileType = sourcecode.swift; path = XCUIElement.swift; sourceTree = "<group>"; };
		CF1A593C29E5876600AAC16B /* PushNotificationTests.swift */ = {isa = PBXFileReference; fileEncoding = 4; lastKnownFileType = sourcecode.swift; path = PushNotificationTests.swift; sourceTree = "<group>"; };
		CF1A593F29E5876600AAC16B /* Engine.swift */ = {isa = PBXFileReference; fileEncoding = 4; lastKnownFileType = sourcecode.swift; path = Engine.swift; sourceTree = "<group>"; };
		CF1A594029E5876600AAC16B /* WalletEngine.swift */ = {isa = PBXFileReference; fileEncoding = 4; lastKnownFileType = sourcecode.swift; path = WalletEngine.swift; sourceTree = "<group>"; };
		CF1A594229E5876600AAC16B /* DAppEngine.swift */ = {isa = PBXFileReference; fileEncoding = 4; lastKnownFileType = sourcecode.swift; path = DAppEngine.swift; sourceTree = "<group>"; };
		CF1A594329E5876600AAC16B /* RoutingEngine.swift */ = {isa = PBXFileReference; fileEncoding = 4; lastKnownFileType = sourcecode.swift; path = RoutingEngine.swift; sourceTree = "<group>"; };
		CF1A594429E5876600AAC16B /* App.swift */ = {isa = PBXFileReference; fileEncoding = 4; lastKnownFileType = sourcecode.swift; path = App.swift; sourceTree = "<group>"; };
		CF6704DE29E59DDC003326A4 /* XCUIElementQuery.swift */ = {isa = PBXFileReference; lastKnownFileType = sourcecode.swift; path = XCUIElementQuery.swift; sourceTree = "<group>"; };
		CF6704E029E5A014003326A4 /* XCTestCase.swift */ = {isa = PBXFileReference; lastKnownFileType = sourcecode.swift; path = XCTestCase.swift; sourceTree = "<group>"; };
		CF79389D29EDD9DC00441B4F /* RelayIntegrationTests.xctestplan */ = {isa = PBXFileReference; lastKnownFileType = text; path = RelayIntegrationTests.xctestplan; sourceTree = "<group>"; };
/* End PBXFileReference section */

/* Begin PBXFrameworksBuildPhase section */
		844749F029B9E5B9005F520B /* Frameworks */ = {
			isa = PBXFrameworksBuildPhase;
			buildActionMask = 2147483647;
			files = (
				844749FD29B9E6B2005F520B /* WalletConnectNetworking in Frameworks */,
				84474A0129B9EB74005F520B /* Starscream in Frameworks */,
			);
			runOnlyForDeploymentPostprocessing = 0;
		};
		84CE641927981DED00142511 /* Frameworks */ = {
			isa = PBXFrameworksBuildPhase;
			buildActionMask = 2147483647;
			files = (
				8448F1D427E4726F0000B866 /* WalletConnect in Frameworks */,
				A54195A52934E83F0035AD19 /* Web3 in Frameworks */,
				84E6B8652981720400428BAF /* WalletConnectPush in Frameworks */,
				CF140F2D2A2A288D00BEB791 /* Web3Modal in Frameworks */,
				A5D85228286333E300DAF5C3 /* Starscream in Frameworks */,
				A573C53929EC365000E3CBFD /* HDWalletKit in Frameworks */,
				A5BB7FA328B6A50400707FC6 /* WalletConnectAuth in Frameworks */,
			);
			runOnlyForDeploymentPostprocessing = 0;
		};
		84E6B84429787A8000428BAF /* Frameworks */ = {
			isa = PBXFrameworksBuildPhase;
			buildActionMask = 2147483647;
			files = (
				84E6B86329816A7900428BAF /* WalletConnectPush in Frameworks */,
			);
			runOnlyForDeploymentPostprocessing = 0;
		};
		A58E7CE528729F550082D443 /* Frameworks */ = {
			isa = PBXFrameworksBuildPhase;
			buildActionMask = 2147483647;
			files = (
				CF9C7E4A2A01802F0037C006 /* Web3Modal in Frameworks */,
				A58EC618299D665A00F3452A /* Web3Inbox in Frameworks */,
				A5629AEA2877F2D600094373 /* WalletConnectChat in Frameworks */,
				A561C80029DF32CE00DF540D /* HDWalletKit in Frameworks */,
				A59FAEC928B7B93A002BB66F /* Web3 in Frameworks */,
				A5629AF22877F75100094373 /* Starscream in Frameworks */,
				A59F877628B5462900A9CD80 /* WalletConnectAuth in Frameworks */,
				A58EC611299D57B800F3452A /* AsyncButton in Frameworks */,
			);
			runOnlyForDeploymentPostprocessing = 0;
		};
		A5A4FC6F2840C12C00BBEC1E /* Frameworks */ = {
			isa = PBXFrameworksBuildPhase;
			buildActionMask = 2147483647;
			files = (
			);
			runOnlyForDeploymentPostprocessing = 0;
		};
		A5E03DEA286464DB00888481 /* Frameworks */ = {
			isa = PBXFrameworksBuildPhase;
			buildActionMask = 2147483647;
			files = (
				A5E03DFF2864662500888481 /* WalletConnect in Frameworks */,
				A561C80529DFCD4500DF540D /* WalletConnectSync in Frameworks */,
				A5E03DF52864651200888481 /* Starscream in Frameworks */,
				847CF3AF28E3141700F1D760 /* WalletConnectPush in Frameworks */,
				A5C8BE85292FE20B006CC85C /* Web3 in Frameworks */,
				84DDB4ED28ABB663003D66ED /* WalletConnectAuth in Frameworks */,
				C5DD5BE1294E09E3008FD3A4 /* Web3Wallet in Frameworks */,
				A573C53B29EC365800E3CBFD /* HDWalletKit in Frameworks */,
				A5E03E01286466EA00888481 /* WalletConnectChat in Frameworks */,
			);
			runOnlyForDeploymentPostprocessing = 0;
		};
		C56EE218293F55ED004840D1 /* Frameworks */ = {
			isa = PBXFrameworksBuildPhase;
			buildActionMask = 2147483647;
			files = (
				A573C53D29EC366500E3CBFD /* HDWalletKit in Frameworks */,
				C56EE27D293F56F8004840D1 /* WalletConnectChat in Frameworks */,
				C5133A78294125CC00A8314C /* Web3 in Frameworks */,
				84536D7429EEBCF0008EA8DB /* Web3Inbox in Frameworks */,
				C5B2F7052970573D000DBA0E /* SolanaSwift in Frameworks */,
				C55D349929630D440004314A /* Web3Wallet in Frameworks */,
				84E6B85429787AAE00428BAF /* WalletConnectPush in Frameworks */,
				C56EE255293F569A004840D1 /* Starscream in Frameworks */,
				C56EE27B293F56F8004840D1 /* WalletConnectAuth in Frameworks */,
			);
			runOnlyForDeploymentPostprocessing = 0;
		};
		CF1A592D29E5873D00AAC16B /* Frameworks */ = {
			isa = PBXFrameworksBuildPhase;
			buildActionMask = 2147483647;
			files = (
			);
			runOnlyForDeploymentPostprocessing = 0;
		};
/* End PBXFrameworksBuildPhase section */

/* Begin PBXGroup section */
		764E1D3326F8D3FC00A1FB15 = {
			isa = PBXGroup;
			children = (
				CF79389D29EDD9DC00441B4F /* RelayIntegrationTests.xctestplan */,
				845AA7D929BA1EBA00F33739 /* IntegrationTests.xctestplan */,
				845AA7DC29BB424800F33739 /* SmokeTests.xctestplan */,
				A5A8E479293A1C4400FEB97D /* Shared */,
				A5F48A0528E43D3F0034CBFB /* Configuration.xcconfig */,
				84CE6453279FFE1100142511 /* Wallet.entitlements */,
				84CE641D27981DED00142511 /* DApp */,
				A5A4FC732840C12C00BBEC1E /* UITests */,
				A5E03DEE286464DB00888481 /* IntegrationTests */,
				A58E7CE928729F550082D443 /* Showcase */,
				C56EE21C293F55ED004840D1 /* WalletApp */,
				84E6B84829787A8000428BAF /* PNDecryptionService */,
				844749F429B9E5B9005F520B /* RelayIntegrationTests */,
				CF1A593129E5873D00AAC16B /* EchoUITests */,
				764E1D3D26F8D3FC00A1FB15 /* Products */,
				764E1D5326F8DAC800A1FB15 /* Frameworks */,
				764E1D5626F8DB6000A1FB15 /* WalletConnectSwiftV2 */,
			);
			sourceTree = "<group>";
		};
		764E1D3D26F8D3FC00A1FB15 /* Products */ = {
			isa = PBXGroup;
			children = (
				84CE641C27981DED00142511 /* DApp.app */,
				A5A4FC722840C12C00BBEC1E /* UITests.xctest */,
				A5E03DED286464DB00888481 /* IntegrationTests.xctest */,
				A58E7CE828729F550082D443 /* Showcase.app */,
				C56EE21B293F55ED004840D1 /* WalletApp.app */,
				84E6B84729787A8000428BAF /* PNDecryptionService.appex */,
				844749F329B9E5B9005F520B /* RelayIntegrationTests.xctest */,
				CF1A593029E5873D00AAC16B /* EchoUITests.xctest */,
			);
			name = Products;
			sourceTree = "<group>";
		};
		764E1D5326F8DAC800A1FB15 /* Frameworks */ = {
			isa = PBXGroup;
			children = (
				764E1D5526F8DADE00A1FB15 /* WalletConnectSwiftV2 */,
				764E1D5426F8DAC800A1FB15 /* Package.swift */,
			);
			name = Frameworks;
			sourceTree = "<group>";
		};
		767DC83328997F7600080FA9 /* Helpers */ = {
			isa = PBXGroup;
			children = (
				A50C036428AAD32200FE72D3 /* ClientDelegate.swift */,
				767DC83428997F8E00080FA9 /* EthSendTransaction.swift */,
				84AA01DA28CF0CD7005D48D8 /* XCTest.swift */,
			);
			path = Helpers;
			sourceTree = "<group>";
		};
		844749F429B9E5B9005F520B /* RelayIntegrationTests */ = {
			isa = PBXGroup;
			children = (
				844749F529B9E5B9005F520B /* RelayClientEndToEndTests.swift */,
			);
			path = RelayIntegrationTests;
			sourceTree = "<group>";
		};
		84536D6C29EEAE0D008EA8DB /* Web3Inbox */ = {
			isa = PBXGroup;
			children = (
				84536D6D29EEAE1F008EA8DB /* Web3InboxModule.swift */,
				84536D6F29EEAE28008EA8DB /* Web3InboxRouter.swift */,
				84536D7129EEAE32008EA8DB /* Web3InboxViewController.swift */,
			);
			path = Web3Inbox;
			sourceTree = "<group>";
		};
		847BD1DB2989493F00076C90 /* Main */ = {
			isa = PBXGroup;
			children = (
				847BD1D32989492500076C90 /* MainModule.swift */,
				847BD1D42989492500076C90 /* MainPresenter.swift */,
				84310D04298BC980000C15B6 /* MainInteractor.swift */,
				847BD1D52989492500076C90 /* MainRouter.swift */,
				847BD1D12989492500076C90 /* MainViewController.swift */,
				847BD1DE2989495C00076C90 /* Model */,
			);
			path = Main;
			sourceTree = "<group>";
		};
		847BD1DE2989495C00076C90 /* Model */ = {
			isa = PBXGroup;
			children = (
				847BD1DC2989494F00076C90 /* TabPage.swift */,
			);
			path = Model;
			sourceTree = "<group>";
		};
		847BD1E9298A807000076C90 /* Notifications */ = {
			isa = PBXGroup;
			children = (
				847BD1DF298A806800076C90 /* NotificationsModule.swift */,
				847BD1E0298A806800076C90 /* NotificationsPresenter.swift */,
				847BD1E1298A806800076C90 /* NotificationsRouter.swift */,
				847BD1E2298A806800076C90 /* NotificationsInteractor.swift */,
				847BD1E3298A806800076C90 /* NotificationsView.swift */,
				847BD1EC298A87C300076C90 /* Models */,
			);
			path = Notifications;
			sourceTree = "<group>";
		};
		847BD1EC298A87C300076C90 /* Models */ = {
			isa = PBXGroup;
			children = (
				847BD1EA298A87AB00076C90 /* SubscriptionsViewModel.swift */,
			);
			path = Models;
			sourceTree = "<group>";
		};
		849D7A91292E2115006A2BD4 /* Push */ = {
			isa = PBXGroup;
			children = (
				849D7A92292E2169006A2BD4 /* PushTests.swift */,
			);
			path = Push;
			sourceTree = "<group>";
		};
		84B815592991217F00FAD54E /* PushMessages */ = {
			isa = PBXGroup;
			children = (
				84B8154F2991217900FAD54E /* PushMessagesModule.swift */,
				84B815502991217900FAD54E /* PushMessagesPresenter.swift */,
				84B815512991217900FAD54E /* PushMessagesRouter.swift */,
				84B815522991217900FAD54E /* PushMessagesInteractor.swift */,
				84B815532991217900FAD54E /* PushMessagesView.swift */,
				84B8155C2992A19200FAD54E /* Models */,
			);
			path = PushMessages;
			sourceTree = "<group>";
		};
		84B8155C2992A19200FAD54E /* Models */ = {
			isa = PBXGroup;
			children = (
				84B8155A2992A18D00FAD54E /* PushMessageViewModel.swift */,
			);
			path = Models;
			sourceTree = "<group>";
		};
		84CB43D429B9FC88004DDA31 /* Tests */ = {
			isa = PBXGroup;
			children = (
				A5E03E1028646F8000888481 /* KeychainStorageMock.swift */,
				A518B31328E33A6500A2CE93 /* InputConfig.swift */,
			);
			path = Tests;
			sourceTree = "<group>";
		};
		84CE641D27981DED00142511 /* DApp */ = {
			isa = PBXGroup;
			children = (
				A5BB7FAB28B6AA7100707FC6 /* Common */,
				84CE641E27981DED00142511 /* AppDelegate.swift */,
				84CE642027981DED00142511 /* SceneDelegate.swift */,
				A5BB7FAA28B6A64A00707FC6 /* Sign */,
				A5BB7FA528B6A5DC00707FC6 /* Auth */,
				84CE642727981DF000142511 /* Assets.xcassets */,
				84CE642927981DF000142511 /* LaunchScreen.storyboard */,
				84CE642C27981DF000142511 /* Info.plist */,
			);
			path = DApp;
			sourceTree = "<group>";
		};
		84CE6449279EA1E600142511 /* AccountRequest */ = {
			isa = PBXGroup;
			children = (
				84CE6447279AE68600142511 /* AccountRequestViewController.swift */,
				84CE644A279EA1FA00142511 /* AccountRequestView.swift */,
			);
			path = AccountRequest;
			sourceTree = "<group>";
		};
		84CE644C279ED2EC00142511 /* SelectChain */ = {
			isa = PBXGroup;
			children = (
				84CE6443279AB5AD00142511 /* SelectChainViewController.swift */,
				84CE644D279ED2FF00142511 /* SelectChainView.swift */,
			);
			path = SelectChain;
			sourceTree = "<group>";
		};
		84CE644F279ED3FB00142511 /* Accounts */ = {
			isa = PBXGroup;
			children = (
				761C649926FB7ABB004239D1 /* AccountsViewController.swift */,
				7603D74C2703429A00DD27A2 /* AccountsView.swift */,
			);
			path = Accounts;
			sourceTree = "<group>";
		};
		84CE6450279ED41D00142511 /* Connect */ = {
			isa = PBXGroup;
			children = (
				84CE643C2798322600142511 /* ConnectViewController.swift */,
				84CE6451279ED42B00142511 /* ConnectView.swift */,
			);
			path = Connect;
			sourceTree = "<group>";
		};
		84CEC64728D8A98900D081A8 /* Pairing */ = {
			isa = PBXGroup;
			children = (
				84CEC64528D89D6B00D081A8 /* PairingTests.swift */,
			);
			path = Pairing;
			sourceTree = "<group>";
		};
		84D2A66728A4F5260088AE09 /* Auth */ = {
			isa = PBXGroup;
			children = (
				A58A1ECA29BF457800A82A20 /* ENS */,
				A54195992934BFDD0035AD19 /* Signer */,
				84D2A66528A4F51E0088AE09 /* AuthTests.swift */,
			);
			path = Auth;
			sourceTree = "<group>";
		};
		84E6B84829787A8000428BAF /* PNDecryptionService */ = {
			isa = PBXGroup;
			children = (
				84DB38F129828A7F00BFEE37 /* PNDecryptionService.entitlements */,
				849A4F19298281F100E61ACE /* PNDecryptionServiceRelease.entitlements */,
				84E6B84929787A8000428BAF /* NotificationService.swift */,
				84E6B84B29787A8000428BAF /* Info.plist */,
			);
			path = PNDecryptionService;
			sourceTree = "<group>";
		};
		84E6B8592981625A00428BAF /* PushRequest */ = {
			isa = PBXGroup;
			children = (
				84E6B8572981624F00428BAF /* PushRequestModule.swift */,
				84E6B85A298162EF00428BAF /* PushRequestPresenter.swift */,
				84E6B85C298162F700428BAF /* PushRequestRouter.swift */,
				84E6B85E2981630000428BAF /* PushRequestInteractor.swift */,
				84E6B8602981630C00428BAF /* PushRequestView.swift */,
			);
			path = PushRequest;
			sourceTree = "<group>";
		};
		A50F3944288005A700064555 /* Types */ = {
			isa = PBXGroup;
			children = (
				A50F3945288005B200064555 /* Types.swift */,
			);
			path = Types;
			sourceTree = "<group>";
		};
		A54195992934BFDD0035AD19 /* Signer */ = {
			isa = PBXGroup;
			children = (
				A541959A2934BFEF0035AD19 /* CacaoSignerTests.swift */,
				A541959D2934BFEF0035AD19 /* EIP191VerifierTests.swift */,
				A541959C2934BFEF0035AD19 /* EIP1271VerifierTests.swift */,
				A541959B2934BFEF0035AD19 /* SignerTests.swift */,
				A507BE1929E8032E0038EF70 /* EIP55Tests.swift */,
			);
			path = Signer;
			sourceTree = "<group>";
		};
		A561C80129DFCCD300DF540D /* Sync */ = {
			isa = PBXGroup;
			children = (
				A561C80229DFCCDC00DF540D /* SyncTests.swift */,
				A573C53629EC34A600E3CBFD /* SyncDerivationServiceTests.swift */,
			);
			path = Sync;
			sourceTree = "<group>";
		};
		A5629AA42876A19D00094373 /* DomainLayer */ = {
			isa = PBXGroup;
			children = (
				A5C20227287EB342007E3188 /* AccountStorage */,
				A5629AEB2877F69C00094373 /* Chat */,
			);
			path = DomainLayer;
			sourceTree = "<group>";
		};
		A5629AB72876CBA700094373 /* ChatList */ = {
			isa = PBXGroup;
			children = (
				A5629AE5287729EF00094373 /* Models */,
				A5629AB82876CBC000094373 /* ChatListModule.swift */,
				A5629AB92876CBC000094373 /* ChatListPresenter.swift */,
				A5629ABA2876CBC000094373 /* ChatListRouter.swift */,
				A5629ABB2876CBC000094373 /* ChatListInteractor.swift */,
				A5629ABC2876CBC000094373 /* ChatListView.swift */,
			);
			path = ChatList;
			sourceTree = "<group>";
		};
		A5629ACD2876CC4A00094373 /* Invite */ = {
			isa = PBXGroup;
			children = (
				A5629ACE2876CC5700094373 /* InviteModule.swift */,
				A5629ACF2876CC5700094373 /* InvitePresenter.swift */,
				A5629AD02876CC5700094373 /* InviteRouter.swift */,
				A5629AD12876CC5700094373 /* InviteInteractor.swift */,
				A5629AD22876CC5700094373 /* InviteView.swift */,
			);
			path = Invite;
			sourceTree = "<group>";
		};
		A5629AD82876CC5B00094373 /* InviteList */ = {
			isa = PBXGroup;
			children = (
				A5629AE6287729F800094373 /* Models */,
				A5629AD92876CC6E00094373 /* InviteListModule.swift */,
				A5629ADA2876CC6E00094373 /* InviteListPresenter.swift */,
				A5629ADB2876CC6E00094373 /* InviteListRouter.swift */,
				A5629ADC2876CC6E00094373 /* InviteListInteractor.swift */,
				A5629ADD2876CC6E00094373 /* InviteListView.swift */,
			);
			path = InviteList;
			sourceTree = "<group>";
		};
		A5629AE5287729EF00094373 /* Models */ = {
			isa = PBXGroup;
			children = (
				A5629AE32876E6D200094373 /* ThreadViewModel.swift */,
				A5E776B929F4362D00172091 /* AlertError.swift */,
			);
			path = Models;
			sourceTree = "<group>";
		};
		A5629AE6287729F800094373 /* Models */ = {
			isa = PBXGroup;
			children = (
				A5629AE728772A0100094373 /* InviteViewModel.swift */,
				A5C5153229BB7A6A004210BA /* InviteType.swift */,
			);
			path = Models;
			sourceTree = "<group>";
		};
		A5629AEB2877F69C00094373 /* Chat */ = {
			isa = PBXGroup;
			children = (
				A5417BBD299BFC3E00B469F3 /* ImportAccount.swift */,
				A5629AA82876A23100094373 /* ChatService.swift */,
			);
			path = Chat;
			sourceTree = "<group>";
		};
		A574B3592964570000C2BB91 /* Web3Inbox */ = {
			isa = PBXGroup;
			children = (
				A518A98529683FB60035247E /* Web3InboxModule.swift */,
				A518A98629683FB60035247E /* Web3InboxRouter.swift */,
				A518A98429683FB60035247E /* Web3InboxViewController.swift */,
			);
			path = Web3Inbox;
			sourceTree = "<group>";
		};
		A578FA332873049400AA7720 /* Style */ = {
			isa = PBXGroup;
			children = (
				A578FA34287304A300AA7720 /* Color.swift */,
			);
			path = Style;
			sourceTree = "<group>";
		};
		A578FA3A2874001100AA7720 /* UIKit */ = {
			isa = PBXGroup;
			children = (
				A58E7D142872A5410082D443 /* UIViewController.swift */,
				A58E7D022872A1630082D443 /* String.swift */,
				A578FA362873D8EE00AA7720 /* UIColor.swift */,
			);
			path = UIKit;
			sourceTree = "<group>";
		};
		A578FA3B2874001900AA7720 /* SwiftUI */ = {
			isa = PBXGroup;
			children = (
				A578FA3C2874002400AA7720 /* View.swift */,
			);
			path = SwiftUI;
			sourceTree = "<group>";
		};
		A57E71A4291CF73300325797 /* Signer */ = {
			isa = PBXGroup;
			children = (
				84F568C1279582D200D0A289 /* Signer.swift */,
				A57E71A5291CF76400325797 /* ETHSigner.swift */,
				A57E71A7291CF8A500325797 /* SOLSigner.swift */,
			);
			path = Signer;
			sourceTree = "<group>";
		};
		A58A1ECA29BF457800A82A20 /* ENS */ = {
			isa = PBXGroup;
			children = (
				A58A1ECB29BF458600A82A20 /* ENSResolverTests.swift */,
			);
			path = ENS;
			sourceTree = "<group>";
		};
		A58E7CE928729F550082D443 /* Showcase */ = {
			isa = PBXGroup;
			children = (
				A58E7D052872A4330082D443 /* Classes */,
				A58E7CFD2872A0F80082D443 /* Common */,
				A58E7CFC28729F9E0082D443 /* Other */,
			);
			path = Showcase;
			sourceTree = "<group>";
		};
		A58E7CFC28729F9E0082D443 /* Other */ = {
			isa = PBXGroup;
			children = (
				A58E7CF328729F550082D443 /* Assets.xcassets */,
				A58E7CF528729F550082D443 /* LaunchScreen.storyboard */,
				A58E7CF828729F550082D443 /* Info.plist */,
			);
			path = Other;
			sourceTree = "<group>";
		};
		A58E7CFD2872A0F80082D443 /* Common */ = {
			isa = PBXGroup;
			children = (
				A51AC0DE28E4379F001BACF9 /* InputConfig.swift */,
				A50F3944288005A700064555 /* Types */,
				A5C2021F287EA5AF007E3188 /* Components */,
				A578FA332873049400AA7720 /* Style */,
				A58E7D012872A1430082D443 /* Extensions */,
				A58E7CFE2872A1050082D443 /* VIPER */,
			);
			path = Common;
			sourceTree = "<group>";
		};
		A58E7CFE2872A1050082D443 /* VIPER */ = {
			isa = PBXGroup;
			children = (
				A58E7CFF2872A1050082D443 /* SceneViewController.swift */,
			);
			path = VIPER;
			sourceTree = "<group>";
		};
		A58E7D012872A1430082D443 /* Extensions */ = {
			isa = PBXGroup;
			children = (
				A578FA3B2874001900AA7720 /* SwiftUI */,
				A578FA3A2874001100AA7720 /* UIKit */,
			);
			path = Extensions;
			sourceTree = "<group>";
		};
		A58E7D052872A4330082D443 /* Classes */ = {
			isa = PBXGroup;
			children = (
				A5629AA42876A19D00094373 /* DomainLayer */,
				A58E7D112872A49E0082D443 /* ApplicationLayer */,
				A58E7D062872A4390082D443 /* PresentationLayer */,
			);
			path = Classes;
			sourceTree = "<group>";
		};
		A58E7D062872A4390082D443 /* PresentationLayer */ = {
			isa = PBXGroup;
			children = (
				A574B3592964570000C2BB91 /* Web3Inbox */,
				A59F876828B53E6400A9CD80 /* Chat */,
			);
			path = PresentationLayer;
			sourceTree = "<group>";
		};
		A58E7D112872A49E0082D443 /* ApplicationLayer */ = {
			isa = PBXGroup;
			children = (
				A58E7D162872A57B0082D443 /* Configurator */,
				A58E7D122872A4A80082D443 /* Application.swift */,
				A58E7CEA28729F550082D443 /* AppDelegate.swift */,
				A58E7CEC28729F550082D443 /* SceneDelegate.swift */,
			);
			path = ApplicationLayer;
			sourceTree = "<group>";
		};
		A58E7D162872A57B0082D443 /* Configurator */ = {
			isa = PBXGroup;
			children = (
				A58E7D172872A57B0082D443 /* Configurator.swift */,
				A58E7D182872A57B0082D443 /* ThirdPartyConfigurator.swift */,
				A58E7D192872A57B0082D443 /* ApplicationConfigurator.swift */,
				A58E7D1B2872A57B0082D443 /* MigrationConfigurator.swift */,
				A58E7D1C2872A57B0082D443 /* AppearanceConfigurator.swift */,
			);
			path = Configurator;
			sourceTree = "<group>";
		};
		A58E7D282872D52A0082D443 /* Main */ = {
			isa = PBXGroup;
			children = (
				A58E7D402872E9A10082D443 /* Model */,
				A58E7D072872A45B0082D443 /* MainModule.swift */,
				A58E7D082872A45B0082D443 /* MainPresenter.swift */,
				A58E7D092872A45B0082D443 /* MainRouter.swift */,
				A58E7D232872AB130082D443 /* MainViewController.swift */,
			);
			path = Main;
			sourceTree = "<group>";
		};
		A58E7D332872D55F0082D443 /* Chat */ = {
			isa = PBXGroup;
			children = (
				A58E7D462872EF5B0082D443 /* Models */,
				A58E7D412872EE270082D443 /* Views */,
				A58E7D342872D55F0082D443 /* ChatModule.swift */,
				A58E7D352872D55F0082D443 /* ChatRouter.swift */,
				A58E7D362872D55F0082D443 /* ChatInteractor.swift */,
				A58E7D372872D55F0082D443 /* ChatPresenter.swift */,
				A58E7D382872D55F0082D443 /* ChatView.swift */,
			);
			path = Chat;
			sourceTree = "<group>";
		};
		A58E7D402872E9A10082D443 /* Model */ = {
			isa = PBXGroup;
			children = (
				A58E7D3E2872E99A0082D443 /* TabPage.swift */,
			);
			path = Model;
			sourceTree = "<group>";
		};
		A58E7D412872EE270082D443 /* Views */ = {
			isa = PBXGroup;
			children = (
				A58E7D422872EE320082D443 /* MessageView.swift */,
				A58E7D442872EE570082D443 /* ContentMessageView.swift */,
				A578FA382873FCE000AA7720 /* ChatScrollView.swift */,
			);
			path = Views;
			sourceTree = "<group>";
		};
		A58E7D462872EF5B0082D443 /* Models */ = {
			isa = PBXGroup;
			children = (
				A58E7D472872EF610082D443 /* MessageViewModel.swift */,
			);
			path = Models;
			sourceTree = "<group>";
		};
		A59F876828B53E6400A9CD80 /* Chat */ = {
			isa = PBXGroup;
			children = (
				A5C20213287E1FC8007E3188 /* Import */,
				A5C20205287D9DB9007E3188 /* Welcome */,
				A5629AD82876CC5B00094373 /* InviteList */,
				A5629ACD2876CC4A00094373 /* Invite */,
				A5629AB72876CBA700094373 /* ChatList */,
				A58E7D332872D55F0082D443 /* Chat */,
				A58E7D282872D52A0082D443 /* Main */,
			);
			path = Chat;
			sourceTree = "<group>";
		};
		A5A4FC732840C12C00BBEC1E /* UITests */ = {
			isa = PBXGroup;
			children = (
				A5E22D2A2840EAB600E36487 /* Extensions */,
				A5E22D252840D08B00E36487 /* Regression */,
				A5A4FC812840C60100BBEC1E /* Engine */,
			);
			path = UITests;
			sourceTree = "<group>";
		};
		A5A4FC812840C60100BBEC1E /* Engine */ = {
			isa = PBXGroup;
			children = (
				A5E22D192840C62A00E36487 /* Engine.swift */,
				A5E22D1D2840C8BF00E36487 /* RoutingEngine.swift */,
				A5E22D1F2840C8C700E36487 /* DAppEngine.swift */,
				A5E22D212840C8D300E36487 /* WalletEngine.swift */,
				A5E22D232840C8DB00E36487 /* SafariEngine.swift */,
				A5E22D1B2840C85D00E36487 /* App.swift */,
			);
			path = Engine;
			sourceTree = "<group>";
		};
		A5A8E479293A1C4400FEB97D /* Shared */ = {
			isa = PBXGroup;
			children = (
				A57E71A4291CF73300325797 /* Signer */,
				84CB43D429B9FC88004DDA31 /* Tests */,
				A5629AEF2877F73000094373 /* DefaultSocketFactory.swift */,
				A59CF4F5292F83D50031A42F /* DefaultSignerFactory.swift */,
				A5A0843B29D2F60A000B9B17 /* DefaultCryptoProvider.swift */,
				A51606F72A2F47BD00CACB92 /* DefaultBIP44Provider.swift */,
			);
			path = Shared;
			sourceTree = "<group>";
		};
		A5BB7FA528B6A5DC00707FC6 /* Auth */ = {
			isa = PBXGroup;
			children = (
				A5BB7FA028B69F3400707FC6 /* AuthCoordinator.swift */,
				A5BB7FA628B6A5F600707FC6 /* AuthView.swift */,
				A5BB7FA828B6A5FD00707FC6 /* AuthViewModel.swift */,
			);
			path = Auth;
			sourceTree = "<group>";
		};
		A5BB7FAA28B6A64A00707FC6 /* Sign */ = {
			isa = PBXGroup;
			children = (
				84CE645427A29D4C00142511 /* ResponseViewController.swift */,
				84CE6449279EA1E600142511 /* AccountRequest */,
				84CE644C279ED2EC00142511 /* SelectChain */,
				84CE6450279ED41D00142511 /* Connect */,
				84CE644F279ED3FB00142511 /* Accounts */,
				A5BB7F9E28B69B7100707FC6 /* SignCoordinator.swift */,
			);
			path = Sign;
			sourceTree = "<group>";
		};
		A5BB7FAB28B6AA7100707FC6 /* Common */ = {
			isa = PBXGroup;
			children = (
				A51AC0D828E436A3001BACF9 /* InputConfig.swift */,
				A5BB7FAC28B6AA7D00707FC6 /* QRCodeGenerator.swift */,
			);
			path = Common;
			sourceTree = "<group>";
		};
		A5C20205287D9DB9007E3188 /* Welcome */ = {
			isa = PBXGroup;
			children = (
				A5C20206287D9DEE007E3188 /* WelcomeModule.swift */,
				A5C20207287D9DEE007E3188 /* WelcomePresenter.swift */,
				A5C2022A287EB89A007E3188 /* WelcomeInteractor.swift */,
				A5C20208287D9DEE007E3188 /* WelcomeRouter.swift */,
				A5C2020A287D9DEE007E3188 /* WelcomeView.swift */,
			);
			path = Welcome;
			sourceTree = "<group>";
		};
		A5C20213287E1FC8007E3188 /* Import */ = {
			isa = PBXGroup;
			children = (
				A5C20214287E1FD8007E3188 /* ImportModule.swift */,
				A5C20215287E1FD8007E3188 /* ImportPresenter.swift */,
				A5C20216287E1FD8007E3188 /* ImportRouter.swift */,
				A5C20217287E1FD8007E3188 /* ImportInteractor.swift */,
				A5C20218287E1FD8007E3188 /* ImportView.swift */,
			);
			path = Import;
			sourceTree = "<group>";
		};
		A5C2021F287EA5AF007E3188 /* Components */ = {
			isa = PBXGroup;
			children = (
				A578FA312873036400AA7720 /* InputView.swift */,
				A5C20220287EA5B8007E3188 /* TextFieldView.swift */,
				A5C20222287EA7E2007E3188 /* BrandButton.swift */,
				A58EC615299D5C6400F3452A /* PlainButton.swift */,
			);
			path = Components;
			sourceTree = "<group>";
		};
		A5C20227287EB342007E3188 /* AccountStorage */ = {
			isa = PBXGroup;
			children = (
				A5C20228287EB34C007E3188 /* AccountStorage.swift */,
			);
			path = AccountStorage;
			sourceTree = "<group>";
		};
		A5E03DEE286464DB00888481 /* IntegrationTests */ = {
			isa = PBXGroup;
			children = (
				A561C80129DFCCD300DF540D /* Sync */,
				849D7A91292E2115006A2BD4 /* Push */,
				84CEC64728D8A98900D081A8 /* Pairing */,
				A5E03E0A28646A8A00888481 /* Stubs */,
				A5E03E0928646A8100888481 /* Sign */,
				A5E03E0828646A7B00888481 /* Chat */,
				84D2A66728A4F5260088AE09 /* Auth */,
			);
			path = IntegrationTests;
			sourceTree = "<group>";
		};
		A5E03E0828646A7B00888481 /* Chat */ = {
			isa = PBXGroup;
			children = (
				A5E03E02286466F400888481 /* ChatTests.swift */,
				7694A5252874296A0001257E /* RegistryTests.swift */,
			);
			path = Chat;
			sourceTree = "<group>";
		};
		A5E03E0928646A8100888481 /* Sign */ = {
			isa = PBXGroup;
			children = (
				767DC83328997F7600080FA9 /* Helpers */,
				A5E03DF9286465C700888481 /* SignClientTests.swift */,
			);
			path = Sign;
			sourceTree = "<group>";
		};
		A5E03E0A28646A8A00888481 /* Stubs */ = {
			isa = PBXGroup;
			children = (
				A5E03DFC286465D100888481 /* Stubs.swift */,
				84FE684528ACDB4700C893FF /* RequestParams.swift */,
				845B8D8B2934B36C0084A966 /* Account.swift */,
				8439CB88293F658E00F2F2E2 /* PushMessage.swift */,
			);
			path = Stubs;
			sourceTree = "<group>";
		};
		A5E22D252840D08B00E36487 /* Regression */ = {
			isa = PBXGroup;
			children = (
				A5A4FC762840C12C00BBEC1E /* RegressionTests.swift */,
			);
			path = Regression;
			sourceTree = "<group>";
		};
		A5E22D2A2840EAB600E36487 /* Extensions */ = {
			isa = PBXGroup;
			children = (
				A5E22D2B2840EAC300E36487 /* XCUIElement.swift */,
			);
			path = Extensions;
			sourceTree = "<group>";
		};
		C55D3471295DC5F60004314A /* PasteUri */ = {
			isa = PBXGroup;
			children = (
				C55D3484295DD8CA0004314A /* PasteUriModule.swift */,
				C55D3485295DD8CA0004314A /* PasteUriPresenter.swift */,
				C55D3486295DD8CA0004314A /* PasteUriRouter.swift */,
				C55D3487295DD8CA0004314A /* PasteUriInteractor.swift */,
				C55D3488295DD8CA0004314A /* PasteUriView.swift */,
			);
			path = PasteUri;
			sourceTree = "<group>";
		};
		C55D3474295DCB850004314A /* AuthRequest */ = {
			isa = PBXGroup;
			children = (
				C55D347A295DD7140004314A /* AuthRequestModule.swift */,
				C55D347B295DD7140004314A /* AuthRequestPresenter.swift */,
				C55D347C295DD7140004314A /* AuthRequestRouter.swift */,
				C55D347D295DD7140004314A /* AuthRequestInteractor.swift */,
				C55D347E295DD7140004314A /* AuthRequestView.swift */,
			);
			path = AuthRequest;
			sourceTree = "<group>";
		};
		C55D3477295DD4AA0004314A /* Welcome */ = {
			isa = PBXGroup;
			children = (
				C55D348E295DFA750004314A /* WelcomeModule.swift */,
				C55D348F295DFA750004314A /* WelcomePresenter.swift */,
				C55D3490295DFA750004314A /* WelcomeRouter.swift */,
				C55D3491295DFA750004314A /* WelcomeInteractor.swift */,
				C55D3492295DFA750004314A /* WelcomeView.swift */,
			);
			path = Welcome;
			sourceTree = "<group>";
		};
		C55D349E2965FAC30004314A /* SessionProposal */ = {
			isa = PBXGroup;
			children = (
				C55D34A92965FB750004314A /* SessionProposalModule.swift */,
				C55D34AA2965FB750004314A /* SessionProposalPresenter.swift */,
				C55D34AB2965FB750004314A /* SessionProposalRouter.swift */,
				C55D34AC2965FB750004314A /* SessionProposalInteractor.swift */,
				C55D34AD2965FB750004314A /* SessionProposalView.swift */,
			);
			path = SessionProposal;
			sourceTree = "<group>";
		};
		C56EE21C293F55ED004840D1 /* WalletApp */ = {
			isa = PBXGroup;
			children = (
				84DB38F029828A7C00BFEE37 /* WalletApp.entitlements */,
				849A4F18298281E300E61ACE /* WalletAppRelease.entitlements */,
				C56EE25C293F56D6004840D1 /* Common */,
				C56EE27E293F5756004840D1 /* ApplicationLayer */,
				C56EE29E293F577B004840D1 /* PresentationLayer */,
				C56EE2A0293F6B10004840D1 /* Other */,
			);
			path = WalletApp;
			sourceTree = "<group>";
		};
		C56EE229293F5668004840D1 /* Wallet */ = {
			isa = PBXGroup;
			children = (
				84536D6C29EEAE0D008EA8DB /* Web3Inbox */,
				847BD1DB2989493F00076C90 /* Main */,
				C55D3477295DD4AA0004314A /* Welcome */,
				C55D3474295DCB850004314A /* AuthRequest */,
				C55D349E2965FAC30004314A /* SessionProposal */,
				C5B2F6F029705111000DBA0E /* SessionRequest */,
				C55D3471295DC5F60004314A /* PasteUri */,
				C5F32A2A2954812900A6476E /* ConnectionDetails */,
				C56EE236293F566A004840D1 /* Scan */,
				C56EE22A293F5668004840D1 /* Wallet */,
				84E6B8592981625A00428BAF /* PushRequest */,
				847BD1E9298A807000076C90 /* Notifications */,
				84B815592991217F00FAD54E /* PushMessages */,
			);
			path = Wallet;
			sourceTree = "<group>";
		};
		C56EE22A293F5668004840D1 /* Wallet */ = {
			isa = PBXGroup;
			children = (
				C56EE22D293F5669004840D1 /* WalletModule.swift */,
				C56EE22E293F5669004840D1 /* WalletRouter.swift */,
				C56EE22F293F5669004840D1 /* WalletInteractor.swift */,
				C56EE22C293F5668004840D1 /* WalletPresenter.swift */,
				C56EE22B293F5668004840D1 /* WalletView.swift */,
			);
			path = Wallet;
			sourceTree = "<group>";
		};
		C56EE236293F566A004840D1 /* Scan */ = {
			isa = PBXGroup;
			children = (
				C56EE23C293F566C004840D1 /* Views */,
				C56EE237293F566B004840D1 /* ScanModule.swift */,
				C56EE23B293F566C004840D1 /* ScanPresenter.swift */,
				C56EE239293F566B004840D1 /* ScanRouter.swift */,
				C56EE238293F566B004840D1 /* ScanInteractor.swift */,
				C56EE23A293F566B004840D1 /* ScanView.swift */,
			);
			path = Scan;
			sourceTree = "<group>";
		};
		C56EE23C293F566C004840D1 /* Views */ = {
			isa = PBXGroup;
			children = (
				C56EE23E293F566C004840D1 /* ScanQR.swift */,
				C56EE23F293F566C004840D1 /* ScanQRView.swift */,
				C56EE23D293F566C004840D1 /* ScanTargetView.swift */,
			);
			path = Views;
			sourceTree = "<group>";
		};
		C56EE25C293F56D6004840D1 /* Common */ = {
			isa = PBXGroup;
			children = (
				C56EE25D293F56D6004840D1 /* InputConfig.swift */,
				84B8154D2991099000FAD54E /* BuildConfiguration.swift */,
				C56EE267293F56D6004840D1 /* Style */,
				C56EE2A1293F6B9E004840D1 /* Helpers */,
				C56EE262293F56D6004840D1 /* Extensions */,
				C56EE263293F56D6004840D1 /* VIPER */,
			);
			path = Common;
			sourceTree = "<group>";
		};
		C56EE262293F56D6004840D1 /* Extensions */ = {
			isa = PBXGroup;
			children = (
				84F568C32795832A00D0A289 /* EthereumTransaction.swift */,
				C56EE26D293F56D6004840D1 /* SwiftUI */,
				C56EE269293F56D6004840D1 /* UIKit */,
			);
			path = Extensions;
			sourceTree = "<group>";
		};
		C56EE263293F56D6004840D1 /* VIPER */ = {
			isa = PBXGroup;
			children = (
				C56EE264293F56D6004840D1 /* SceneViewController.swift */,
			);
			path = VIPER;
			sourceTree = "<group>";
		};
		C56EE267293F56D6004840D1 /* Style */ = {
			isa = PBXGroup;
			children = (
				C56EE268293F56D6004840D1 /* Color.swift */,
			);
			path = Style;
			sourceTree = "<group>";
		};
		C56EE269293F56D6004840D1 /* UIKit */ = {
			isa = PBXGroup;
			children = (
				C56EE26C293F56D6004840D1 /* UIViewController.swift */,
				C56EE26A293F56D6004840D1 /* String.swift */,
				C56EE26B293F56D6004840D1 /* UIColor.swift */,
			);
			path = UIKit;
			sourceTree = "<group>";
		};
		C56EE26D293F56D6004840D1 /* SwiftUI */ = {
			isa = PBXGroup;
			children = (
				C56EE26E293F56D7004840D1 /* View.swift */,
			);
			path = SwiftUI;
			sourceTree = "<group>";
		};
		C56EE27E293F5756004840D1 /* ApplicationLayer */ = {
			isa = PBXGroup;
			children = (
				C56EE282293F5757004840D1 /* Configurator */,
				C56EE280293F5757004840D1 /* Application.swift */,
				C56EE27F293F5757004840D1 /* AppDelegate.swift */,
				C56EE281293F5757004840D1 /* SceneDelegate.swift */,
				84DB38F22983CDAE00BFEE37 /* PushRegisterer.swift */,
				84E0582129D6DA9B00E359B1 /* EthKeyStore.swift */,
			);
			path = ApplicationLayer;
			sourceTree = "<group>";
		};
		C56EE282293F5757004840D1 /* Configurator */ = {
			isa = PBXGroup;
			children = (
				C56EE285293F5757004840D1 /* Configurator.swift */,
				C56EE286293F5757004840D1 /* ThirdPartyConfigurator.swift */,
				C56EE284293F5757004840D1 /* ApplicationConfigurator.swift */,
				C56EE283293F5757004840D1 /* MigrationConfigurator.swift */,
				C56EE287293F5757004840D1 /* AppearanceConfigurator.swift */,
			);
			path = Configurator;
			sourceTree = "<group>";
		};
		C56EE29E293F577B004840D1 /* PresentationLayer */ = {
			isa = PBXGroup;
			children = (
				C56EE229293F5668004840D1 /* Wallet */,
			);
			path = PresentationLayer;
			sourceTree = "<group>";
		};
		C56EE2A0293F6B10004840D1 /* Other */ = {
			isa = PBXGroup;
			children = (
				C56EE221293F55EE004840D1 /* Assets.xcassets */,
				C56EE29F293F5C4F004840D1 /* Info.plist */,
				C5F32A352954FE3C00A6476E /* Colors.xcassets */,
			);
			path = Other;
			sourceTree = "<group>";
		};
		C56EE2A1293F6B9E004840D1 /* Helpers */ = {
			isa = PBXGroup;
			children = (
				C56EE2A2293F6BAF004840D1 /* UIPasteboardWrapper.swift */,
				C55D349A2965BC2F0004314A /* TagsView.swift */,
				A74D32B92A1E25AD00CB8536 /* QueryParameters.swift */,
			);
			path = Helpers;
			sourceTree = "<group>";
		};
		C5B2F6F029705111000DBA0E /* SessionRequest */ = {
			isa = PBXGroup;
			children = (
				C5B2F6F12970511B000DBA0E /* SessionRequestModule.swift */,
				C5B2F6F22970511B000DBA0E /* SessionRequestPresenter.swift */,
				C5B2F6F32970511B000DBA0E /* SessionRequestRouter.swift */,
				C5B2F6F42970511B000DBA0E /* SessionRequestInteractor.swift */,
				C5B2F6F52970511B000DBA0E /* SessionRequestView.swift */,
			);
			path = SessionRequest;
			sourceTree = "<group>";
		};
		C5F32A2A2954812900A6476E /* ConnectionDetails */ = {
			isa = PBXGroup;
			children = (
				C5F32A2B2954814200A6476E /* ConnectionDetailsModule.swift */,
				C5F32A2D2954814A00A6476E /* ConnectionDetailsRouter.swift */,
				C5F32A2F2954816100A6476E /* ConnectionDetailsInteractor.swift */,
				C5F32A312954816C00A6476E /* ConnectionDetailsPresenter.swift */,
				C5F32A332954817600A6476E /* ConnectionDetailsView.swift */,
			);
			path = ConnectionDetails;
			sourceTree = "<group>";
		};
		CF1A593129E5873D00AAC16B /* EchoUITests */ = {
			isa = PBXGroup;
			children = (
				CF1A593E29E5876600AAC16B /* Engine */,
				CF1A593929E5876600AAC16B /* Extensions */,
				CF1A593B29E5876600AAC16B /* Tests */,
			);
			path = EchoUITests;
			sourceTree = "<group>";
		};
		CF1A593929E5876600AAC16B /* Extensions */ = {
			isa = PBXGroup;
			children = (
				CF1A593A29E5876600AAC16B /* XCUIElement.swift */,
				CF6704DE29E59DDC003326A4 /* XCUIElementQuery.swift */,
				CF6704E029E5A014003326A4 /* XCTestCase.swift */,
			);
			path = Extensions;
			sourceTree = "<group>";
		};
		CF1A593B29E5876600AAC16B /* Tests */ = {
			isa = PBXGroup;
			children = (
				CF1A593C29E5876600AAC16B /* PushNotificationTests.swift */,
			);
			path = Tests;
			sourceTree = "<group>";
		};
		CF1A593E29E5876600AAC16B /* Engine */ = {
			isa = PBXGroup;
			children = (
				CF1A593F29E5876600AAC16B /* Engine.swift */,
				CF1A594029E5876600AAC16B /* WalletEngine.swift */,
				CF1A594229E5876600AAC16B /* DAppEngine.swift */,
				CF1A594329E5876600AAC16B /* RoutingEngine.swift */,
				CF1A594429E5876600AAC16B /* App.swift */,
			);
			path = Engine;
			sourceTree = "<group>";
		};
/* End PBXGroup section */

/* Begin PBXNativeTarget section */
		844749F229B9E5B9005F520B /* RelayIntegrationTests */ = {
			isa = PBXNativeTarget;
			buildConfigurationList = 844749FB29B9E5B9005F520B /* Build configuration list for PBXNativeTarget "RelayIntegrationTests" */;
			buildPhases = (
				844749EF29B9E5B9005F520B /* Sources */,
				844749F029B9E5B9005F520B /* Frameworks */,
				844749F129B9E5B9005F520B /* Resources */,
			);
			buildRules = (
			);
			dependencies = (
			);
			name = RelayIntegrationTests;
			packageProductDependencies = (
				844749FC29B9E6B2005F520B /* WalletConnectNetworking */,
				84474A0029B9EB74005F520B /* Starscream */,
			);
			productName = RelayIntegrationTests;
			productReference = 844749F329B9E5B9005F520B /* RelayIntegrationTests.xctest */;
			productType = "com.apple.product-type.bundle.unit-test";
		};
		84CE641B27981DED00142511 /* DApp */ = {
			isa = PBXNativeTarget;
			buildConfigurationList = 84CE642F27981DF000142511 /* Build configuration list for PBXNativeTarget "DApp" */;
			buildPhases = (
				84CE641827981DED00142511 /* Sources */,
				84CE641927981DED00142511 /* Frameworks */,
				84CE641A27981DED00142511 /* Resources */,
			);
			buildRules = (
			);
			dependencies = (
			);
			name = DApp;
			packageProductDependencies = (
				8448F1D327E4726F0000B866 /* WalletConnect */,
				A5D85227286333E300DAF5C3 /* Starscream */,
				A5BB7FA228B6A50400707FC6 /* WalletConnectAuth */,
				A54195A42934E83F0035AD19 /* Web3 */,
				84E6B8642981720400428BAF /* WalletConnectPush */,
<<<<<<< HEAD
				CF140F2C2A2A288D00BEB791 /* Web3Modal */,
=======
				A573C53829EC365000E3CBFD /* HDWalletKit */,
>>>>>>> 2f36a61a
			);
			productName = DApp;
			productReference = 84CE641C27981DED00142511 /* DApp.app */;
			productType = "com.apple.product-type.application";
		};
		84E6B84629787A8000428BAF /* PNDecryptionService */ = {
			isa = PBXNativeTarget;
			buildConfigurationList = 84E6B84F29787A8000428BAF /* Build configuration list for PBXNativeTarget "PNDecryptionService" */;
			buildPhases = (
				84E6B84329787A8000428BAF /* Sources */,
				84E6B84429787A8000428BAF /* Frameworks */,
				84E6B84529787A8000428BAF /* Resources */,
			);
			buildRules = (
			);
			dependencies = (
			);
			name = PNDecryptionService;
			packageProductDependencies = (
				84E6B86229816A7900428BAF /* WalletConnectPush */,
			);
			productName = PNDecryptionService;
			productReference = 84E6B84729787A8000428BAF /* PNDecryptionService.appex */;
			productType = "com.apple.product-type.app-extension";
		};
		A58E7CE728729F550082D443 /* Showcase */ = {
			isa = PBXNativeTarget;
			buildConfigurationList = A58E7CFB28729F550082D443 /* Build configuration list for PBXNativeTarget "Showcase" */;
			buildPhases = (
				A58E7CE428729F550082D443 /* Sources */,
				A58E7CE528729F550082D443 /* Frameworks */,
				A58E7CE628729F550082D443 /* Resources */,
			);
			buildRules = (
			);
			dependencies = (
			);
			name = Showcase;
			packageProductDependencies = (
				A5629AE92877F2D600094373 /* WalletConnectChat */,
				A5629AF12877F75100094373 /* Starscream */,
				A59F877528B5462900A9CD80 /* WalletConnectAuth */,
				A59FAEC828B7B93A002BB66F /* Web3 */,
				A58EC610299D57B800F3452A /* AsyncButton */,
				A58EC617299D665A00F3452A /* Web3Inbox */,
				CF9C7E492A01802F0037C006 /* Web3Modal */,
				A561C7FF29DF32CE00DF540D /* HDWalletKit */,
			);
			productName = Showcase;
			productReference = A58E7CE828729F550082D443 /* Showcase.app */;
			productType = "com.apple.product-type.application";
		};
		A5A4FC712840C12C00BBEC1E /* UITests */ = {
			isa = PBXNativeTarget;
			buildConfigurationList = A5A4FC7A2840C12C00BBEC1E /* Build configuration list for PBXNativeTarget "UITests" */;
			buildPhases = (
				A5A4FC6E2840C12C00BBEC1E /* Sources */,
				A5A4FC6F2840C12C00BBEC1E /* Frameworks */,
				A5A4FC702840C12C00BBEC1E /* Resources */,
			);
			buildRules = (
			);
			dependencies = (
				A5A4FC7E2840C5D400BBEC1E /* PBXTargetDependency */,
			);
			name = UITests;
			productName = UITests;
			productReference = A5A4FC722840C12C00BBEC1E /* UITests.xctest */;
			productType = "com.apple.product-type.bundle.ui-testing";
		};
		A5E03DEC286464DB00888481 /* IntegrationTests */ = {
			isa = PBXNativeTarget;
			buildConfigurationList = A5E03DF1286464DB00888481 /* Build configuration list for PBXNativeTarget "IntegrationTests" */;
			buildPhases = (
				A5E03DE9286464DB00888481 /* Sources */,
				A5E03DEA286464DB00888481 /* Frameworks */,
				A5E03DEB286464DB00888481 /* Resources */,
			);
			buildRules = (
			);
			dependencies = (
			);
			name = IntegrationTests;
			packageProductDependencies = (
				A5E03DF42864651200888481 /* Starscream */,
				A5E03DFE2864662500888481 /* WalletConnect */,
				A5E03E00286466EA00888481 /* WalletConnectChat */,
				84DDB4EC28ABB663003D66ED /* WalletConnectAuth */,
				847CF3AE28E3141700F1D760 /* WalletConnectPush */,
				A5C8BE84292FE20B006CC85C /* Web3 */,
				C5DD5BE0294E09E3008FD3A4 /* Web3Wallet */,
				A561C80429DFCD4500DF540D /* WalletConnectSync */,
				A573C53A29EC365800E3CBFD /* HDWalletKit */,
			);
			productName = IntegrationTests;
			productReference = A5E03DED286464DB00888481 /* IntegrationTests.xctest */;
			productType = "com.apple.product-type.bundle.unit-test";
		};
		C56EE21A293F55ED004840D1 /* WalletApp */ = {
			isa = PBXNativeTarget;
			buildConfigurationList = C56EE228293F55EE004840D1 /* Build configuration list for PBXNativeTarget "WalletApp" */;
			buildPhases = (
				C56EE217293F55ED004840D1 /* Sources */,
				C56EE218293F55ED004840D1 /* Frameworks */,
				C56EE219293F55ED004840D1 /* Resources */,
				84E6B85229787A8000428BAF /* Embed Foundation Extensions */,
			);
			buildRules = (
			);
			dependencies = (
				84E6B84D29787A8000428BAF /* PBXTargetDependency */,
			);
			name = WalletApp;
			packageProductDependencies = (
				C56EE254293F569A004840D1 /* Starscream */,
				C56EE27A293F56F8004840D1 /* WalletConnectAuth */,
				C56EE27C293F56F8004840D1 /* WalletConnectChat */,
				C5133A77294125CC00A8314C /* Web3 */,
				C55D349829630D440004314A /* Web3Wallet */,
				C5B2F7042970573D000DBA0E /* SolanaSwift */,
				84E6B85329787AAE00428BAF /* WalletConnectPush */,
				84536D7329EEBCF0008EA8DB /* Web3Inbox */,
				A573C53C29EC366500E3CBFD /* HDWalletKit */,
			);
			productName = ChatWallet;
			productReference = C56EE21B293F55ED004840D1 /* WalletApp.app */;
			productType = "com.apple.product-type.application";
		};
		CF1A592F29E5873D00AAC16B /* EchoUITests */ = {
			isa = PBXNativeTarget;
			buildConfigurationList = CF1A593629E5873D00AAC16B /* Build configuration list for PBXNativeTarget "EchoUITests" */;
			buildPhases = (
				CF1A592C29E5873D00AAC16B /* Sources */,
				CF1A592D29E5873D00AAC16B /* Frameworks */,
				CF1A592E29E5873D00AAC16B /* Resources */,
			);
			buildRules = (
			);
			dependencies = (
				CF12A92329E847D600B42F2A /* PBXTargetDependency */,
				CF11914229E5D873000D4538 /* PBXTargetDependency */,
				CF11914029E5D86F000D4538 /* PBXTargetDependency */,
			);
			name = EchoUITests;
			productName = EchoUITests;
			productReference = CF1A593029E5873D00AAC16B /* EchoUITests.xctest */;
			productType = "com.apple.product-type.bundle.ui-testing";
		};
/* End PBXNativeTarget section */

/* Begin PBXProject section */
		764E1D3426F8D3FC00A1FB15 /* Project object */ = {
			isa = PBXProject;
			attributes = {
				LastSwiftUpdateCheck = 1430;
				LastUpgradeCheck = 1250;
				TargetAttributes = {
					844749F229B9E5B9005F520B = {
						CreatedOnToolsVersion = 14.2;
					};
					84CE641B27981DED00142511 = {
						CreatedOnToolsVersion = 13.2;
					};
					84E6B84629787A8000428BAF = {
						CreatedOnToolsVersion = 14.2;
					};
					A58E7CE728729F550082D443 = {
						CreatedOnToolsVersion = 13.3;
					};
					A5A4FC712840C12C00BBEC1E = {
						CreatedOnToolsVersion = 13.3;
					};
					A5E03DEC286464DB00888481 = {
						CreatedOnToolsVersion = 13.3;
					};
					C56EE21A293F55ED004840D1 = {
						CreatedOnToolsVersion = 14.1;
					};
					CF1A592F29E5873D00AAC16B = {
						CreatedOnToolsVersion = 14.3;
					};
				};
			};
			buildConfigurationList = 764E1D3726F8D3FC00A1FB15 /* Build configuration list for PBXProject "ExampleApp" */;
			compatibilityVersion = "Xcode 9.3";
			developmentRegion = en;
			hasScannedForEncodings = 0;
			knownRegions = (
				en,
				Base,
			);
			mainGroup = 764E1D3326F8D3FC00A1FB15;
			packageReferences = (
				A5D85224286333D500DAF5C3 /* XCRemoteSwiftPackageReference "Starscream" */,
				A5AE354528A1A2AC0059AE8A /* XCRemoteSwiftPackageReference "Web3" */,
				A5434021291E6A270068F706 /* XCRemoteSwiftPackageReference "solana-swift" */,
				A58EC60F299D57B800F3452A /* XCRemoteSwiftPackageReference "swiftui-async-button" */,
				A561C7FE29DF32CE00DF540D /* XCRemoteSwiftPackageReference "HDWallet" */,
			);
			productRefGroup = 764E1D3D26F8D3FC00A1FB15 /* Products */;
			projectDirPath = "";
			projectRoot = "";
			targets = (
				84CE641B27981DED00142511 /* DApp */,
				A5A4FC712840C12C00BBEC1E /* UITests */,
				A5E03DEC286464DB00888481 /* IntegrationTests */,
				A58E7CE728729F550082D443 /* Showcase */,
				C56EE21A293F55ED004840D1 /* WalletApp */,
				84E6B84629787A8000428BAF /* PNDecryptionService */,
				844749F229B9E5B9005F520B /* RelayIntegrationTests */,
				CF1A592F29E5873D00AAC16B /* EchoUITests */,
			);
		};
/* End PBXProject section */

/* Begin PBXResourcesBuildPhase section */
		844749F129B9E5B9005F520B /* Resources */ = {
			isa = PBXResourcesBuildPhase;
			buildActionMask = 2147483647;
			files = (
			);
			runOnlyForDeploymentPostprocessing = 0;
		};
		84CE641A27981DED00142511 /* Resources */ = {
			isa = PBXResourcesBuildPhase;
			buildActionMask = 2147483647;
			files = (
				84CE642B27981DF000142511 /* LaunchScreen.storyboard in Resources */,
				84CE642827981DF000142511 /* Assets.xcassets in Resources */,
			);
			runOnlyForDeploymentPostprocessing = 0;
		};
		84E6B84529787A8000428BAF /* Resources */ = {
			isa = PBXResourcesBuildPhase;
			buildActionMask = 2147483647;
			files = (
			);
			runOnlyForDeploymentPostprocessing = 0;
		};
		A58E7CE628729F550082D443 /* Resources */ = {
			isa = PBXResourcesBuildPhase;
			buildActionMask = 2147483647;
			files = (
				A58E7CF728729F550082D443 /* LaunchScreen.storyboard in Resources */,
				A58E7CF428729F550082D443 /* Assets.xcassets in Resources */,
			);
			runOnlyForDeploymentPostprocessing = 0;
		};
		A5A4FC702840C12C00BBEC1E /* Resources */ = {
			isa = PBXResourcesBuildPhase;
			buildActionMask = 2147483647;
			files = (
			);
			runOnlyForDeploymentPostprocessing = 0;
		};
		A5E03DEB286464DB00888481 /* Resources */ = {
			isa = PBXResourcesBuildPhase;
			buildActionMask = 2147483647;
			files = (
			);
			runOnlyForDeploymentPostprocessing = 0;
		};
		C56EE219293F55ED004840D1 /* Resources */ = {
			isa = PBXResourcesBuildPhase;
			buildActionMask = 2147483647;
			files = (
				C56EE222293F55EE004840D1 /* Assets.xcassets in Resources */,
				C5F32A362954FE3C00A6476E /* Colors.xcassets in Resources */,
			);
			runOnlyForDeploymentPostprocessing = 0;
		};
		CF1A592E29E5873D00AAC16B /* Resources */ = {
			isa = PBXResourcesBuildPhase;
			buildActionMask = 2147483647;
			files = (
			);
			runOnlyForDeploymentPostprocessing = 0;
		};
/* End PBXResourcesBuildPhase section */

/* Begin PBXSourcesBuildPhase section */
		844749EF29B9E5B9005F520B /* Sources */ = {
			isa = PBXSourcesBuildPhase;
			buildActionMask = 2147483647;
			files = (
				84474A0229B9ECA2005F520B /* DefaultSocketFactory.swift in Sources */,
				844749FF29B9EB3B005F520B /* KeychainStorageMock.swift in Sources */,
				844749FE29B9EB1B005F520B /* InputConfig.swift in Sources */,
				844749F629B9E5B9005F520B /* RelayClientEndToEndTests.swift in Sources */,
			);
			runOnlyForDeploymentPostprocessing = 0;
		};
		84CE641827981DED00142511 /* Sources */ = {
			isa = PBXSourcesBuildPhase;
			buildActionMask = 2147483647;
			files = (
				A5BB7FA728B6A5F600707FC6 /* AuthView.swift in Sources */,
				84CE6430279820F600142511 /* AccountsViewController.swift in Sources */,
				A5BB7FA128B69F3400707FC6 /* AuthCoordinator.swift in Sources */,
				84CE645527A29D4D00142511 /* ResponseViewController.swift in Sources */,
				84CE641F27981DED00142511 /* AppDelegate.swift in Sources */,
				A5A8E47D293A1CFE00FEB97D /* DefaultSocketFactory.swift in Sources */,
				A5BB7FAD28B6AA7D00707FC6 /* QRCodeGenerator.swift in Sources */,
				A51AC0D928E436A3001BACF9 /* InputConfig.swift in Sources */,
				A5BB7FA928B6A5FD00707FC6 /* AuthViewModel.swift in Sources */,
				84CE6452279ED42B00142511 /* ConnectView.swift in Sources */,
				A5A8E47E293A1CFE00FEB97D /* DefaultSignerFactory.swift in Sources */,
				A5A0843D29D2F624000B9B17 /* DefaultCryptoProvider.swift in Sources */,
				84CE6448279AE68600142511 /* AccountRequestViewController.swift in Sources */,
				A5BB7F9F28B69B7100707FC6 /* SignCoordinator.swift in Sources */,
				84CE642127981DED00142511 /* SceneDelegate.swift in Sources */,
				84CE644E279ED2FF00142511 /* SelectChainView.swift in Sources */,
				84CE644B279EA1FA00142511 /* AccountRequestView.swift in Sources */,
				84CE6431279820F600142511 /* AccountsView.swift in Sources */,
				A51606F82A2F47BD00CACB92 /* DefaultBIP44Provider.swift in Sources */,
				84CE643D2798322600142511 /* ConnectViewController.swift in Sources */,
				84CE6444279AB5AD00142511 /* SelectChainViewController.swift in Sources */,
			);
			runOnlyForDeploymentPostprocessing = 0;
		};
		84E6B84329787A8000428BAF /* Sources */ = {
			isa = PBXSourcesBuildPhase;
			buildActionMask = 2147483647;
			files = (
				84E6B84A29787A8000428BAF /* NotificationService.swift in Sources */,
			);
			runOnlyForDeploymentPostprocessing = 0;
		};
		A58E7CE428729F550082D443 /* Sources */ = {
			isa = PBXSourcesBuildPhase;
			buildActionMask = 2147483647;
			files = (
				A58E7D3B2872D55F0082D443 /* ChatInteractor.swift in Sources */,
				A5417BBE299BFC3E00B469F3 /* ImportAccount.swift in Sources */,
				A58E7D1F2872A57B0082D443 /* ApplicationConfigurator.swift in Sources */,
				A51AC0DF28E4379F001BACF9 /* InputConfig.swift in Sources */,
				A58E7D452872EE570082D443 /* ContentMessageView.swift in Sources */,
				A5C20223287EA7E2007E3188 /* BrandButton.swift in Sources */,
				A5629ADF2876CC6E00094373 /* InviteListPresenter.swift in Sources */,
				A58E7D392872D55F0082D443 /* ChatModule.swift in Sources */,
				A58E7D222872A57B0082D443 /* AppearanceConfigurator.swift in Sources */,
				A50F3946288005B200064555 /* Types.swift in Sources */,
				A58E7D212872A57B0082D443 /* MigrationConfigurator.swift in Sources */,
				A5629ABE2876CBC000094373 /* ChatListPresenter.swift in Sources */,
				A58E7D0E2872A45B0082D443 /* MainRouter.swift in Sources */,
				A58E7D432872EE320082D443 /* MessageView.swift in Sources */,
				A58E7D3F2872E99A0082D443 /* TabPage.swift in Sources */,
				A58EC616299D5C6400F3452A /* PlainButton.swift in Sources */,
				A58E7D3C2872D55F0082D443 /* ChatPresenter.swift in Sources */,
				A5C2020B287D9DEE007E3188 /* WelcomeModule.swift in Sources */,
				A58E7D152872A5410082D443 /* UIViewController.swift in Sources */,
				A58E7D132872A4A80082D443 /* Application.swift in Sources */,
				A58E7D002872A1050082D443 /* SceneViewController.swift in Sources */,
				A58E7D242872AB130082D443 /* MainViewController.swift in Sources */,
				A5629AE02876CC6E00094373 /* InviteListRouter.swift in Sources */,
				A58E7D032872A1630082D443 /* String.swift in Sources */,
				A58E7D3D2872D55F0082D443 /* ChatView.swift in Sources */,
				A5629ABD2876CBC000094373 /* ChatListModule.swift in Sources */,
				A58E7CEB28729F550082D443 /* AppDelegate.swift in Sources */,
				A51606FA2A2F47BD00CACB92 /* DefaultBIP44Provider.swift in Sources */,
				A578FA35287304A300AA7720 /* Color.swift in Sources */,
				A5629ADE2876CC6E00094373 /* InviteListModule.swift in Sources */,
				A5E776BA29F4362D00172091 /* AlertError.swift in Sources */,
				A578FA322873036400AA7720 /* InputView.swift in Sources */,
				A5A0843F29D2F625000B9B17 /* DefaultCryptoProvider.swift in Sources */,
				A5C2021B287E1FD8007E3188 /* ImportRouter.swift in Sources */,
				A5629AE42876E6D200094373 /* ThreadViewModel.swift in Sources */,
				A58E7D0C2872A45B0082D443 /* MainModule.swift in Sources */,
				A5C2021C287E1FD8007E3188 /* ImportInteractor.swift in Sources */,
				A58E7D0D2872A45B0082D443 /* MainPresenter.swift in Sources */,
				A518A98829683FB60035247E /* Web3InboxModule.swift in Sources */,
				A5C20219287E1FD8007E3188 /* ImportModule.swift in Sources */,
				A5629AD62876CC5700094373 /* InviteInteractor.swift in Sources */,
				A5629AE12876CC6E00094373 /* InviteListInteractor.swift in Sources */,
				A58E7CED28729F550082D443 /* SceneDelegate.swift in Sources */,
				A5C2020F287D9DEE007E3188 /* WelcomeView.swift in Sources */,
				A518A98929683FB60035247E /* Web3InboxRouter.swift in Sources */,
				A5C5153329BB7A6A004210BA /* InviteType.swift in Sources */,
				A5C2020D287D9DEE007E3188 /* WelcomeRouter.swift in Sources */,
				A578FA372873D8EE00AA7720 /* UIColor.swift in Sources */,
				A518A98729683FB60035247E /* Web3InboxViewController.swift in Sources */,
				A5C2021D287E1FD8007E3188 /* ImportView.swift in Sources */,
				A5C2021A287E1FD8007E3188 /* ImportPresenter.swift in Sources */,
				A5629AE828772A0100094373 /* InviteViewModel.swift in Sources */,
				A5629AA92876A23100094373 /* ChatService.swift in Sources */,
				A5C20229287EB34C007E3188 /* AccountStorage.swift in Sources */,
				A5629AC02876CBC000094373 /* ChatListInteractor.swift in Sources */,
				A5629AE22876CC6E00094373 /* InviteListView.swift in Sources */,
				A5A8E47F293A1D0000FEB97D /* DefaultSocketFactory.swift in Sources */,
				A578FA3D2874002400AA7720 /* View.swift in Sources */,
				A5629AD72876CC5700094373 /* InviteView.swift in Sources */,
				A5C20221287EA5B8007E3188 /* TextFieldView.swift in Sources */,
				A5A8E480293A1D0000FEB97D /* DefaultSignerFactory.swift in Sources */,
				A5C2022B287EB89A007E3188 /* WelcomeInteractor.swift in Sources */,
				A5C2020C287D9DEE007E3188 /* WelcomePresenter.swift in Sources */,
				A58E7D1D2872A57B0082D443 /* Configurator.swift in Sources */,
				A58E7D482872EF610082D443 /* MessageViewModel.swift in Sources */,
				A5629AD32876CC5700094373 /* InviteModule.swift in Sources */,
				A5629AD52876CC5700094373 /* InviteRouter.swift in Sources */,
				A5629ABF2876CBC000094373 /* ChatListRouter.swift in Sources */,
				A5629AC12876CBC000094373 /* ChatListView.swift in Sources */,
				A578FA392873FCE000AA7720 /* ChatScrollView.swift in Sources */,
				A58E7D1E2872A57B0082D443 /* ThirdPartyConfigurator.swift in Sources */,
				A5629AD42876CC5700094373 /* InvitePresenter.swift in Sources */,
				A58E7D3A2872D55F0082D443 /* ChatRouter.swift in Sources */,
			);
			runOnlyForDeploymentPostprocessing = 0;
		};
		A5A4FC6E2840C12C00BBEC1E /* Sources */ = {
			isa = PBXSourcesBuildPhase;
			buildActionMask = 2147483647;
			files = (
				A5E22D202840C8C700E36487 /* DAppEngine.swift in Sources */,
				A5E22D1E2840C8BF00E36487 /* RoutingEngine.swift in Sources */,
				A5E22D222840C8D300E36487 /* WalletEngine.swift in Sources */,
				A5E22D1C2840C85D00E36487 /* App.swift in Sources */,
				A5A4FC772840C12C00BBEC1E /* RegressionTests.swift in Sources */,
				A5E22D242840C8DB00E36487 /* SafariEngine.swift in Sources */,
				A5E22D1A2840C62A00E36487 /* Engine.swift in Sources */,
				A5E22D2C2840EAC300E36487 /* XCUIElement.swift in Sources */,
			);
			runOnlyForDeploymentPostprocessing = 0;
		};
		A5E03DE9286464DB00888481 /* Sources */ = {
			isa = PBXSourcesBuildPhase;
			buildActionMask = 2147483647;
			files = (
				A51606F92A2F47BD00CACB92 /* DefaultBIP44Provider.swift in Sources */,
				A573C53729EC34A600E3CBFD /* SyncDerivationServiceTests.swift in Sources */,
				A5A0843E29D2F624000B9B17 /* DefaultCryptoProvider.swift in Sources */,
				84CEC64628D89D6B00D081A8 /* PairingTests.swift in Sources */,
				A561C80329DFCCDC00DF540D /* SyncTests.swift in Sources */,
				767DC83528997F8E00080FA9 /* EthSendTransaction.swift in Sources */,
				8439CB89293F658E00F2F2E2 /* PushMessage.swift in Sources */,
				A518B31428E33A6500A2CE93 /* InputConfig.swift in Sources */,
				A541959E2934BFEF0035AD19 /* CacaoSignerTests.swift in Sources */,
				A59CF4F6292F83D50031A42F /* DefaultSignerFactory.swift in Sources */,
				A5E03E03286466F400888481 /* ChatTests.swift in Sources */,
				849D7A93292E2169006A2BD4 /* PushTests.swift in Sources */,
				845B8D8C2934B36C0084A966 /* Account.swift in Sources */,
				84D2A66628A4F51E0088AE09 /* AuthTests.swift in Sources */,
				84FE684628ACDB4700C893FF /* RequestParams.swift in Sources */,
				7694A5262874296A0001257E /* RegistryTests.swift in Sources */,
				A541959F2934BFEF0035AD19 /* SignerTests.swift in Sources */,
				A50C036528AAD32200FE72D3 /* ClientDelegate.swift in Sources */,
				A58A1ECC29BF458600A82A20 /* ENSResolverTests.swift in Sources */,
				A5E03DFA286465C700888481 /* SignClientTests.swift in Sources */,
				A54195A02934BFEF0035AD19 /* EIP1271VerifierTests.swift in Sources */,
				A54195A12934BFEF0035AD19 /* EIP191VerifierTests.swift in Sources */,
				84AA01DB28CF0CD7005D48D8 /* XCTest.swift in Sources */,
				A5E03E1128646F8000888481 /* KeychainStorageMock.swift in Sources */,
				A5E03DFD286465D100888481 /* Stubs.swift in Sources */,
				A507BE1A29E8032E0038EF70 /* EIP55Tests.swift in Sources */,
				A5A8E47A293A1C9B00FEB97D /* DefaultSocketFactory.swift in Sources */,
			);
			runOnlyForDeploymentPostprocessing = 0;
		};
		C56EE217293F55ED004840D1 /* Sources */ = {
			isa = PBXSourcesBuildPhase;
			buildActionMask = 2147483647;
			files = (
				C5D4603A29687A5700302C7E /* DefaultSocketFactory.swift in Sources */,
				C53AA4362941251C008EA57C /* DefaultSignerFactory.swift in Sources */,
				84E6B8582981624F00428BAF /* PushRequestModule.swift in Sources */,
				C55D3480295DD7140004314A /* AuthRequestPresenter.swift in Sources */,
				84E6B85B298162EF00428BAF /* PushRequestPresenter.swift in Sources */,
				847BD1DA2989492500076C90 /* MainRouter.swift in Sources */,
				C5F32A2E2954814A00A6476E /* ConnectionDetailsRouter.swift in Sources */,
				C55D3482295DD7140004314A /* AuthRequestInteractor.swift in Sources */,
				C55D34B12965FB750004314A /* SessionProposalInteractor.swift in Sources */,
				C56EE247293F566D004840D1 /* ScanModule.swift in Sources */,
				C56EE28D293F5757004840D1 /* AppearanceConfigurator.swift in Sources */,
				84536D6E29EEAE1F008EA8DB /* Web3InboxModule.swift in Sources */,
				84536D7029EEAE28008EA8DB /* Web3InboxRouter.swift in Sources */,
				847BD1D82989492500076C90 /* MainModule.swift in Sources */,
				847BD1E7298A806800076C90 /* NotificationsInteractor.swift in Sources */,
				C56EE241293F566D004840D1 /* WalletModule.swift in Sources */,
				C56EE245293F566D004840D1 /* WalletPresenter.swift in Sources */,
				C56EE240293F566D004840D1 /* ScanQRView.swift in Sources */,
				A51606FB2A2F47BD00CACB92 /* DefaultBIP44Provider.swift in Sources */,
				C56EE250293F566D004840D1 /* ScanTargetView.swift in Sources */,
				C56EE28F293F5757004840D1 /* MigrationConfigurator.swift in Sources */,
				84B815552991217900FAD54E /* PushMessagesPresenter.swift in Sources */,
				A5A0844029D2F626000B9B17 /* DefaultCryptoProvider.swift in Sources */,
				847BD1DD2989494F00076C90 /* TabPage.swift in Sources */,
				C55D348B295DD8CA0004314A /* PasteUriRouter.swift in Sources */,
				84B815572991217900FAD54E /* PushMessagesInteractor.swift in Sources */,
				847BD1E4298A806800076C90 /* NotificationsModule.swift in Sources */,
				C55D348C295DD8CA0004314A /* PasteUriInteractor.swift in Sources */,
				847BD1D92989492500076C90 /* MainPresenter.swift in Sources */,
				C55D3497295DFA750004314A /* WelcomeView.swift in Sources */,
				C5B2F71029705827000DBA0E /* EthereumTransaction.swift in Sources */,
				C56EE271293F56D7004840D1 /* View.swift in Sources */,
				C5B2F6FD297055B0000DBA0E /* Signer.swift in Sources */,
				C56EE24D293F566D004840D1 /* WalletRouter.swift in Sources */,
				C5F32A342954817600A6476E /* ConnectionDetailsView.swift in Sources */,
				C55D348A295DD8CA0004314A /* PasteUriPresenter.swift in Sources */,
				C56EE28E293F5757004840D1 /* ApplicationConfigurator.swift in Sources */,
				84B8155B2992A18D00FAD54E /* PushMessageViewModel.swift in Sources */,
				C55D347F295DD7140004314A /* AuthRequestModule.swift in Sources */,
				C56EE242293F566D004840D1 /* ScanPresenter.swift in Sources */,
				C56EE28B293F5757004840D1 /* SceneDelegate.swift in Sources */,
				84536D7229EEAE32008EA8DB /* Web3InboxViewController.swift in Sources */,
				C56EE276293F56D7004840D1 /* UIViewController.swift in Sources */,
				C56EE275293F56D7004840D1 /* InputConfig.swift in Sources */,
				C55D3493295DFA750004314A /* WelcomeModule.swift in Sources */,
				A74D32BA2A1E25AD00CB8536 /* QueryParameters.swift in Sources */,
				C56EE270293F56D7004840D1 /* String.swift in Sources */,
				C56EE279293F56D7004840D1 /* Color.swift in Sources */,
				847BD1E6298A806800076C90 /* NotificationsRouter.swift in Sources */,
				84E6B8612981630C00428BAF /* PushRequestView.swift in Sources */,
				84E6B85F2981630000428BAF /* PushRequestInteractor.swift in Sources */,
				C55D3483295DD7140004314A /* AuthRequestView.swift in Sources */,
				C56EE243293F566D004840D1 /* ScanView.swift in Sources */,
				84310D05298BC980000C15B6 /* MainInteractor.swift in Sources */,
				C56EE288293F5757004840D1 /* ThirdPartyConfigurator.swift in Sources */,
				847BD1D62989492500076C90 /* MainViewController.swift in Sources */,
				C5B2F6FA29705293000DBA0E /* SessionRequestInteractor.swift in Sources */,
				C55D34AE2965FB750004314A /* SessionProposalModule.swift in Sources */,
				84B815582991217900FAD54E /* PushMessagesView.swift in Sources */,
				C55D34B02965FB750004314A /* SessionProposalRouter.swift in Sources */,
				C55D3495295DFA750004314A /* WelcomeRouter.swift in Sources */,
				C5B2F6F729705293000DBA0E /* SessionRequestRouter.swift in Sources */,
				C56EE24F293F566D004840D1 /* WalletView.swift in Sources */,
				C55D34B22965FB750004314A /* SessionProposalView.swift in Sources */,
				C56EE248293F566D004840D1 /* ScanQR.swift in Sources */,
				847BD1EB298A87AB00076C90 /* SubscriptionsViewModel.swift in Sources */,
				84B815542991217900FAD54E /* PushMessagesModule.swift in Sources */,
				C55D349B2965BC2F0004314A /* TagsView.swift in Sources */,
				84B8154E2991099000FAD54E /* BuildConfiguration.swift in Sources */,
				C56EE289293F5757004840D1 /* Application.swift in Sources */,
				C56EE273293F56D7004840D1 /* UIColor.swift in Sources */,
				C5F32A322954816C00A6476E /* ConnectionDetailsPresenter.swift in Sources */,
				84B815562991217900FAD54E /* PushMessagesRouter.swift in Sources */,
				C56EE246293F566D004840D1 /* ScanRouter.swift in Sources */,
				C55D3481295DD7140004314A /* AuthRequestRouter.swift in Sources */,
				C5B2F6F829705293000DBA0E /* SessionRequestView.swift in Sources */,
				C56EE28C293F5757004840D1 /* Configurator.swift in Sources */,
				C55D3489295DD8CA0004314A /* PasteUriModule.swift in Sources */,
				C55D3494295DFA750004314A /* WelcomePresenter.swift in Sources */,
				C5B2F6F929705293000DBA0E /* SessionRequestPresenter.swift in Sources */,
				84DB38F32983CDAE00BFEE37 /* PushRegisterer.swift in Sources */,
				C5B2F6FB297055B0000DBA0E /* ETHSigner.swift in Sources */,
				C56EE274293F56D7004840D1 /* SceneViewController.swift in Sources */,
				847BD1E5298A806800076C90 /* NotificationsPresenter.swift in Sources */,
				C55D3496295DFA750004314A /* WelcomeInteractor.swift in Sources */,
				84E6B85D298162F700428BAF /* PushRequestRouter.swift in Sources */,
				C5B2F6FC297055B0000DBA0E /* SOLSigner.swift in Sources */,
				C55D348D295DD8CA0004314A /* PasteUriView.swift in Sources */,
				C5F32A2C2954814200A6476E /* ConnectionDetailsModule.swift in Sources */,
				C56EE249293F566D004840D1 /* ScanInteractor.swift in Sources */,
				C56EE28A293F5757004840D1 /* AppDelegate.swift in Sources */,
				C56EE2A3293F6BAF004840D1 /* UIPasteboardWrapper.swift in Sources */,
				C5B2F6F629705293000DBA0E /* SessionRequestModule.swift in Sources */,
				C56EE24E293F566D004840D1 /* WalletInteractor.swift in Sources */,
				84E0582229D6DA9B00E359B1 /* EthKeyStore.swift in Sources */,
				C55D34AF2965FB750004314A /* SessionProposalPresenter.swift in Sources */,
				C5F32A302954816100A6476E /* ConnectionDetailsInteractor.swift in Sources */,
				847BD1E8298A806800076C90 /* NotificationsView.swift in Sources */,
			);
			runOnlyForDeploymentPostprocessing = 0;
		};
		CF1A592C29E5873D00AAC16B /* Sources */ = {
			isa = PBXSourcesBuildPhase;
			buildActionMask = 2147483647;
			files = (
				CF1A594D29E5876600AAC16B /* App.swift in Sources */,
				CF1A594B29E5876600AAC16B /* DAppEngine.swift in Sources */,
				CF6704DF29E59DDC003326A4 /* XCUIElementQuery.swift in Sources */,
				CF1A594629E5876600AAC16B /* PushNotificationTests.swift in Sources */,
				CF1A594829E5876600AAC16B /* Engine.swift in Sources */,
				CF1A594529E5876600AAC16B /* XCUIElement.swift in Sources */,
				CF1A594C29E5876600AAC16B /* RoutingEngine.swift in Sources */,
				CF6704E129E5A014003326A4 /* XCTestCase.swift in Sources */,
				CF1A594929E5876600AAC16B /* WalletEngine.swift in Sources */,
			);
			runOnlyForDeploymentPostprocessing = 0;
		};
/* End PBXSourcesBuildPhase section */

/* Begin PBXTargetDependency section */
		84E6B84D29787A8000428BAF /* PBXTargetDependency */ = {
			isa = PBXTargetDependency;
			target = 84E6B84629787A8000428BAF /* PNDecryptionService */;
			targetProxy = 84E6B84C29787A8000428BAF /* PBXContainerItemProxy */;
		};
		A5A4FC7E2840C5D400BBEC1E /* PBXTargetDependency */ = {
			isa = PBXTargetDependency;
			target = 84CE641B27981DED00142511 /* DApp */;
			targetProxy = A5A4FC7D2840C5D400BBEC1E /* PBXContainerItemProxy */;
		};
		CF11914029E5D86F000D4538 /* PBXTargetDependency */ = {
			isa = PBXTargetDependency;
			target = 84CE641B27981DED00142511 /* DApp */;
			targetProxy = CF11913F29E5D86F000D4538 /* PBXContainerItemProxy */;
		};
		CF11914229E5D873000D4538 /* PBXTargetDependency */ = {
			isa = PBXTargetDependency;
			target = C56EE21A293F55ED004840D1 /* WalletApp */;
			targetProxy = CF11914129E5D873000D4538 /* PBXContainerItemProxy */;
		};
		CF12A92329E847D600B42F2A /* PBXTargetDependency */ = {
			isa = PBXTargetDependency;
			target = 84E6B84629787A8000428BAF /* PNDecryptionService */;
			targetProxy = CF12A92229E847D600B42F2A /* PBXContainerItemProxy */;
		};
/* End PBXTargetDependency section */

/* Begin PBXVariantGroup section */
		84CE642927981DF000142511 /* LaunchScreen.storyboard */ = {
			isa = PBXVariantGroup;
			children = (
				84CE642A27981DF000142511 /* Base */,
			);
			name = LaunchScreen.storyboard;
			sourceTree = "<group>";
		};
		A58E7CF528729F550082D443 /* LaunchScreen.storyboard */ = {
			isa = PBXVariantGroup;
			children = (
				A58E7CF628729F550082D443 /* Base */,
			);
			name = LaunchScreen.storyboard;
			sourceTree = "<group>";
		};
/* End PBXVariantGroup section */

/* Begin XCBuildConfiguration section */
		764E1D4E26F8D3FE00A1FB15 /* Debug */ = {
			isa = XCBuildConfiguration;
			baseConfigurationReference = A5F48A0528E43D3F0034CBFB /* Configuration.xcconfig */;
			buildSettings = {
				ALWAYS_SEARCH_USER_PATHS = NO;
				CLANG_ANALYZER_NONNULL = YES;
				CLANG_ANALYZER_NUMBER_OBJECT_CONVERSION = YES_AGGRESSIVE;
				CLANG_CXX_LANGUAGE_STANDARD = "gnu++14";
				CLANG_CXX_LIBRARY = "libc++";
				CLANG_ENABLE_MODULES = YES;
				CLANG_ENABLE_OBJC_ARC = YES;
				CLANG_ENABLE_OBJC_WEAK = YES;
				CLANG_WARN_BLOCK_CAPTURE_AUTORELEASING = YES;
				CLANG_WARN_BOOL_CONVERSION = YES;
				CLANG_WARN_COMMA = YES;
				CLANG_WARN_CONSTANT_CONVERSION = YES;
				CLANG_WARN_DEPRECATED_OBJC_IMPLEMENTATIONS = YES;
				CLANG_WARN_DIRECT_OBJC_ISA_USAGE = YES_ERROR;
				CLANG_WARN_DOCUMENTATION_COMMENTS = YES;
				CLANG_WARN_EMPTY_BODY = YES;
				CLANG_WARN_ENUM_CONVERSION = YES;
				CLANG_WARN_INFINITE_RECURSION = YES;
				CLANG_WARN_INT_CONVERSION = YES;
				CLANG_WARN_NON_LITERAL_NULL_CONVERSION = YES;
				CLANG_WARN_OBJC_IMPLICIT_RETAIN_SELF = YES;
				CLANG_WARN_OBJC_LITERAL_CONVERSION = YES;
				CLANG_WARN_OBJC_ROOT_CLASS = YES_ERROR;
				CLANG_WARN_QUOTED_INCLUDE_IN_FRAMEWORK_HEADER = YES;
				CLANG_WARN_RANGE_LOOP_ANALYSIS = YES;
				CLANG_WARN_STRICT_PROTOTYPES = YES;
				CLANG_WARN_SUSPICIOUS_MOVE = YES;
				CLANG_WARN_UNGUARDED_AVAILABILITY = YES_AGGRESSIVE;
				CLANG_WARN_UNREACHABLE_CODE = YES;
				CLANG_WARN__DUPLICATE_METHOD_MATCH = YES;
				COPY_PHASE_STRIP = NO;
				CURRENT_PROJECT_VERSION = 7;
				DEBUG_INFORMATION_FORMAT = dwarf;
				ENABLE_STRICT_OBJC_MSGSEND = YES;
				ENABLE_TESTABILITY = YES;
				GCC_C_LANGUAGE_STANDARD = gnu11;
				GCC_DYNAMIC_NO_PIC = NO;
				GCC_NO_COMMON_BLOCKS = YES;
				GCC_OPTIMIZATION_LEVEL = 0;
				GCC_PREPROCESSOR_DEFINITIONS = (
					"DEBUG=1",
					"$(inherited)",
				);
				GCC_WARN_64_TO_32_BIT_CONVERSION = YES;
				GCC_WARN_ABOUT_RETURN_TYPE = YES_ERROR;
				GCC_WARN_UNDECLARED_SELECTOR = YES;
				GCC_WARN_UNINITIALIZED_AUTOS = YES_AGGRESSIVE;
				GCC_WARN_UNUSED_FUNCTION = YES;
				GCC_WARN_UNUSED_VARIABLE = YES;
				IPHONEOS_DEPLOYMENT_TARGET = 16.0;
				MTL_ENABLE_DEBUG_INFO = INCLUDE_SOURCE;
				MTL_FAST_MATH = YES;
				ONLY_ACTIVE_ARCH = YES;
				SDKROOT = iphoneos;
				SWIFT_ACTIVE_COMPILATION_CONDITIONS = DEBUG;
				SWIFT_OPTIMIZATION_LEVEL = "-Onone";
				VERSIONING_SYSTEM = "apple-generic";
			};
			name = Debug;
		};
		764E1D4F26F8D3FE00A1FB15 /* Release */ = {
			isa = XCBuildConfiguration;
			baseConfigurationReference = A5F48A0528E43D3F0034CBFB /* Configuration.xcconfig */;
			buildSettings = {
				ALWAYS_SEARCH_USER_PATHS = NO;
				CLANG_ANALYZER_NONNULL = YES;
				CLANG_ANALYZER_NUMBER_OBJECT_CONVERSION = YES_AGGRESSIVE;
				CLANG_CXX_LANGUAGE_STANDARD = "gnu++14";
				CLANG_CXX_LIBRARY = "libc++";
				CLANG_ENABLE_MODULES = YES;
				CLANG_ENABLE_OBJC_ARC = YES;
				CLANG_ENABLE_OBJC_WEAK = YES;
				CLANG_WARN_BLOCK_CAPTURE_AUTORELEASING = YES;
				CLANG_WARN_BOOL_CONVERSION = YES;
				CLANG_WARN_COMMA = YES;
				CLANG_WARN_CONSTANT_CONVERSION = YES;
				CLANG_WARN_DEPRECATED_OBJC_IMPLEMENTATIONS = YES;
				CLANG_WARN_DIRECT_OBJC_ISA_USAGE = YES_ERROR;
				CLANG_WARN_DOCUMENTATION_COMMENTS = YES;
				CLANG_WARN_EMPTY_BODY = YES;
				CLANG_WARN_ENUM_CONVERSION = YES;
				CLANG_WARN_INFINITE_RECURSION = YES;
				CLANG_WARN_INT_CONVERSION = YES;
				CLANG_WARN_NON_LITERAL_NULL_CONVERSION = YES;
				CLANG_WARN_OBJC_IMPLICIT_RETAIN_SELF = YES;
				CLANG_WARN_OBJC_LITERAL_CONVERSION = YES;
				CLANG_WARN_OBJC_ROOT_CLASS = YES_ERROR;
				CLANG_WARN_QUOTED_INCLUDE_IN_FRAMEWORK_HEADER = YES;
				CLANG_WARN_RANGE_LOOP_ANALYSIS = YES;
				CLANG_WARN_STRICT_PROTOTYPES = YES;
				CLANG_WARN_SUSPICIOUS_MOVE = YES;
				CLANG_WARN_UNGUARDED_AVAILABILITY = YES_AGGRESSIVE;
				CLANG_WARN_UNREACHABLE_CODE = YES;
				CLANG_WARN__DUPLICATE_METHOD_MATCH = YES;
				COPY_PHASE_STRIP = NO;
				CURRENT_PROJECT_VERSION = 7;
				DEBUG_INFORMATION_FORMAT = "dwarf-with-dsym";
				ENABLE_NS_ASSERTIONS = NO;
				ENABLE_STRICT_OBJC_MSGSEND = YES;
				GCC_C_LANGUAGE_STANDARD = gnu11;
				GCC_NO_COMMON_BLOCKS = YES;
				GCC_WARN_64_TO_32_BIT_CONVERSION = YES;
				GCC_WARN_ABOUT_RETURN_TYPE = YES_ERROR;
				GCC_WARN_UNDECLARED_SELECTOR = YES;
				GCC_WARN_UNINITIALIZED_AUTOS = YES_AGGRESSIVE;
				GCC_WARN_UNUSED_FUNCTION = YES;
				GCC_WARN_UNUSED_VARIABLE = YES;
				IPHONEOS_DEPLOYMENT_TARGET = 16.0;
				MTL_ENABLE_DEBUG_INFO = NO;
				MTL_FAST_MATH = YES;
				ONLY_ACTIVE_ARCH = NO;
				SDKROOT = iphoneos;
				SWIFT_COMPILATION_MODE = wholemodule;
				SWIFT_OPTIMIZATION_LEVEL = "-O";
				VALIDATE_PRODUCT = YES;
				VERSIONING_SYSTEM = "apple-generic";
			};
			name = Release;
		};
		844749F929B9E5B9005F520B /* Debug */ = {
			isa = XCBuildConfiguration;
			buildSettings = {
				CLANG_CXX_LANGUAGE_STANDARD = "gnu++17";
				CODE_SIGN_STYLE = Automatic;
				CURRENT_PROJECT_VERSION = 1;
				DEVELOPMENT_TEAM = W5R8AG9K22;
				GENERATE_INFOPLIST_FILE = YES;
				IPHONEOS_DEPLOYMENT_TARGET = 13.0;
				MARKETING_VERSION = 1.0;
				PRODUCT_BUNDLE_IDENTIFIER = com.walletconnect.RelayIntegrationTests;
				PRODUCT_NAME = "$(TARGET_NAME)";
				SWIFT_EMIT_LOC_STRINGS = NO;
				SWIFT_VERSION = 5.0;
				TARGETED_DEVICE_FAMILY = "1,2";
			};
			name = Debug;
		};
		844749FA29B9E5B9005F520B /* Release */ = {
			isa = XCBuildConfiguration;
			buildSettings = {
				CLANG_CXX_LANGUAGE_STANDARD = "gnu++17";
				CODE_SIGN_STYLE = Automatic;
				CURRENT_PROJECT_VERSION = 1;
				DEVELOPMENT_TEAM = W5R8AG9K22;
				GENERATE_INFOPLIST_FILE = YES;
				IPHONEOS_DEPLOYMENT_TARGET = 13.0;
				MARKETING_VERSION = 1.0;
				PRODUCT_BUNDLE_IDENTIFIER = com.walletconnect.RelayIntegrationTests;
				PRODUCT_NAME = "$(TARGET_NAME)";
				SWIFT_EMIT_LOC_STRINGS = NO;
				SWIFT_VERSION = 5.0;
				TARGETED_DEVICE_FAMILY = "1,2";
			};
			name = Release;
		};
		84CE642D27981DF000142511 /* Debug */ = {
			isa = XCBuildConfiguration;
			buildSettings = {
				ASSETCATALOG_COMPILER_APPICON_NAME = AppIcon;
				ASSETCATALOG_COMPILER_GLOBAL_ACCENT_COLOR_NAME = AccentColor;
				CLANG_CXX_LANGUAGE_STANDARD = "gnu++17";
				CODE_SIGN_IDENTITY = "Apple Development";
				CODE_SIGN_STYLE = Automatic;
				CURRENT_PROJECT_VERSION = 7;
				DEVELOPMENT_TEAM = W5R8AG9K22;
				GENERATE_INFOPLIST_FILE = YES;
				INFOPLIST_FILE = DApp/Info.plist;
				INFOPLIST_KEY_CFBundleDisplayName = dApp;
				INFOPLIST_KEY_UIApplicationSupportsIndirectInputEvents = YES;
				INFOPLIST_KEY_UILaunchStoryboardName = LaunchScreen;
				INFOPLIST_KEY_UIRequiredDeviceCapabilities = armv7;
				INFOPLIST_KEY_UISupportedInterfaceOrientations = UIInterfaceOrientationPortrait;
				INFOPLIST_KEY_UISupportedInterfaceOrientations_iPad = "UIInterfaceOrientationPortrait UIInterfaceOrientationPortraitUpsideDown UIInterfaceOrientationLandscapeLeft UIInterfaceOrientationLandscapeRight";
				INFOPLIST_KEY_UISupportedInterfaceOrientations_iPhone = UIInterfaceOrientationPortrait;
				IPHONEOS_DEPLOYMENT_TARGET = 16.0;
				LD_RUNPATH_SEARCH_PATHS = (
					"$(inherited)",
					"@executable_path/Frameworks",
				);
				MARKETING_VERSION = 1.0;
				PRODUCT_BUNDLE_IDENTIFIER = com.walletconnect.dapp;
				PRODUCT_NAME = "$(TARGET_NAME)";
				PROVISIONING_PROFILE_SPECIFIER = "";
				SWIFT_EMIT_LOC_STRINGS = YES;
				SWIFT_VERSION = 5.0;
				TARGETED_DEVICE_FAMILY = "1,2";
			};
			name = Debug;
		};
		84CE642E27981DF000142511 /* Release */ = {
			isa = XCBuildConfiguration;
			buildSettings = {
				ASSETCATALOG_COMPILER_APPICON_NAME = AppIcon;
				ASSETCATALOG_COMPILER_GLOBAL_ACCENT_COLOR_NAME = AccentColor;
				CLANG_CXX_LANGUAGE_STANDARD = "gnu++17";
				CODE_SIGN_IDENTITY = "Apple Development";
				CODE_SIGN_STYLE = Automatic;
				CURRENT_PROJECT_VERSION = 7;
				DEVELOPMENT_TEAM = W5R8AG9K22;
				GENERATE_INFOPLIST_FILE = YES;
				INFOPLIST_FILE = DApp/Info.plist;
				INFOPLIST_KEY_CFBundleDisplayName = dApp;
				INFOPLIST_KEY_UIApplicationSupportsIndirectInputEvents = YES;
				INFOPLIST_KEY_UILaunchStoryboardName = LaunchScreen;
				INFOPLIST_KEY_UIRequiredDeviceCapabilities = armv7;
				INFOPLIST_KEY_UISupportedInterfaceOrientations = UIInterfaceOrientationPortrait;
				INFOPLIST_KEY_UISupportedInterfaceOrientations_iPad = "UIInterfaceOrientationPortrait UIInterfaceOrientationPortraitUpsideDown UIInterfaceOrientationLandscapeLeft UIInterfaceOrientationLandscapeRight";
				INFOPLIST_KEY_UISupportedInterfaceOrientations_iPhone = UIInterfaceOrientationPortrait;
				IPHONEOS_DEPLOYMENT_TARGET = 16.0;
				LD_RUNPATH_SEARCH_PATHS = (
					"$(inherited)",
					"@executable_path/Frameworks",
				);
				MARKETING_VERSION = 1.0;
				PRODUCT_BUNDLE_IDENTIFIER = com.walletconnect.dapp;
				PRODUCT_NAME = "$(TARGET_NAME)";
				PROVISIONING_PROFILE_SPECIFIER = "";
				SWIFT_EMIT_LOC_STRINGS = YES;
				SWIFT_VERSION = 5.0;
				TARGETED_DEVICE_FAMILY = "1,2";
			};
			name = Release;
		};
		84E6B85029787A8000428BAF /* Debug */ = {
			isa = XCBuildConfiguration;
			buildSettings = {
				CLANG_CXX_LANGUAGE_STANDARD = "gnu++20";
				CODE_SIGN_ENTITLEMENTS = PNDecryptionService/PNDecryptionService.entitlements;
				CODE_SIGN_IDENTITY = "Apple Development";
				CODE_SIGN_STYLE = Automatic;
				CURRENT_PROJECT_VERSION = 7;
				DEVELOPMENT_TEAM = W5R8AG9K22;
				GENERATE_INFOPLIST_FILE = YES;
				INFOPLIST_FILE = PNDecryptionService/Info.plist;
				INFOPLIST_KEY_CFBundleDisplayName = PNDecryptionService;
				INFOPLIST_KEY_NSHumanReadableCopyright = "";
				IPHONEOS_DEPLOYMENT_TARGET = 15.0;
				LD_RUNPATH_SEARCH_PATHS = (
					"$(inherited)",
					"@executable_path/Frameworks",
					"@executable_path/../../Frameworks",
				);
				MARKETING_VERSION = 1.0;
				PRODUCT_BUNDLE_IDENTIFIER = com.walletconnect.walletapp.PNDecryptionService;
				PRODUCT_NAME = "$(TARGET_NAME)";
				PROVISIONING_PROFILE_SPECIFIER = "";
				SKIP_INSTALL = YES;
				SWIFT_EMIT_LOC_STRINGS = YES;
				SWIFT_VERSION = 5.0;
				TARGETED_DEVICE_FAMILY = "1,2";
			};
			name = Debug;
		};
		84E6B85129787A8000428BAF /* Release */ = {
			isa = XCBuildConfiguration;
			buildSettings = {
				CLANG_CXX_LANGUAGE_STANDARD = "gnu++20";
				CODE_SIGN_ENTITLEMENTS = PNDecryptionService/PNDecryptionServiceRelease.entitlements;
				CODE_SIGN_IDENTITY = "Apple Development";
				"CODE_SIGN_IDENTITY[sdk=iphoneos*]" = "iPhone Distribution";
				CODE_SIGN_STYLE = Manual;
				CURRENT_PROJECT_VERSION = 7;
				DEVELOPMENT_TEAM = "";
				"DEVELOPMENT_TEAM[sdk=iphoneos*]" = W5R8AG9K22;
				GENERATE_INFOPLIST_FILE = YES;
				INFOPLIST_FILE = PNDecryptionService/Info.plist;
				INFOPLIST_KEY_CFBundleDisplayName = PNDecryptionService;
				INFOPLIST_KEY_NSHumanReadableCopyright = "";
				IPHONEOS_DEPLOYMENT_TARGET = 15.0;
				LD_RUNPATH_SEARCH_PATHS = (
					"$(inherited)",
					"@executable_path/Frameworks",
					"@executable_path/../../Frameworks",
				);
				MARKETING_VERSION = 1.0;
				PRODUCT_BUNDLE_IDENTIFIER = com.walletconnect.walletapp.PNDecryptionService;
				PRODUCT_NAME = "$(TARGET_NAME)";
				PROVISIONING_PROFILE_SPECIFIER = "";
				"PROVISIONING_PROFILE_SPECIFIER[sdk=iphoneos*]" = "match AppStore com.walletconnect.walletapp.PNDecryptionService";
				SKIP_INSTALL = YES;
				SWIFT_EMIT_LOC_STRINGS = YES;
				SWIFT_VERSION = 5.0;
				TARGETED_DEVICE_FAMILY = "1,2";
			};
			name = Release;
		};
		A58E7CF928729F550082D443 /* Debug */ = {
			isa = XCBuildConfiguration;
			buildSettings = {
				ASSETCATALOG_COMPILER_APPICON_NAME = AppIcon;
				ASSETCATALOG_COMPILER_GLOBAL_ACCENT_COLOR_NAME = AccentColor;
				CLANG_CXX_LANGUAGE_STANDARD = "gnu++17";
				CODE_SIGN_IDENTITY = "Apple Development";
				"CODE_SIGN_IDENTITY[sdk=iphoneos*]" = "iPhone Developer";
				CODE_SIGN_STYLE = Manual;
				CURRENT_PROJECT_VERSION = 7;
				DEVELOPMENT_TEAM = "";
				"DEVELOPMENT_TEAM[sdk=iphoneos*]" = W5R8AG9K22;
				GENERATE_INFOPLIST_FILE = YES;
				INFOPLIST_FILE = Showcase/Other/Info.plist;
				INFOPLIST_KEY_NSCameraUsageDescription = "Allow the app to scan for QR codes";
				INFOPLIST_KEY_NSMicrophoneUsageDescription = "If you want to use the microphone, you have to give permission.";
				INFOPLIST_KEY_UIApplicationSupportsIndirectInputEvents = YES;
				INFOPLIST_KEY_UILaunchStoryboardName = LaunchScreen;
				INFOPLIST_KEY_UISupportedInterfaceOrientations = UIInterfaceOrientationPortrait;
				INFOPLIST_KEY_UISupportedInterfaceOrientations_iPad = "UIInterfaceOrientationLandscapeLeft UIInterfaceOrientationLandscapeRight UIInterfaceOrientationPortrait UIInterfaceOrientationPortraitUpsideDown";
				IPHONEOS_DEPLOYMENT_TARGET = 16.0;
				LD_RUNPATH_SEARCH_PATHS = (
					"$(inherited)",
					"@executable_path/Frameworks",
				);
				MARKETING_VERSION = 1.0;
				PRODUCT_BUNDLE_IDENTIFIER = com.walletconnect.chat;
				PRODUCT_NAME = "$(TARGET_NAME)";
				PROVISIONING_PROFILE_SPECIFIER = "";
				"PROVISIONING_PROFILE_SPECIFIER[sdk=iphoneos*]" = "match Development com.walletconnect.chat";
				SWIFT_EMIT_LOC_STRINGS = YES;
				SWIFT_VERSION = 5.0;
				TARGETED_DEVICE_FAMILY = "1,2";
			};
			name = Debug;
		};
		A58E7CFA28729F550082D443 /* Release */ = {
			isa = XCBuildConfiguration;
			buildSettings = {
				ASSETCATALOG_COMPILER_APPICON_NAME = AppIcon;
				ASSETCATALOG_COMPILER_GLOBAL_ACCENT_COLOR_NAME = AccentColor;
				CLANG_CXX_LANGUAGE_STANDARD = "gnu++17";
				"CODE_SIGN_IDENTITY[sdk=iphoneos*]" = "iPhone Distribution";
				CODE_SIGN_STYLE = Manual;
				CURRENT_PROJECT_VERSION = 7;
				DEVELOPMENT_TEAM = "";
				"DEVELOPMENT_TEAM[sdk=iphoneos*]" = W5R8AG9K22;
				GENERATE_INFOPLIST_FILE = YES;
				INFOPLIST_FILE = Showcase/Other/Info.plist;
				INFOPLIST_KEY_NSCameraUsageDescription = "Allow the app to scan for QR codes";
				INFOPLIST_KEY_NSMicrophoneUsageDescription = "If you want to use the microphone, you have to give permission.";
				INFOPLIST_KEY_UIApplicationSupportsIndirectInputEvents = YES;
				INFOPLIST_KEY_UILaunchStoryboardName = LaunchScreen;
				INFOPLIST_KEY_UISupportedInterfaceOrientations = UIInterfaceOrientationPortrait;
				INFOPLIST_KEY_UISupportedInterfaceOrientations_iPad = "UIInterfaceOrientationLandscapeLeft UIInterfaceOrientationLandscapeRight UIInterfaceOrientationPortrait UIInterfaceOrientationPortraitUpsideDown";
				IPHONEOS_DEPLOYMENT_TARGET = 16.0;
				LD_RUNPATH_SEARCH_PATHS = (
					"$(inherited)",
					"@executable_path/Frameworks",
				);
				MARKETING_VERSION = 1.0;
				PRODUCT_BUNDLE_IDENTIFIER = com.walletconnect.chat;
				PRODUCT_NAME = "$(TARGET_NAME)";
				PROVISIONING_PROFILE_SPECIFIER = "";
				"PROVISIONING_PROFILE_SPECIFIER[sdk=iphoneos*]" = "match AppStore com.walletconnect.chat";
				SWIFT_EMIT_LOC_STRINGS = YES;
				SWIFT_VERSION = 5.0;
				TARGETED_DEVICE_FAMILY = "1,2";
			};
			name = Release;
		};
		A5A4FC782840C12C00BBEC1E /* Debug */ = {
			isa = XCBuildConfiguration;
			buildSettings = {
				CLANG_CXX_LANGUAGE_STANDARD = "gnu++17";
				CODE_SIGN_STYLE = Automatic;
				CURRENT_PROJECT_VERSION = 7;
				DEVELOPMENT_TEAM = W5R8AG9K22;
				GENERATE_INFOPLIST_FILE = YES;
				IPHONEOS_DEPLOYMENT_TARGET = 13.0;
				PRODUCT_BUNDLE_IDENTIFIER = com.walletconnect.UITests;
				PRODUCT_NAME = "$(TARGET_NAME)";
				PROVISIONING_PROFILE = "";
				SWIFT_EMIT_LOC_STRINGS = NO;
				SWIFT_VERSION = 5.0;
				TARGETED_DEVICE_FAMILY = "1,2";
			};
			name = Debug;
		};
		A5A4FC792840C12C00BBEC1E /* Release */ = {
			isa = XCBuildConfiguration;
			buildSettings = {
				CLANG_CXX_LANGUAGE_STANDARD = "gnu++17";
				CODE_SIGN_STYLE = Automatic;
				CURRENT_PROJECT_VERSION = 7;
				DEVELOPMENT_TEAM = W5R8AG9K22;
				GENERATE_INFOPLIST_FILE = YES;
				IPHONEOS_DEPLOYMENT_TARGET = 13.0;
				PRODUCT_BUNDLE_IDENTIFIER = com.walletconnect.UITests;
				PRODUCT_NAME = "$(TARGET_NAME)";
				PROVISIONING_PROFILE = "";
				SWIFT_EMIT_LOC_STRINGS = NO;
				SWIFT_VERSION = 5.0;
				TARGETED_DEVICE_FAMILY = "1,2";
			};
			name = Release;
		};
		A5E03DF2286464DB00888481 /* Debug */ = {
			isa = XCBuildConfiguration;
			buildSettings = {
				CLANG_CXX_LANGUAGE_STANDARD = "gnu++17";
				CODE_SIGN_STYLE = Automatic;
				CURRENT_PROJECT_VERSION = 7;
				DEVELOPMENT_TEAM = W5R8AG9K22;
				GCC_PREPROCESSOR_DEFINITIONS = (
					"DEBUG=1",
					"$(inherited)",
					"RELAY_HOST=$(RELAY_HOST)",
				);
				GENERATE_INFOPLIST_FILE = YES;
				IPHONEOS_DEPLOYMENT_TARGET = 13.0;
				OTHER_SWIFT_FLAGS = "";
				PRODUCT_BUNDLE_IDENTIFIER = com.walletconnect.IntegrationTests;
				PRODUCT_NAME = "$(TARGET_NAME)";
				SWIFT_EMIT_LOC_STRINGS = NO;
				SWIFT_VERSION = 5.0;
				TARGETED_DEVICE_FAMILY = "1,2";
			};
			name = Debug;
		};
		A5E03DF3286464DB00888481 /* Release */ = {
			isa = XCBuildConfiguration;
			buildSettings = {
				CLANG_CXX_LANGUAGE_STANDARD = "gnu++17";
				CODE_SIGN_STYLE = Automatic;
				CURRENT_PROJECT_VERSION = 7;
				DEVELOPMENT_TEAM = W5R8AG9K22;
				GENERATE_INFOPLIST_FILE = YES;
				IPHONEOS_DEPLOYMENT_TARGET = 13.0;
				PRODUCT_BUNDLE_IDENTIFIER = com.walletconnect.IntegrationTests;
				PRODUCT_NAME = "$(TARGET_NAME)";
				SWIFT_EMIT_LOC_STRINGS = NO;
				SWIFT_VERSION = 5.0;
				TARGETED_DEVICE_FAMILY = "1,2";
			};
			name = Release;
		};
		C56EE226293F55EE004840D1 /* Debug */ = {
			isa = XCBuildConfiguration;
			buildSettings = {
				ALWAYS_EMBED_SWIFT_STANDARD_LIBRARIES = YES;
				ASSETCATALOG_COMPILER_APPICON_NAME = AppIcon;
				ASSETCATALOG_COMPILER_GLOBAL_ACCENT_COLOR_NAME = AccentColor;
				CLANG_CXX_LANGUAGE_STANDARD = "gnu++20";
				CODE_SIGN_ENTITLEMENTS = WalletApp/WalletApp.entitlements;
				CODE_SIGN_IDENTITY = "Apple Development";
				CODE_SIGN_STYLE = Automatic;
				CURRENT_PROJECT_VERSION = 7;
				DEVELOPMENT_TEAM = W5R8AG9K22;
				ENABLE_PREVIEWS = YES;
				GENERATE_INFOPLIST_FILE = YES;
				INFOPLIST_FILE = WalletApp/Other/Info.plist;
				INFOPLIST_KEY_NSCameraUsageDescription = "Camera access for scanning QR code";
				INFOPLIST_KEY_UIApplicationSupportsIndirectInputEvents = YES;
				INFOPLIST_KEY_UILaunchScreen_Generation = YES;
				INFOPLIST_KEY_UIRequiresFullScreen = NO;
				INFOPLIST_KEY_UISupportedInterfaceOrientations = UIInterfaceOrientationPortrait;
				INFOPLIST_KEY_UISupportedInterfaceOrientations_iPad = "UIInterfaceOrientationLandscapeLeft UIInterfaceOrientationLandscapeRight UIInterfaceOrientationPortrait UIInterfaceOrientationPortraitUpsideDown";
				IPHONEOS_DEPLOYMENT_TARGET = 15.4;
				LD_RUNPATH_SEARCH_PATHS = (
					"$(inherited)",
					"@executable_path/Frameworks",
				);
				MARKETING_VERSION = 1.0;
				PRODUCT_BUNDLE_IDENTIFIER = com.walletconnect.walletapp;
				PRODUCT_NAME = "$(TARGET_NAME)";
				PROVISIONING_PROFILE_SPECIFIER = "";
				SWIFT_EMIT_LOC_STRINGS = YES;
				SWIFT_VERSION = 5.0;
				TARGETED_DEVICE_FAMILY = "1,2";
			};
			name = Debug;
		};
		C56EE227293F55EE004840D1 /* Release */ = {
			isa = XCBuildConfiguration;
			buildSettings = {
				ALWAYS_EMBED_SWIFT_STANDARD_LIBRARIES = YES;
				ASSETCATALOG_COMPILER_APPICON_NAME = AppIcon;
				ASSETCATALOG_COMPILER_GLOBAL_ACCENT_COLOR_NAME = AccentColor;
				CLANG_CXX_LANGUAGE_STANDARD = "gnu++20";
				CODE_SIGN_ENTITLEMENTS = WalletApp/WalletAppRelease.entitlements;
				CODE_SIGN_IDENTITY = "Apple Distribution";
				"CODE_SIGN_IDENTITY[sdk=iphoneos*]" = "iPhone Distribution";
				CODE_SIGN_STYLE = Manual;
				CURRENT_PROJECT_VERSION = 7;
				DEVELOPMENT_TEAM = "";
				"DEVELOPMENT_TEAM[sdk=iphoneos*]" = W5R8AG9K22;
				ENABLE_PREVIEWS = YES;
				GENERATE_INFOPLIST_FILE = YES;
				INFOPLIST_FILE = WalletApp/Other/Info.plist;
				INFOPLIST_KEY_NSCameraUsageDescription = "Camera access for scanning QR code";
				INFOPLIST_KEY_UIApplicationSupportsIndirectInputEvents = YES;
				INFOPLIST_KEY_UILaunchScreen_Generation = YES;
				INFOPLIST_KEY_UIRequiresFullScreen = NO;
				INFOPLIST_KEY_UISupportedInterfaceOrientations = UIInterfaceOrientationPortrait;
				INFOPLIST_KEY_UISupportedInterfaceOrientations_iPad = "UIInterfaceOrientationLandscapeLeft UIInterfaceOrientationLandscapeRight UIInterfaceOrientationPortrait UIInterfaceOrientationPortraitUpsideDown";
				IPHONEOS_DEPLOYMENT_TARGET = 15.4;
				LD_RUNPATH_SEARCH_PATHS = (
					"$(inherited)",
					"@executable_path/Frameworks",
				);
				MARKETING_VERSION = 1.0;
				PRODUCT_BUNDLE_IDENTIFIER = com.walletconnect.walletapp;
				PRODUCT_NAME = "$(TARGET_NAME)";
				PROVISIONING_PROFILE_SPECIFIER = "";
				"PROVISIONING_PROFILE_SPECIFIER[sdk=iphoneos*]" = "match AppStore com.walletconnect.walletapp";
				SWIFT_EMIT_LOC_STRINGS = YES;
				SWIFT_VERSION = 5.0;
				TARGETED_DEVICE_FAMILY = "1,2";
			};
			name = Release;
		};
		CF1A593729E5873D00AAC16B /* Debug */ = {
			isa = XCBuildConfiguration;
			buildSettings = {
				CLANG_CXX_LANGUAGE_STANDARD = "gnu++20";
				CODE_SIGN_STYLE = Automatic;
				CURRENT_PROJECT_VERSION = 1;
				DEVELOPMENT_TEAM = W5R8AG9K22;
				GENERATE_INFOPLIST_FILE = YES;
				IPHONEOS_DEPLOYMENT_TARGET = 14.0;
				MARKETING_VERSION = 1.0;
				PRODUCT_BUNDLE_IDENTIFIER = com.walletconnect.EchoUITests;
				PRODUCT_NAME = "$(TARGET_NAME)";
				SWIFT_EMIT_LOC_STRINGS = NO;
				SWIFT_VERSION = 5.0;
				TARGETED_DEVICE_FAMILY = "1,2";
			};
			name = Debug;
		};
		CF1A593829E5873D00AAC16B /* Release */ = {
			isa = XCBuildConfiguration;
			buildSettings = {
				CLANG_CXX_LANGUAGE_STANDARD = "gnu++20";
				CODE_SIGN_STYLE = Automatic;
				CURRENT_PROJECT_VERSION = 1;
				DEVELOPMENT_TEAM = W5R8AG9K22;
				GENERATE_INFOPLIST_FILE = YES;
				IPHONEOS_DEPLOYMENT_TARGET = 14.0;
				MARKETING_VERSION = 1.0;
				PRODUCT_BUNDLE_IDENTIFIER = com.walletconnect.EchoUITests;
				PRODUCT_NAME = "$(TARGET_NAME)";
				SWIFT_EMIT_LOC_STRINGS = NO;
				SWIFT_VERSION = 5.0;
				TARGETED_DEVICE_FAMILY = "1,2";
			};
			name = Release;
		};
/* End XCBuildConfiguration section */

/* Begin XCConfigurationList section */
		764E1D3726F8D3FC00A1FB15 /* Build configuration list for PBXProject "ExampleApp" */ = {
			isa = XCConfigurationList;
			buildConfigurations = (
				764E1D4E26F8D3FE00A1FB15 /* Debug */,
				764E1D4F26F8D3FE00A1FB15 /* Release */,
			);
			defaultConfigurationIsVisible = 0;
			defaultConfigurationName = Release;
		};
		844749FB29B9E5B9005F520B /* Build configuration list for PBXNativeTarget "RelayIntegrationTests" */ = {
			isa = XCConfigurationList;
			buildConfigurations = (
				844749F929B9E5B9005F520B /* Debug */,
				844749FA29B9E5B9005F520B /* Release */,
			);
			defaultConfigurationIsVisible = 0;
			defaultConfigurationName = Release;
		};
		84CE642F27981DF000142511 /* Build configuration list for PBXNativeTarget "DApp" */ = {
			isa = XCConfigurationList;
			buildConfigurations = (
				84CE642D27981DF000142511 /* Debug */,
				84CE642E27981DF000142511 /* Release */,
			);
			defaultConfigurationIsVisible = 0;
			defaultConfigurationName = Release;
		};
		84E6B84F29787A8000428BAF /* Build configuration list for PBXNativeTarget "PNDecryptionService" */ = {
			isa = XCConfigurationList;
			buildConfigurations = (
				84E6B85029787A8000428BAF /* Debug */,
				84E6B85129787A8000428BAF /* Release */,
			);
			defaultConfigurationIsVisible = 0;
			defaultConfigurationName = Release;
		};
		A58E7CFB28729F550082D443 /* Build configuration list for PBXNativeTarget "Showcase" */ = {
			isa = XCConfigurationList;
			buildConfigurations = (
				A58E7CF928729F550082D443 /* Debug */,
				A58E7CFA28729F550082D443 /* Release */,
			);
			defaultConfigurationIsVisible = 0;
			defaultConfigurationName = Release;
		};
		A5A4FC7A2840C12C00BBEC1E /* Build configuration list for PBXNativeTarget "UITests" */ = {
			isa = XCConfigurationList;
			buildConfigurations = (
				A5A4FC782840C12C00BBEC1E /* Debug */,
				A5A4FC792840C12C00BBEC1E /* Release */,
			);
			defaultConfigurationIsVisible = 0;
			defaultConfigurationName = Release;
		};
		A5E03DF1286464DB00888481 /* Build configuration list for PBXNativeTarget "IntegrationTests" */ = {
			isa = XCConfigurationList;
			buildConfigurations = (
				A5E03DF2286464DB00888481 /* Debug */,
				A5E03DF3286464DB00888481 /* Release */,
			);
			defaultConfigurationIsVisible = 0;
			defaultConfigurationName = Release;
		};
		C56EE228293F55EE004840D1 /* Build configuration list for PBXNativeTarget "WalletApp" */ = {
			isa = XCConfigurationList;
			buildConfigurations = (
				C56EE226293F55EE004840D1 /* Debug */,
				C56EE227293F55EE004840D1 /* Release */,
			);
			defaultConfigurationIsVisible = 0;
			defaultConfigurationName = Release;
		};
		CF1A593629E5873D00AAC16B /* Build configuration list for PBXNativeTarget "EchoUITests" */ = {
			isa = XCConfigurationList;
			buildConfigurations = (
				CF1A593729E5873D00AAC16B /* Debug */,
				CF1A593829E5873D00AAC16B /* Release */,
			);
			defaultConfigurationIsVisible = 0;
			defaultConfigurationName = Release;
		};
/* End XCConfigurationList section */

/* Begin XCRemoteSwiftPackageReference section */
		A5434021291E6A270068F706 /* XCRemoteSwiftPackageReference "solana-swift" */ = {
			isa = XCRemoteSwiftPackageReference;
			repositoryURL = "https://github.com/flypaper0/solana-swift";
			requirement = {
				branch = "feature/available-13";
				kind = branch;
			};
		};
		A561C7FE29DF32CE00DF540D /* XCRemoteSwiftPackageReference "HDWallet" */ = {
			isa = XCRemoteSwiftPackageReference;
			repositoryURL = "https://github.com/WalletConnect/HDWallet";
			requirement = {
				branch = develop;
				kind = branch;
			};
		};
		A58EC60F299D57B800F3452A /* XCRemoteSwiftPackageReference "swiftui-async-button" */ = {
			isa = XCRemoteSwiftPackageReference;
			repositoryURL = "https://github.com/lorenzofiamingo/swiftui-async-button";
			requirement = {
				kind = upToNextMajorVersion;
				minimumVersion = 1.0.0;
			};
		};
		A5AE354528A1A2AC0059AE8A /* XCRemoteSwiftPackageReference "Web3" */ = {
			isa = XCRemoteSwiftPackageReference;
			repositoryURL = "https://github.com/WalletConnect/Web3.swift";
			requirement = {
				kind = exactVersion;
				version = 1.0.2;
			};
		};
		A5D85224286333D500DAF5C3 /* XCRemoteSwiftPackageReference "Starscream" */ = {
			isa = XCRemoteSwiftPackageReference;
			repositoryURL = "https://github.com/daltoniam/Starscream";
			requirement = {
				kind = upToNextMajorVersion;
				minimumVersion = 3.0.0;
			};
		};
/* End XCRemoteSwiftPackageReference section */

/* Begin XCSwiftPackageProductDependency section */
		844749FC29B9E6B2005F520B /* WalletConnectNetworking */ = {
			isa = XCSwiftPackageProductDependency;
			productName = WalletConnectNetworking;
		};
		84474A0029B9EB74005F520B /* Starscream */ = {
			isa = XCSwiftPackageProductDependency;
			package = A5D85224286333D500DAF5C3 /* XCRemoteSwiftPackageReference "Starscream" */;
			productName = Starscream;
		};
		8448F1D327E4726F0000B866 /* WalletConnect */ = {
			isa = XCSwiftPackageProductDependency;
			productName = WalletConnect;
		};
		84536D7329EEBCF0008EA8DB /* Web3Inbox */ = {
			isa = XCSwiftPackageProductDependency;
			productName = Web3Inbox;
		};
		847CF3AE28E3141700F1D760 /* WalletConnectPush */ = {
			isa = XCSwiftPackageProductDependency;
			productName = WalletConnectPush;
		};
		84DDB4EC28ABB663003D66ED /* WalletConnectAuth */ = {
			isa = XCSwiftPackageProductDependency;
			productName = WalletConnectAuth;
		};
		84E6B85329787AAE00428BAF /* WalletConnectPush */ = {
			isa = XCSwiftPackageProductDependency;
			productName = WalletConnectPush;
		};
		84E6B86229816A7900428BAF /* WalletConnectPush */ = {
			isa = XCSwiftPackageProductDependency;
			productName = WalletConnectPush;
		};
		84E6B8642981720400428BAF /* WalletConnectPush */ = {
			isa = XCSwiftPackageProductDependency;
			productName = WalletConnectPush;
		};
		A54195A42934E83F0035AD19 /* Web3 */ = {
			isa = XCSwiftPackageProductDependency;
			package = A5AE354528A1A2AC0059AE8A /* XCRemoteSwiftPackageReference "Web3" */;
			productName = Web3;
		};
		A561C7FF29DF32CE00DF540D /* HDWalletKit */ = {
			isa = XCSwiftPackageProductDependency;
			package = A561C7FE29DF32CE00DF540D /* XCRemoteSwiftPackageReference "HDWallet" */;
			productName = HDWalletKit;
		};
		A561C80429DFCD4500DF540D /* WalletConnectSync */ = {
			isa = XCSwiftPackageProductDependency;
			productName = WalletConnectSync;
		};
		A5629AE92877F2D600094373 /* WalletConnectChat */ = {
			isa = XCSwiftPackageProductDependency;
			productName = WalletConnectChat;
		};
		A5629AF12877F75100094373 /* Starscream */ = {
			isa = XCSwiftPackageProductDependency;
			package = A5D85224286333D500DAF5C3 /* XCRemoteSwiftPackageReference "Starscream" */;
			productName = Starscream;
		};
		A573C53829EC365000E3CBFD /* HDWalletKit */ = {
			isa = XCSwiftPackageProductDependency;
			package = A561C7FE29DF32CE00DF540D /* XCRemoteSwiftPackageReference "HDWallet" */;
			productName = HDWalletKit;
		};
		A573C53A29EC365800E3CBFD /* HDWalletKit */ = {
			isa = XCSwiftPackageProductDependency;
			package = A561C7FE29DF32CE00DF540D /* XCRemoteSwiftPackageReference "HDWallet" */;
			productName = HDWalletKit;
		};
		A573C53C29EC366500E3CBFD /* HDWalletKit */ = {
			isa = XCSwiftPackageProductDependency;
			package = A561C7FE29DF32CE00DF540D /* XCRemoteSwiftPackageReference "HDWallet" */;
			productName = HDWalletKit;
		};
		A58EC610299D57B800F3452A /* AsyncButton */ = {
			isa = XCSwiftPackageProductDependency;
			package = A58EC60F299D57B800F3452A /* XCRemoteSwiftPackageReference "swiftui-async-button" */;
			productName = AsyncButton;
		};
		A58EC617299D665A00F3452A /* Web3Inbox */ = {
			isa = XCSwiftPackageProductDependency;
			productName = Web3Inbox;
		};
		A59F877528B5462900A9CD80 /* WalletConnectAuth */ = {
			isa = XCSwiftPackageProductDependency;
			productName = WalletConnectAuth;
		};
		A59FAEC828B7B93A002BB66F /* Web3 */ = {
			isa = XCSwiftPackageProductDependency;
			package = A5AE354528A1A2AC0059AE8A /* XCRemoteSwiftPackageReference "Web3" */;
			productName = Web3;
		};
		A5BB7FA228B6A50400707FC6 /* WalletConnectAuth */ = {
			isa = XCSwiftPackageProductDependency;
			productName = WalletConnectAuth;
		};
		A5C8BE84292FE20B006CC85C /* Web3 */ = {
			isa = XCSwiftPackageProductDependency;
			package = A5AE354528A1A2AC0059AE8A /* XCRemoteSwiftPackageReference "Web3" */;
			productName = Web3;
		};
		A5D85227286333E300DAF5C3 /* Starscream */ = {
			isa = XCSwiftPackageProductDependency;
			package = A5D85224286333D500DAF5C3 /* XCRemoteSwiftPackageReference "Starscream" */;
			productName = Starscream;
		};
		A5E03DF42864651200888481 /* Starscream */ = {
			isa = XCSwiftPackageProductDependency;
			package = A5D85224286333D500DAF5C3 /* XCRemoteSwiftPackageReference "Starscream" */;
			productName = Starscream;
		};
		A5E03DFE2864662500888481 /* WalletConnect */ = {
			isa = XCSwiftPackageProductDependency;
			productName = WalletConnect;
		};
		A5E03E00286466EA00888481 /* WalletConnectChat */ = {
			isa = XCSwiftPackageProductDependency;
			productName = WalletConnectChat;
		};
		C5133A77294125CC00A8314C /* Web3 */ = {
			isa = XCSwiftPackageProductDependency;
			package = A5AE354528A1A2AC0059AE8A /* XCRemoteSwiftPackageReference "Web3" */;
			productName = Web3;
		};
		C55D349829630D440004314A /* Web3Wallet */ = {
			isa = XCSwiftPackageProductDependency;
			productName = Web3Wallet;
		};
		C56EE254293F569A004840D1 /* Starscream */ = {
			isa = XCSwiftPackageProductDependency;
			package = A5D85224286333D500DAF5C3 /* XCRemoteSwiftPackageReference "Starscream" */;
			productName = Starscream;
		};
		C56EE27A293F56F8004840D1 /* WalletConnectAuth */ = {
			isa = XCSwiftPackageProductDependency;
			productName = WalletConnectAuth;
		};
		C56EE27C293F56F8004840D1 /* WalletConnectChat */ = {
			isa = XCSwiftPackageProductDependency;
			productName = WalletConnectChat;
		};
		C5B2F7042970573D000DBA0E /* SolanaSwift */ = {
			isa = XCSwiftPackageProductDependency;
			package = A5434021291E6A270068F706 /* XCRemoteSwiftPackageReference "solana-swift" */;
			productName = SolanaSwift;
		};
		C5DD5BE0294E09E3008FD3A4 /* Web3Wallet */ = {
			isa = XCSwiftPackageProductDependency;
			productName = Web3Wallet;
		};
		CF140F2C2A2A288D00BEB791 /* Web3Modal */ = {
			isa = XCSwiftPackageProductDependency;
			productName = Web3Modal;
		};
		CF9C7E492A01802F0037C006 /* Web3Modal */ = {
			isa = XCSwiftPackageProductDependency;
			productName = Web3Modal;
		};
/* End XCSwiftPackageProductDependency section */
	};
	rootObject = 764E1D3426F8D3FC00A1FB15 /* Project object */;
}<|MERGE_RESOLUTION|>--- conflicted
+++ resolved
@@ -1765,11 +1765,8 @@
 				A5BB7FA228B6A50400707FC6 /* WalletConnectAuth */,
 				A54195A42934E83F0035AD19 /* Web3 */,
 				84E6B8642981720400428BAF /* WalletConnectPush */,
-<<<<<<< HEAD
 				CF140F2C2A2A288D00BEB791 /* Web3Modal */,
-=======
 				A573C53829EC365000E3CBFD /* HDWalletKit */,
->>>>>>> 2f36a61a
 			);
 			productName = DApp;
 			productReference = 84CE641C27981DED00142511 /* DApp.app */;
