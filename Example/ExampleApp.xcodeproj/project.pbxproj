--- conflicted
+++ resolved
@@ -3253,17 +3253,6 @@
 				minimumVersion = 9.0.9;
 			};
 		};
-<<<<<<< HEAD
-=======
-		84F3EFC32BA87C09005FCFAE /* XCRemoteSwiftPackageReference "web3modal-swift" */ = {
-			isa = XCRemoteSwiftPackageReference;
-			repositoryURL = "https://github.com/WalletConnect/web3modal-swift";
-			requirement = {
-				branch = "pairing-expiry";
-				kind = branch;
-			};
-		};
->>>>>>> 0bc1bae9
 		A5434021291E6A270068F706 /* XCRemoteSwiftPackageReference "solana-swift" */ = {
 			isa = XCRemoteSwiftPackageReference;
 			repositoryURL = "https://github.com/flypaper0/solana-swift";
