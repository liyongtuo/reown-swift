// !$*UTF8*$!
{
	archiveVersion = 1;
	classes = {
	};
	objectVersion = 54;
	objects = {

/* Begin PBXBuildFile section */
		767DC83528997F8E00080FA9 /* EthSendTransaction.swift in Sources */ = {isa = PBXBuildFile; fileRef = 767DC83428997F8E00080FA9 /* EthSendTransaction.swift */; };
		840507E32C8BAC7C00148A9B /* Preview Assets.xcassets in Resources */ = {isa = PBXBuildFile; fileRef = 840507E22C8BAC7C00148A9B /* Preview Assets.xcassets */; };
		8421447B2C80A2B8004FF494 /* ReownAppKit in Frameworks */ = {isa = PBXBuildFile; productRef = 8421447A2C80A2B8004FF494 /* ReownAppKit */; };
		8421447D2C80A544004FF494 /* ReownAppKitUI in Frameworks */ = {isa = PBXBuildFile; productRef = 8421447C2C80A544004FF494 /* ReownAppKitUI */; };
		8421447F2C81863A004FF494 /* ReownWalletKit in Frameworks */ = {isa = PBXBuildFile; productRef = 8421447E2C81863A004FF494 /* ReownWalletKit */; };
		842144812C818684004FF494 /* ReownWalletKit in Frameworks */ = {isa = PBXBuildFile; productRef = 842144802C818684004FF494 /* ReownWalletKit */; };
		842144832C818928004FF494 /* ReownWalletKit in Frameworks */ = {isa = PBXBuildFile; productRef = 842144822C818928004FF494 /* ReownWalletKit */; };
		84310D05298BC980000C15B6 /* MainInteractor.swift in Sources */ = {isa = PBXBuildFile; fileRef = 84310D04298BC980000C15B6 /* MainInteractor.swift */; };
		8439CB89293F658E00F2F2E2 /* PushMessage.swift in Sources */ = {isa = PBXBuildFile; fileRef = 8439CB88293F658E00F2F2E2 /* PushMessage.swift */; };
		844511922C8B689D00A6A86C /* AppKitLabApp.swift in Sources */ = {isa = PBXBuildFile; fileRef = 844511912C8B689D00A6A86C /* AppKitLabApp.swift */; };
		844511AC2C8B695500A6A86C /* InputConfig.swift in Sources */ = {isa = PBXBuildFile; fileRef = 844511A02C8B695300A6A86C /* InputConfig.swift */; };
		844511AD2C8B695500A6A86C /* ComponentLibraryView.swift in Sources */ = {isa = PBXBuildFile; fileRef = 844511A12C8B695400A6A86C /* ComponentLibraryView.swift */; };
		844511AF2C8B695500A6A86C /* WCSocketFactory.swift in Sources */ = {isa = PBXBuildFile; fileRef = 844511A42C8B695400A6A86C /* WCSocketFactory.swift */; };
		844511B02C8B695500A6A86C /* DefaultCryptoProvider.swift in Sources */ = {isa = PBXBuildFile; fileRef = 844511A52C8B695400A6A86C /* DefaultCryptoProvider.swift */; };
		844511B12C8B695500A6A86C /* ContentView.swift in Sources */ = {isa = PBXBuildFile; fileRef = 844511A62C8B695500A6A86C /* ContentView.swift */; };
		844511B32C8B695500A6A86C /* AlertPresenter.swift in Sources */ = {isa = PBXBuildFile; fileRef = 844511A82C8B695500A6A86C /* AlertPresenter.swift */; };
		844511B42C8B695500A6A86C /* Assets.xcassets in Resources */ = {isa = PBXBuildFile; fileRef = 844511A92C8B695500A6A86C /* Assets.xcassets */; };
		844511B62C8B69F200A6A86C /* Starscream in Frameworks */ = {isa = PBXBuildFile; productRef = 844511B52C8B69F200A6A86C /* Starscream */; };
		844511BA2C8B6BC800A6A86C /* Atlantis in Frameworks */ = {isa = PBXBuildFile; productRef = 844511B92C8B6BC800A6A86C /* Atlantis */; };
		844511BC2C8B6BE600A6A86C /* Web3ContractABI in Frameworks */ = {isa = PBXBuildFile; productRef = 844511BB2C8B6BE600A6A86C /* Web3ContractABI */; };
		844511BE2C8B6BF000A6A86C /* ReownAppKitUI in Frameworks */ = {isa = PBXBuildFile; productRef = 844511BD2C8B6BF000A6A86C /* ReownAppKitUI */; };
		844511C02C8B6BF800A6A86C /* Web3 in Frameworks */ = {isa = PBXBuildFile; productRef = 844511BF2C8B6BF800A6A86C /* Web3 */; };
		844511C22C8B6C0600A6A86C /* SwiftMessages in Frameworks */ = {isa = PBXBuildFile; productRef = 844511C12C8B6C0600A6A86C /* SwiftMessages */; };
		844511C42C8B6C0D00A6A86C /* ReownAppKit in Frameworks */ = {isa = PBXBuildFile; productRef = 844511C32C8B6C0D00A6A86C /* ReownAppKit */; };
		844749F629B9E5B9005F520B /* RelayClientEndToEndTests.swift in Sources */ = {isa = PBXBuildFile; fileRef = 844749F529B9E5B9005F520B /* RelayClientEndToEndTests.swift */; };
		844749FD29B9E6B2005F520B /* WalletConnectNetworking in Frameworks */ = {isa = PBXBuildFile; productRef = 844749FC29B9E6B2005F520B /* WalletConnectNetworking */; };
		844749FE29B9EB1B005F520B /* InputConfig.swift in Sources */ = {isa = PBXBuildFile; fileRef = A518B31328E33A6500A2CE93 /* InputConfig.swift */; };
		844749FF29B9EB3B005F520B /* KeychainStorageMock.swift in Sources */ = {isa = PBXBuildFile; fileRef = A5E03E1028646F8000888481 /* KeychainStorageMock.swift */; };
		84474A0129B9EB74005F520B /* Starscream in Frameworks */ = {isa = PBXBuildFile; productRef = 84474A0029B9EB74005F520B /* Starscream */; };
		84474A0229B9ECA2005F520B /* DefaultSocketFactory.swift in Sources */ = {isa = PBXBuildFile; fileRef = A5629AEF2877F73000094373 /* DefaultSocketFactory.swift */; };
		8448F1D427E4726F0000B866 /* WalletConnect in Frameworks */ = {isa = PBXBuildFile; productRef = 8448F1D327E4726F0000B866 /* WalletConnect */; };
		845B8D8C2934B36C0084A966 /* Account.swift in Sources */ = {isa = PBXBuildFile; fileRef = 845B8D8B2934B36C0084A966 /* Account.swift */; };
		846E359F2C00654F00E63DF4 /* ConfigModule.swift in Sources */ = {isa = PBXBuildFile; fileRef = 846E359E2C00654F00E63DF4 /* ConfigModule.swift */; };
		846E35A22C0065AD00E63DF4 /* ConfigRouter.swift in Sources */ = {isa = PBXBuildFile; fileRef = 846E35A12C0065AD00E63DF4 /* ConfigRouter.swift */; };
		846E35A42C0065B600E63DF4 /* ConfigPresenter.swift in Sources */ = {isa = PBXBuildFile; fileRef = 846E35A32C0065B600E63DF4 /* ConfigPresenter.swift */; };
		846E35A62C0065C100E63DF4 /* ConfigView.swift in Sources */ = {isa = PBXBuildFile; fileRef = 846E35A52C0065C100E63DF4 /* ConfigView.swift */; };
		846E35A82C006C5600E63DF4 /* Constants.swift in Sources */ = {isa = PBXBuildFile; fileRef = 846E35A72C006C5600E63DF4 /* Constants.swift */; };
		84733CD32C1C2A4B001B2850 /* AlertPresenter.swift in Sources */ = {isa = PBXBuildFile; fileRef = 84AEC2502B4D42C100E27A5B /* AlertPresenter.swift */; };
		84733CD42C1C2C24001B2850 /* ProfilingService.swift in Sources */ = {isa = PBXBuildFile; fileRef = A50B6A372B06697B00162B01 /* ProfilingService.swift */; };
		84733CD52C1C2CEB001B2850 /* InputConfig.swift in Sources */ = {isa = PBXBuildFile; fileRef = C56EE25D293F56D6004840D1 /* InputConfig.swift */; };
		84733CD82C245718001B2850 /* WalletConnectAccount in Frameworks */ = {isa = PBXBuildFile; productRef = 84733CD72C245718001B2850 /* WalletConnectAccount */; };
		84733CDA2C258BDB001B2850 /* AccountMock.swift in Sources */ = {isa = PBXBuildFile; fileRef = 84733CD92C258BDB001B2850 /* AccountMock.swift */; };
		847BD1D62989492500076C90 /* MainViewController.swift in Sources */ = {isa = PBXBuildFile; fileRef = 847BD1D12989492500076C90 /* MainViewController.swift */; };
		847BD1D82989492500076C90 /* MainModule.swift in Sources */ = {isa = PBXBuildFile; fileRef = 847BD1D32989492500076C90 /* MainModule.swift */; };
		847BD1D92989492500076C90 /* MainPresenter.swift in Sources */ = {isa = PBXBuildFile; fileRef = 847BD1D42989492500076C90 /* MainPresenter.swift */; };
		847BD1DA2989492500076C90 /* MainRouter.swift in Sources */ = {isa = PBXBuildFile; fileRef = 847BD1D52989492500076C90 /* MainRouter.swift */; };
		847BD1DD2989494F00076C90 /* TabPage.swift in Sources */ = {isa = PBXBuildFile; fileRef = 847BD1DC2989494F00076C90 /* TabPage.swift */; };
		847BD1E4298A806800076C90 /* NotificationsModule.swift in Sources */ = {isa = PBXBuildFile; fileRef = 847BD1DF298A806800076C90 /* NotificationsModule.swift */; };
		847BD1E5298A806800076C90 /* NotificationsPresenter.swift in Sources */ = {isa = PBXBuildFile; fileRef = 847BD1E0298A806800076C90 /* NotificationsPresenter.swift */; };
		847BD1E6298A806800076C90 /* NotificationsRouter.swift in Sources */ = {isa = PBXBuildFile; fileRef = 847BD1E1298A806800076C90 /* NotificationsRouter.swift */; };
		847BD1E7298A806800076C90 /* NotificationsInteractor.swift in Sources */ = {isa = PBXBuildFile; fileRef = 847BD1E2298A806800076C90 /* NotificationsInteractor.swift */; };
		847BD1E8298A806800076C90 /* NotificationsView.swift in Sources */ = {isa = PBXBuildFile; fileRef = 847BD1E3298A806800076C90 /* NotificationsView.swift */; };
		847BD1EB298A87AB00076C90 /* SubscriptionsViewModel.swift in Sources */ = {isa = PBXBuildFile; fileRef = 847BD1EA298A87AB00076C90 /* SubscriptionsViewModel.swift */; };
		847F08012A25DBFF00B2A5A4 /* XPlatformW3WTests.swift in Sources */ = {isa = PBXBuildFile; fileRef = 847F08002A25DBFF00B2A5A4 /* XPlatformW3WTests.swift */; };
		8486EDD32B4F2EA6008E53C3 /* SwiftMessages in Frameworks */ = {isa = PBXBuildFile; productRef = 8486EDD22B4F2EA6008E53C3 /* SwiftMessages */; };
		8487A9482A83AD680003D5AF /* LoggingService.swift in Sources */ = {isa = PBXBuildFile; fileRef = 8487A9472A83AD680003D5AF /* LoggingService.swift */; };
		84943C7B2A9BA206007EBAC2 /* Mixpanel in Frameworks */ = {isa = PBXBuildFile; productRef = 84943C7A2A9BA206007EBAC2 /* Mixpanel */; };
		84943C7D2A9BA328007EBAC2 /* Mixpanel in Frameworks */ = {isa = PBXBuildFile; productRef = 84943C7C2A9BA328007EBAC2 /* Mixpanel */; };
		849D7A93292E2169006A2BD4 /* NotifyTests.swift in Sources */ = {isa = PBXBuildFile; fileRef = 849D7A92292E2169006A2BD4 /* NotifyTests.swift */; };
		84A6E3C32A386BBC008A0571 /* Publisher.swift in Sources */ = {isa = PBXBuildFile; fileRef = 84A6E3C22A386BBC008A0571 /* Publisher.swift */; };
		84AA01DB28CF0CD7005D48D8 /* XCTest.swift in Sources */ = {isa = PBXBuildFile; fileRef = 84AA01DA28CF0CD7005D48D8 /* XCTest.swift */; };
		84AEC24F2B4D1EE400E27A5B /* ActivityIndicatorManager.swift in Sources */ = {isa = PBXBuildFile; fileRef = 84AEC24E2B4D1EE400E27A5B /* ActivityIndicatorManager.swift */; };
		84AEC2512B4D42C100E27A5B /* AlertPresenter.swift in Sources */ = {isa = PBXBuildFile; fileRef = 84AEC2502B4D42C100E27A5B /* AlertPresenter.swift */; };
		84AEC2542B4D43CD00E27A5B /* SwiftMessages in Frameworks */ = {isa = PBXBuildFile; productRef = 84AEC2532B4D43CD00E27A5B /* SwiftMessages */; };
		84B8154E2991099000FAD54E /* BuildConfiguration.swift in Sources */ = {isa = PBXBuildFile; fileRef = 84B8154D2991099000FAD54E /* BuildConfiguration.swift */; };
		84B8155B2992A18D00FAD54E /* NotifyMessageViewModel.swift in Sources */ = {isa = PBXBuildFile; fileRef = 84B8155A2992A18D00FAD54E /* NotifyMessageViewModel.swift */; };
		84CA52172C88965C0069BB33 /* ReownRouter in Frameworks */ = {isa = PBXBuildFile; productRef = 84CA52162C88965C0069BB33 /* ReownRouter */; };
		84CE641F27981DED00142511 /* AppDelegate.swift in Sources */ = {isa = PBXBuildFile; fileRef = 84CE641E27981DED00142511 /* AppDelegate.swift */; };
		84CE642127981DED00142511 /* SceneDelegate.swift in Sources */ = {isa = PBXBuildFile; fileRef = 84CE642027981DED00142511 /* SceneDelegate.swift */; };
		84CE642827981DF000142511 /* Assets.xcassets in Resources */ = {isa = PBXBuildFile; fileRef = 84CE642727981DF000142511 /* Assets.xcassets */; };
		84CE642B27981DF000142511 /* LaunchScreen.storyboard in Resources */ = {isa = PBXBuildFile; fileRef = 84CE642927981DF000142511 /* LaunchScreen.storyboard */; };
		84D093EB2B4EA6CB005B1925 /* ActivityIndicatorManager.swift in Sources */ = {isa = PBXBuildFile; fileRef = 84D093EA2B4EA6CB005B1925 /* ActivityIndicatorManager.swift */; };
		84DB38F32983CDAE00BFEE37 /* PushRegisterer.swift in Sources */ = {isa = PBXBuildFile; fileRef = 84DB38F22983CDAE00BFEE37 /* PushRegisterer.swift */; };
		84E6B84A29787A8000428BAF /* NotificationService.swift in Sources */ = {isa = PBXBuildFile; fileRef = 84E6B84929787A8000428BAF /* NotificationService.swift */; };
		84E6B84E29787A8000428BAF /* PNDecryptionService.appex in Embed Foundation Extensions */ = {isa = PBXBuildFile; fileRef = 84E6B84729787A8000428BAF /* PNDecryptionService.appex */; settings = {ATTRIBUTES = (RemoveHeadersOnCopy, ); }; };
		84FE684628ACDB4700C893FF /* RequestParams.swift in Sources */ = {isa = PBXBuildFile; fileRef = 84FE684528ACDB4700C893FF /* RequestParams.swift */; };
		A507BE1A29E8032E0038EF70 /* EIP55Tests.swift in Sources */ = {isa = PBXBuildFile; fileRef = A507BE1929E8032E0038EF70 /* EIP55Tests.swift */; };
		A50B6A362B06683800162B01 /* InputConfig.swift in Sources */ = {isa = PBXBuildFile; fileRef = C56EE25D293F56D6004840D1 /* InputConfig.swift */; };
		A50B6A382B06697B00162B01 /* ProfilingService.swift in Sources */ = {isa = PBXBuildFile; fileRef = A50B6A372B06697B00162B01 /* ProfilingService.swift */; };
		A50D53C12ABA055700A4FD8B /* NotifyPreferencesModule.swift in Sources */ = {isa = PBXBuildFile; fileRef = A50D53BC2ABA055700A4FD8B /* NotifyPreferencesModule.swift */; };
		A50D53C22ABA055700A4FD8B /* NotifyPreferencesPresenter.swift in Sources */ = {isa = PBXBuildFile; fileRef = A50D53BD2ABA055700A4FD8B /* NotifyPreferencesPresenter.swift */; };
		A50D53C32ABA055700A4FD8B /* NotifyPreferencesRouter.swift in Sources */ = {isa = PBXBuildFile; fileRef = A50D53BE2ABA055700A4FD8B /* NotifyPreferencesRouter.swift */; };
		A50D53C42ABA055700A4FD8B /* NotifyPreferencesInteractor.swift in Sources */ = {isa = PBXBuildFile; fileRef = A50D53BF2ABA055700A4FD8B /* NotifyPreferencesInteractor.swift */; };
		A50D53C52ABA055700A4FD8B /* NotifyPreferencesView.swift in Sources */ = {isa = PBXBuildFile; fileRef = A50D53C02ABA055700A4FD8B /* NotifyPreferencesView.swift */; };
		A51606F82A2F47BD00CACB92 /* DefaultBIP44Provider.swift in Sources */ = {isa = PBXBuildFile; fileRef = A51606F72A2F47BD00CACB92 /* DefaultBIP44Provider.swift */; };
		A51606F92A2F47BD00CACB92 /* DefaultBIP44Provider.swift in Sources */ = {isa = PBXBuildFile; fileRef = A51606F72A2F47BD00CACB92 /* DefaultBIP44Provider.swift */; };
		A51606FB2A2F47BD00CACB92 /* DefaultBIP44Provider.swift in Sources */ = {isa = PBXBuildFile; fileRef = A51606F72A2F47BD00CACB92 /* DefaultBIP44Provider.swift */; };
		A51811982A52E21A00A52B15 /* ConfigurationService.swift in Sources */ = {isa = PBXBuildFile; fileRef = A51811972A52E21A00A52B15 /* ConfigurationService.swift */; };
		A518119F2A52E83100A52B15 /* SettingsModule.swift in Sources */ = {isa = PBXBuildFile; fileRef = A518119A2A52E83100A52B15 /* SettingsModule.swift */; };
		A51811A02A52E83100A52B15 /* SettingsPresenter.swift in Sources */ = {isa = PBXBuildFile; fileRef = A518119B2A52E83100A52B15 /* SettingsPresenter.swift */; };
		A51811A12A52E83100A52B15 /* SettingsRouter.swift in Sources */ = {isa = PBXBuildFile; fileRef = A518119C2A52E83100A52B15 /* SettingsRouter.swift */; };
		A51811A22A52E83100A52B15 /* SettingsInteractor.swift in Sources */ = {isa = PBXBuildFile; fileRef = A518119D2A52E83100A52B15 /* SettingsInteractor.swift */; };
		A51811A32A52E83100A52B15 /* SettingsView.swift in Sources */ = {isa = PBXBuildFile; fileRef = A518119E2A52E83100A52B15 /* SettingsView.swift */; };
		A518B31428E33A6500A2CE93 /* InputConfig.swift in Sources */ = {isa = PBXBuildFile; fileRef = A518B31328E33A6500A2CE93 /* InputConfig.swift */; };
		A541959E2934BFEF0035AD19 /* CacaoSignerTests.swift in Sources */ = {isa = PBXBuildFile; fileRef = A541959A2934BFEF0035AD19 /* CacaoSignerTests.swift */; };
		A541959F2934BFEF0035AD19 /* SignerTests.swift in Sources */ = {isa = PBXBuildFile; fileRef = A541959B2934BFEF0035AD19 /* SignerTests.swift */; };
		A54195A02934BFEF0035AD19 /* EIP1271VerifierTests.swift in Sources */ = {isa = PBXBuildFile; fileRef = A541959C2934BFEF0035AD19 /* EIP1271VerifierTests.swift */; };
		A54195A12934BFEF0035AD19 /* EIP191VerifierTests.swift in Sources */ = {isa = PBXBuildFile; fileRef = A541959D2934BFEF0035AD19 /* EIP191VerifierTests.swift */; };
		A54195A52934E83F0035AD19 /* Web3 in Frameworks */ = {isa = PBXBuildFile; productRef = A54195A42934E83F0035AD19 /* Web3 */; };
		A56AC8F22AD88A5A001C8FAA /* Sequence.swift in Sources */ = {isa = PBXBuildFile; fileRef = A56AC8F12AD88A5A001C8FAA /* Sequence.swift */; };
		A573C53929EC365000E3CBFD /* HDWalletKit in Frameworks */ = {isa = PBXBuildFile; productRef = A573C53829EC365000E3CBFD /* HDWalletKit */; };
		A573C53B29EC365800E3CBFD /* HDWalletKit in Frameworks */ = {isa = PBXBuildFile; productRef = A573C53A29EC365800E3CBFD /* HDWalletKit */; };
		A573C53D29EC366500E3CBFD /* HDWalletKit in Frameworks */ = {isa = PBXBuildFile; productRef = A573C53C29EC366500E3CBFD /* HDWalletKit */; };
		A57879712A4EDC8100F8D10B /* TextFieldView.swift in Sources */ = {isa = PBXBuildFile; fileRef = A57879702A4EDC8100F8D10B /* TextFieldView.swift */; };
		A57879722A4F225E00F8D10B /* ImportAccount.swift in Sources */ = {isa = PBXBuildFile; fileRef = A5417BBD299BFC3E00B469F3 /* ImportAccount.swift */; };
		A57879732A4F248200F8D10B /* AccountStorage.swift in Sources */ = {isa = PBXBuildFile; fileRef = A5C20228287EB34C007E3188 /* AccountStorage.swift */; };
		A58A1ECC29BF458600A82A20 /* ENSResolverTests.swift in Sources */ = {isa = PBXBuildFile; fileRef = A58A1ECB29BF458600A82A20 /* ENSResolverTests.swift */; };
		A59CF4F6292F83D50031A42F /* DefaultSignerFactory.swift in Sources */ = {isa = PBXBuildFile; fileRef = A59CF4F5292F83D50031A42F /* DefaultSignerFactory.swift */; };
		A59D25EE2AB3672700D7EA3A /* AsyncButton in Frameworks */ = {isa = PBXBuildFile; productRef = A59D25ED2AB3672700D7EA3A /* AsyncButton */; };
		A5A0843D29D2F624000B9B17 /* DefaultCryptoProvider.swift in Sources */ = {isa = PBXBuildFile; fileRef = A5A0843B29D2F60A000B9B17 /* DefaultCryptoProvider.swift */; };
		A5A0843E29D2F624000B9B17 /* DefaultCryptoProvider.swift in Sources */ = {isa = PBXBuildFile; fileRef = A5A0843B29D2F60A000B9B17 /* DefaultCryptoProvider.swift */; };
		A5A0844029D2F626000B9B17 /* DefaultCryptoProvider.swift in Sources */ = {isa = PBXBuildFile; fileRef = A5A0843B29D2F60A000B9B17 /* DefaultCryptoProvider.swift */; };
		A5A4FC772840C12C00BBEC1E /* RegressionTests.swift in Sources */ = {isa = PBXBuildFile; fileRef = A5A4FC762840C12C00BBEC1E /* RegressionTests.swift */; };
		A5A650CA2B062A1400F9AD4B /* Mixpanel in Frameworks */ = {isa = PBXBuildFile; productRef = A5A650C92B062A1400F9AD4B /* Mixpanel */; };
		A5A8E47A293A1C9B00FEB97D /* DefaultSocketFactory.swift in Sources */ = {isa = PBXBuildFile; fileRef = A5629AEF2877F73000094373 /* DefaultSocketFactory.swift */; };
		A5A8E47D293A1CFE00FEB97D /* DefaultSocketFactory.swift in Sources */ = {isa = PBXBuildFile; fileRef = A5629AEF2877F73000094373 /* DefaultSocketFactory.swift */; };
		A5A8E47E293A1CFE00FEB97D /* DefaultSignerFactory.swift in Sources */ = {isa = PBXBuildFile; fileRef = A59CF4F5292F83D50031A42F /* DefaultSignerFactory.swift */; };
		A5B4F7C22ABB20AE0099AF7C /* SubscriptionPresenter.swift in Sources */ = {isa = PBXBuildFile; fileRef = A5B4F7BD2ABB20AE0099AF7C /* SubscriptionPresenter.swift */; };
		A5B4F7C32ABB20AE0099AF7C /* SubscriptionInteractor.swift in Sources */ = {isa = PBXBuildFile; fileRef = A5B4F7BE2ABB20AE0099AF7C /* SubscriptionInteractor.swift */; };
		A5B4F7C42ABB20AE0099AF7C /* SubscriptionModule.swift in Sources */ = {isa = PBXBuildFile; fileRef = A5B4F7BF2ABB20AE0099AF7C /* SubscriptionModule.swift */; };
		A5B4F7C52ABB20AE0099AF7C /* SubscriptionRouter.swift in Sources */ = {isa = PBXBuildFile; fileRef = A5B4F7C02ABB20AE0099AF7C /* SubscriptionRouter.swift */; };
		A5B4F7C62ABB20AE0099AF7C /* SubscriptionView.swift in Sources */ = {isa = PBXBuildFile; fileRef = A5B4F7C12ABB20AE0099AF7C /* SubscriptionView.swift */; };
		A5B4F7C82ABB21190099AF7C /* CacheAsyncImage.swift in Sources */ = {isa = PBXBuildFile; fileRef = A5B4F7C72ABB21190099AF7C /* CacheAsyncImage.swift */; };
		A5B6C0F12A6EAB0800927332 /* WalletConnectNotify in Frameworks */ = {isa = PBXBuildFile; productRef = A5B6C0F02A6EAB0800927332 /* WalletConnectNotify */; };
		A5B6C0F32A6EAB1700927332 /* WalletConnectNotify in Frameworks */ = {isa = PBXBuildFile; productRef = A5B6C0F22A6EAB1700927332 /* WalletConnectNotify */; };
		A5B6C0F52A6EAB2800927332 /* WalletConnectNotify in Frameworks */ = {isa = PBXBuildFile; productRef = A5B6C0F42A6EAB2800927332 /* WalletConnectNotify */; };
		A5B6C0F72A6EAB3200927332 /* WalletConnectNotify in Frameworks */ = {isa = PBXBuildFile; productRef = A5B6C0F62A6EAB3200927332 /* WalletConnectNotify */; };
		A5BB7FAD28B6AA7D00707FC6 /* QRCodeGenerator.swift in Sources */ = {isa = PBXBuildFile; fileRef = A5BB7FAC28B6AA7D00707FC6 /* QRCodeGenerator.swift */; };
		A5C8BE85292FE20B006CC85C /* Web3 in Frameworks */ = {isa = PBXBuildFile; productRef = A5C8BE84292FE20B006CC85C /* Web3 */; };
		A5D610C82AB31EE800C20083 /* SegmentedPicker.swift in Sources */ = {isa = PBXBuildFile; fileRef = A5D610C72AB31EE800C20083 /* SegmentedPicker.swift */; };
		A5D610CA2AB3249100C20083 /* ListingViewModel.swift in Sources */ = {isa = PBXBuildFile; fileRef = A5D610C92AB3249100C20083 /* ListingViewModel.swift */; };
		A5D610CE2AB3594100C20083 /* ListingsAPI.swift in Sources */ = {isa = PBXBuildFile; fileRef = A5D610CD2AB3594100C20083 /* ListingsAPI.swift */; };
		A5D610D02AB35AD500C20083 /* ListingsNetworkService.swift in Sources */ = {isa = PBXBuildFile; fileRef = A5D610CF2AB35AD500C20083 /* ListingsNetworkService.swift */; };
		A5D610D22AB35B1100C20083 /* Listings.swift in Sources */ = {isa = PBXBuildFile; fileRef = A5D610D12AB35B1100C20083 /* Listings.swift */; };
		A5D610D42AB35BED00C20083 /* FailableDecodable.swift in Sources */ = {isa = PBXBuildFile; fileRef = A5D610D32AB35BED00C20083 /* FailableDecodable.swift */; };
		A5D85228286333E300DAF5C3 /* Starscream in Frameworks */ = {isa = PBXBuildFile; productRef = A5D85227286333E300DAF5C3 /* Starscream */; };
		A5E03DF52864651200888481 /* Starscream in Frameworks */ = {isa = PBXBuildFile; productRef = A5E03DF42864651200888481 /* Starscream */; };
		A5E03DFA286465C700888481 /* SignClientTests.swift in Sources */ = {isa = PBXBuildFile; fileRef = A5E03DF9286465C700888481 /* SignClientTests.swift */; };
		A5E03DFD286465D100888481 /* Stubs.swift in Sources */ = {isa = PBXBuildFile; fileRef = A5E03DFC286465D100888481 /* Stubs.swift */; };
		A5E03DFF2864662500888481 /* WalletConnect in Frameworks */ = {isa = PBXBuildFile; productRef = A5E03DFE2864662500888481 /* WalletConnect */; };
		A5E03E1128646F8000888481 /* KeychainStorageMock.swift in Sources */ = {isa = PBXBuildFile; fileRef = A5E03E1028646F8000888481 /* KeychainStorageMock.swift */; };
		A5E22D1A2840C62A00E36487 /* Engine.swift in Sources */ = {isa = PBXBuildFile; fileRef = A5E22D192840C62A00E36487 /* Engine.swift */; };
		A5E22D1C2840C85D00E36487 /* App.swift in Sources */ = {isa = PBXBuildFile; fileRef = A5E22D1B2840C85D00E36487 /* App.swift */; };
		A5E22D1E2840C8BF00E36487 /* RoutingEngine.swift in Sources */ = {isa = PBXBuildFile; fileRef = A5E22D1D2840C8BF00E36487 /* RoutingEngine.swift */; };
		A5E22D202840C8C700E36487 /* DAppEngine.swift in Sources */ = {isa = PBXBuildFile; fileRef = A5E22D1F2840C8C700E36487 /* DAppEngine.swift */; };
		A5E22D222840C8D300E36487 /* WalletEngine.swift in Sources */ = {isa = PBXBuildFile; fileRef = A5E22D212840C8D300E36487 /* WalletEngine.swift */; };
		A5E22D242840C8DB00E36487 /* SafariEngine.swift in Sources */ = {isa = PBXBuildFile; fileRef = A5E22D232840C8DB00E36487 /* SafariEngine.swift */; };
		A5E22D2C2840EAC300E36487 /* XCUIElement.swift in Sources */ = {isa = PBXBuildFile; fileRef = A5E22D2B2840EAC300E36487 /* XCUIElement.swift */; };
		A74D32BA2A1E25AD00CB8536 /* QueryParameters.swift in Sources */ = {isa = PBXBuildFile; fileRef = A74D32B92A1E25AD00CB8536 /* QueryParameters.swift */; };
		C5133A78294125CC00A8314C /* Web3 in Frameworks */ = {isa = PBXBuildFile; productRef = C5133A77294125CC00A8314C /* Web3 */; };
		C53AA4362941251C008EA57C /* DefaultSignerFactory.swift in Sources */ = {isa = PBXBuildFile; fileRef = A59CF4F5292F83D50031A42F /* DefaultSignerFactory.swift */; };
		C55D347F295DD7140004314A /* AuthRequestModule.swift in Sources */ = {isa = PBXBuildFile; fileRef = C55D347A295DD7140004314A /* AuthRequestModule.swift */; };
		C55D3480295DD7140004314A /* AuthRequestPresenter.swift in Sources */ = {isa = PBXBuildFile; fileRef = C55D347B295DD7140004314A /* AuthRequestPresenter.swift */; };
		C55D3481295DD7140004314A /* AuthRequestRouter.swift in Sources */ = {isa = PBXBuildFile; fileRef = C55D347C295DD7140004314A /* AuthRequestRouter.swift */; };
		C55D3483295DD7140004314A /* AuthRequestView.swift in Sources */ = {isa = PBXBuildFile; fileRef = C55D347E295DD7140004314A /* AuthRequestView.swift */; };
		C55D3489295DD8CA0004314A /* PasteUriModule.swift in Sources */ = {isa = PBXBuildFile; fileRef = C55D3484295DD8CA0004314A /* PasteUriModule.swift */; };
		C55D348A295DD8CA0004314A /* PasteUriPresenter.swift in Sources */ = {isa = PBXBuildFile; fileRef = C55D3485295DD8CA0004314A /* PasteUriPresenter.swift */; };
		C55D348B295DD8CA0004314A /* PasteUriRouter.swift in Sources */ = {isa = PBXBuildFile; fileRef = C55D3486295DD8CA0004314A /* PasteUriRouter.swift */; };
		C55D348C295DD8CA0004314A /* PasteUriInteractor.swift in Sources */ = {isa = PBXBuildFile; fileRef = C55D3487295DD8CA0004314A /* PasteUriInteractor.swift */; };
		C55D348D295DD8CA0004314A /* PasteUriView.swift in Sources */ = {isa = PBXBuildFile; fileRef = C55D3488295DD8CA0004314A /* PasteUriView.swift */; };
		C55D3493295DFA750004314A /* WelcomeModule.swift in Sources */ = {isa = PBXBuildFile; fileRef = C55D348E295DFA750004314A /* WelcomeModule.swift */; };
		C55D3494295DFA750004314A /* WelcomePresenter.swift in Sources */ = {isa = PBXBuildFile; fileRef = C55D348F295DFA750004314A /* WelcomePresenter.swift */; };
		C55D3495295DFA750004314A /* WelcomeRouter.swift in Sources */ = {isa = PBXBuildFile; fileRef = C55D3490295DFA750004314A /* WelcomeRouter.swift */; };
		C55D3496295DFA750004314A /* WelcomeInteractor.swift in Sources */ = {isa = PBXBuildFile; fileRef = C55D3491295DFA750004314A /* WelcomeInteractor.swift */; };
		C55D3497295DFA750004314A /* WelcomeView.swift in Sources */ = {isa = PBXBuildFile; fileRef = C55D3492295DFA750004314A /* WelcomeView.swift */; };
		C55D349B2965BC2F0004314A /* TagsView.swift in Sources */ = {isa = PBXBuildFile; fileRef = C55D349A2965BC2F0004314A /* TagsView.swift */; };
		C55D34AE2965FB750004314A /* SessionProposalModule.swift in Sources */ = {isa = PBXBuildFile; fileRef = C55D34A92965FB750004314A /* SessionProposalModule.swift */; };
		C55D34AF2965FB750004314A /* SessionProposalPresenter.swift in Sources */ = {isa = PBXBuildFile; fileRef = C55D34AA2965FB750004314A /* SessionProposalPresenter.swift */; };
		C55D34B02965FB750004314A /* SessionProposalRouter.swift in Sources */ = {isa = PBXBuildFile; fileRef = C55D34AB2965FB750004314A /* SessionProposalRouter.swift */; };
		C55D34B12965FB750004314A /* SessionProposalInteractor.swift in Sources */ = {isa = PBXBuildFile; fileRef = C55D34AC2965FB750004314A /* SessionProposalInteractor.swift */; };
		C55D34B22965FB750004314A /* SessionProposalView.swift in Sources */ = {isa = PBXBuildFile; fileRef = C55D34AD2965FB750004314A /* SessionProposalView.swift */; };
		C56EE222293F55EE004840D1 /* Assets.xcassets in Resources */ = {isa = PBXBuildFile; fileRef = C56EE221293F55EE004840D1 /* Assets.xcassets */; };
		C56EE240293F566D004840D1 /* ScanQRView.swift in Sources */ = {isa = PBXBuildFile; fileRef = C56EE23F293F566C004840D1 /* ScanQRView.swift */; };
		C56EE241293F566D004840D1 /* WalletModule.swift in Sources */ = {isa = PBXBuildFile; fileRef = C56EE22D293F5669004840D1 /* WalletModule.swift */; };
		C56EE242293F566D004840D1 /* ScanPresenter.swift in Sources */ = {isa = PBXBuildFile; fileRef = C56EE23B293F566C004840D1 /* ScanPresenter.swift */; };
		C56EE243293F566D004840D1 /* ScanView.swift in Sources */ = {isa = PBXBuildFile; fileRef = C56EE23A293F566B004840D1 /* ScanView.swift */; };
		C56EE245293F566D004840D1 /* WalletPresenter.swift in Sources */ = {isa = PBXBuildFile; fileRef = C56EE22C293F5668004840D1 /* WalletPresenter.swift */; };
		C56EE246293F566D004840D1 /* ScanRouter.swift in Sources */ = {isa = PBXBuildFile; fileRef = C56EE239293F566B004840D1 /* ScanRouter.swift */; };
		C56EE247293F566D004840D1 /* ScanModule.swift in Sources */ = {isa = PBXBuildFile; fileRef = C56EE237293F566B004840D1 /* ScanModule.swift */; };
		C56EE248293F566D004840D1 /* ScanQR.swift in Sources */ = {isa = PBXBuildFile; fileRef = C56EE23E293F566C004840D1 /* ScanQR.swift */; };
		C56EE249293F566D004840D1 /* ScanInteractor.swift in Sources */ = {isa = PBXBuildFile; fileRef = C56EE238293F566B004840D1 /* ScanInteractor.swift */; };
		C56EE24D293F566D004840D1 /* WalletRouter.swift in Sources */ = {isa = PBXBuildFile; fileRef = C56EE22E293F5669004840D1 /* WalletRouter.swift */; };
		C56EE24E293F566D004840D1 /* WalletInteractor.swift in Sources */ = {isa = PBXBuildFile; fileRef = C56EE22F293F5669004840D1 /* WalletInteractor.swift */; };
		C56EE24F293F566D004840D1 /* WalletView.swift in Sources */ = {isa = PBXBuildFile; fileRef = C56EE22B293F5668004840D1 /* WalletView.swift */; };
		C56EE250293F566D004840D1 /* ScanTargetView.swift in Sources */ = {isa = PBXBuildFile; fileRef = C56EE23D293F566C004840D1 /* ScanTargetView.swift */; };
		C56EE255293F569A004840D1 /* Starscream in Frameworks */ = {isa = PBXBuildFile; productRef = C56EE254293F569A004840D1 /* Starscream */; };
		C56EE270293F56D7004840D1 /* String.swift in Sources */ = {isa = PBXBuildFile; fileRef = C56EE26A293F56D6004840D1 /* String.swift */; };
		C56EE271293F56D7004840D1 /* View.swift in Sources */ = {isa = PBXBuildFile; fileRef = C56EE26E293F56D7004840D1 /* View.swift */; };
		C56EE273293F56D7004840D1 /* UIColor.swift in Sources */ = {isa = PBXBuildFile; fileRef = C56EE26B293F56D6004840D1 /* UIColor.swift */; };
		C56EE274293F56D7004840D1 /* SceneViewController.swift in Sources */ = {isa = PBXBuildFile; fileRef = C56EE264293F56D6004840D1 /* SceneViewController.swift */; };
		C56EE275293F56D7004840D1 /* InputConfig.swift in Sources */ = {isa = PBXBuildFile; fileRef = C56EE25D293F56D6004840D1 /* InputConfig.swift */; };
		C56EE276293F56D7004840D1 /* UIViewController.swift in Sources */ = {isa = PBXBuildFile; fileRef = C56EE26C293F56D6004840D1 /* UIViewController.swift */; };
		C56EE279293F56D7004840D1 /* Color.swift in Sources */ = {isa = PBXBuildFile; fileRef = C56EE268293F56D6004840D1 /* Color.swift */; };
		C56EE288293F5757004840D1 /* ThirdPartyConfigurator.swift in Sources */ = {isa = PBXBuildFile; fileRef = C56EE286293F5757004840D1 /* ThirdPartyConfigurator.swift */; };
		C56EE289293F5757004840D1 /* Application.swift in Sources */ = {isa = PBXBuildFile; fileRef = C56EE280293F5757004840D1 /* Application.swift */; };
		C56EE28A293F5757004840D1 /* AppDelegate.swift in Sources */ = {isa = PBXBuildFile; fileRef = C56EE27F293F5757004840D1 /* AppDelegate.swift */; };
		C56EE28B293F5757004840D1 /* SceneDelegate.swift in Sources */ = {isa = PBXBuildFile; fileRef = C56EE281293F5757004840D1 /* SceneDelegate.swift */; };
		C56EE28C293F5757004840D1 /* Configurator.swift in Sources */ = {isa = PBXBuildFile; fileRef = C56EE285293F5757004840D1 /* Configurator.swift */; };
		C56EE28D293F5757004840D1 /* AppearanceConfigurator.swift in Sources */ = {isa = PBXBuildFile; fileRef = C56EE287293F5757004840D1 /* AppearanceConfigurator.swift */; };
		C56EE28E293F5757004840D1 /* ApplicationConfigurator.swift in Sources */ = {isa = PBXBuildFile; fileRef = C56EE284293F5757004840D1 /* ApplicationConfigurator.swift */; };
		C56EE28F293F5757004840D1 /* MigrationConfigurator.swift in Sources */ = {isa = PBXBuildFile; fileRef = C56EE283293F5757004840D1 /* MigrationConfigurator.swift */; };
		C56EE2A3293F6BAF004840D1 /* UIPasteboardWrapper.swift in Sources */ = {isa = PBXBuildFile; fileRef = C56EE2A2293F6BAF004840D1 /* UIPasteboardWrapper.swift */; };
		C579FEBA2AFCDFA6008855EB /* ConnectedSheetView.swift in Sources */ = {isa = PBXBuildFile; fileRef = C579FEB92AFCDFA6008855EB /* ConnectedSheetView.swift */; };
		C58099352A543CD000AB58F5 /* BlinkAnimation.swift in Sources */ = {isa = PBXBuildFile; fileRef = C58099342A543CD000AB58F5 /* BlinkAnimation.swift */; };
		C5B2F6F629705293000DBA0E /* SessionRequestModule.swift in Sources */ = {isa = PBXBuildFile; fileRef = C5B2F6F12970511B000DBA0E /* SessionRequestModule.swift */; };
		C5B2F6F729705293000DBA0E /* SessionRequestRouter.swift in Sources */ = {isa = PBXBuildFile; fileRef = C5B2F6F32970511B000DBA0E /* SessionRequestRouter.swift */; };
		C5B2F6F829705293000DBA0E /* SessionRequestView.swift in Sources */ = {isa = PBXBuildFile; fileRef = C5B2F6F52970511B000DBA0E /* SessionRequestView.swift */; };
		C5B2F6F929705293000DBA0E /* SessionRequestPresenter.swift in Sources */ = {isa = PBXBuildFile; fileRef = C5B2F6F22970511B000DBA0E /* SessionRequestPresenter.swift */; };
		C5B2F6FA29705293000DBA0E /* SessionRequestInteractor.swift in Sources */ = {isa = PBXBuildFile; fileRef = C5B2F6F42970511B000DBA0E /* SessionRequestInteractor.swift */; };
		C5B2F6FB297055B0000DBA0E /* ETHSigner.swift in Sources */ = {isa = PBXBuildFile; fileRef = A57E71A5291CF76400325797 /* ETHSigner.swift */; };
		C5B2F6FC297055B0000DBA0E /* SOLSigner.swift in Sources */ = {isa = PBXBuildFile; fileRef = A57E71A7291CF8A500325797 /* SOLSigner.swift */; };
		C5B2F6FD297055B0000DBA0E /* Signer.swift in Sources */ = {isa = PBXBuildFile; fileRef = 84F568C1279582D200D0A289 /* Signer.swift */; };
		C5B2F7052970573D000DBA0E /* SolanaSwift in Frameworks */ = {isa = PBXBuildFile; productRef = C5B2F7042970573D000DBA0E /* SolanaSwift */; };
		C5B2F71029705827000DBA0E /* EthereumTransaction.swift in Sources */ = {isa = PBXBuildFile; fileRef = 84F568C32795832A00D0A289 /* EthereumTransaction.swift */; };
		C5B4C4C42AF11C8B00B4274A /* SignView.swift in Sources */ = {isa = PBXBuildFile; fileRef = C5B4C4C32AF11C8B00B4274A /* SignView.swift */; };
		C5BE01D12AF661D70064FC88 /* NewPairingView.swift in Sources */ = {isa = PBXBuildFile; fileRef = C5BE01D02AF661D70064FC88 /* NewPairingView.swift */; };
		C5BE01E22AF693080064FC88 /* Application.swift in Sources */ = {isa = PBXBuildFile; fileRef = C5BE01E12AF693080064FC88 /* Application.swift */; };
		C5BE01E32AF696540064FC88 /* SceneViewController.swift in Sources */ = {isa = PBXBuildFile; fileRef = C56EE264293F56D6004840D1 /* SceneViewController.swift */; };
		C5BE01E42AF697100064FC88 /* UIColor.swift in Sources */ = {isa = PBXBuildFile; fileRef = C56EE26B293F56D6004840D1 /* UIColor.swift */; };
		C5BE01E52AF697470064FC88 /* Color.swift in Sources */ = {isa = PBXBuildFile; fileRef = C56EE268293F56D6004840D1 /* Color.swift */; };
		C5BE01E62AF697FA0064FC88 /* String.swift in Sources */ = {isa = PBXBuildFile; fileRef = C56EE26A293F56D6004840D1 /* String.swift */; };
		C5BE01F72AF6CB250064FC88 /* SignModule.swift in Sources */ = {isa = PBXBuildFile; fileRef = C5BE01EE2AF6C9DF0064FC88 /* SignModule.swift */; };
		C5BE01F82AF6CB270064FC88 /* SignInteractor.swift in Sources */ = {isa = PBXBuildFile; fileRef = C5BE01EF2AF6C9DF0064FC88 /* SignInteractor.swift */; };
		C5BE01FA2AF6CB270064FC88 /* SignPresenter.swift in Sources */ = {isa = PBXBuildFile; fileRef = C5BE01ED2AF6C9DF0064FC88 /* SignPresenter.swift */; };
		C5BE01FB2AF6CB270064FC88 /* SignRouter.swift in Sources */ = {isa = PBXBuildFile; fileRef = C5BE01F12AF6C9DF0064FC88 /* SignRouter.swift */; };
		C5BE02002AF774CB0064FC88 /* NewPairingRouter.swift in Sources */ = {isa = PBXBuildFile; fileRef = C5BE01F32AF6CA2B0064FC88 /* NewPairingRouter.swift */; };
		C5BE02012AF774CB0064FC88 /* NewPairingModule.swift in Sources */ = {isa = PBXBuildFile; fileRef = C5BE01F52AF6CA2B0064FC88 /* NewPairingModule.swift */; };
		C5BE02022AF774CB0064FC88 /* NewPairingInteractor.swift in Sources */ = {isa = PBXBuildFile; fileRef = C5BE01F62AF6CA2B0064FC88 /* NewPairingInteractor.swift */; };
		C5BE02032AF774CB0064FC88 /* NewPairingPresenter.swift in Sources */ = {isa = PBXBuildFile; fileRef = C5BE01F42AF6CA2B0064FC88 /* NewPairingPresenter.swift */; };
		C5BE02042AF7764F0064FC88 /* UIViewController.swift in Sources */ = {isa = PBXBuildFile; fileRef = C56EE26C293F56D6004840D1 /* UIViewController.swift */; };
		C5BE02142AF77A940064FC88 /* Colors.xcassets in Resources */ = {isa = PBXBuildFile; fileRef = C5F32A352954FE3C00A6476E /* Colors.xcassets */; };
		C5BE021B2AF79B9A0064FC88 /* SessionAccountPresenter.swift in Sources */ = {isa = PBXBuildFile; fileRef = C5BE02172AF79B950064FC88 /* SessionAccountPresenter.swift */; };
		C5BE021C2AF79B9A0064FC88 /* SessionAccountRouter.swift in Sources */ = {isa = PBXBuildFile; fileRef = C5BE02162AF79B950064FC88 /* SessionAccountRouter.swift */; };
		C5BE021D2AF79B9A0064FC88 /* SessionAccountInteractor.swift in Sources */ = {isa = PBXBuildFile; fileRef = C5BE02182AF79B950064FC88 /* SessionAccountInteractor.swift */; };
		C5BE021E2AF79B9A0064FC88 /* SessionAccountView.swift in Sources */ = {isa = PBXBuildFile; fileRef = C5BE02192AF79B950064FC88 /* SessionAccountView.swift */; };
		C5BE021F2AF79B9A0064FC88 /* SessionAccountModule.swift in Sources */ = {isa = PBXBuildFile; fileRef = C5BE021A2AF79B960064FC88 /* SessionAccountModule.swift */; };
		C5D4603A29687A5700302C7E /* DefaultSocketFactory.swift in Sources */ = {isa = PBXBuildFile; fileRef = A5629AEF2877F73000094373 /* DefaultSocketFactory.swift */; };
		C5F32A2C2954814200A6476E /* ConnectionDetailsModule.swift in Sources */ = {isa = PBXBuildFile; fileRef = C5F32A2B2954814200A6476E /* ConnectionDetailsModule.swift */; };
		C5F32A2E2954814A00A6476E /* ConnectionDetailsRouter.swift in Sources */ = {isa = PBXBuildFile; fileRef = C5F32A2D2954814A00A6476E /* ConnectionDetailsRouter.swift */; };
		C5F32A322954816C00A6476E /* ConnectionDetailsPresenter.swift in Sources */ = {isa = PBXBuildFile; fileRef = C5F32A312954816C00A6476E /* ConnectionDetailsPresenter.swift */; };
		C5F32A342954817600A6476E /* ConnectionDetailsView.swift in Sources */ = {isa = PBXBuildFile; fileRef = C5F32A332954817600A6476E /* ConnectionDetailsView.swift */; };
		C5F32A362954FE3C00A6476E /* Colors.xcassets in Resources */ = {isa = PBXBuildFile; fileRef = C5F32A352954FE3C00A6476E /* Colors.xcassets */; };
		C5FFEA762ADD8956007282A2 /* BrowserModule.swift in Sources */ = {isa = PBXBuildFile; fileRef = C5FFEA752ADD8956007282A2 /* BrowserModule.swift */; };
		C5FFEA782ADD896E007282A2 /* BrowserPresenter.swift in Sources */ = {isa = PBXBuildFile; fileRef = C5FFEA772ADD896E007282A2 /* BrowserPresenter.swift */; };
		C5FFEA7A2ADD8974007282A2 /* BrowserRouter.swift in Sources */ = {isa = PBXBuildFile; fileRef = C5FFEA792ADD8974007282A2 /* BrowserRouter.swift */; };
		C5FFEA7C2ADD897C007282A2 /* BrowserInteractor.swift in Sources */ = {isa = PBXBuildFile; fileRef = C5FFEA7B2ADD897C007282A2 /* BrowserInteractor.swift */; };
		C5FFEA7E2ADD8985007282A2 /* BrowserView.swift in Sources */ = {isa = PBXBuildFile; fileRef = C5FFEA7D2ADD8985007282A2 /* BrowserView.swift */; };
		C5FFEA812ADDACD7007282A2 /* WebView.swift in Sources */ = {isa = PBXBuildFile; fileRef = C5FFEA802ADDACD7007282A2 /* WebView.swift */; };
		C5FFEA842ADDAD6D007282A2 /* SafariViewController.swift in Sources */ = {isa = PBXBuildFile; fileRef = C5FFEA832ADDAD6D007282A2 /* SafariViewController.swift */; };
		CF1A594529E5876600AAC16B /* XCUIElement.swift in Sources */ = {isa = PBXBuildFile; fileRef = CF1A593A29E5876600AAC16B /* XCUIElement.swift */; };
		CF1A594629E5876600AAC16B /* PushNotificationTests.swift in Sources */ = {isa = PBXBuildFile; fileRef = CF1A593C29E5876600AAC16B /* PushNotificationTests.swift */; };
		CF1A594829E5876600AAC16B /* Engine.swift in Sources */ = {isa = PBXBuildFile; fileRef = CF1A593F29E5876600AAC16B /* Engine.swift */; };
		CF1A594929E5876600AAC16B /* WalletEngine.swift in Sources */ = {isa = PBXBuildFile; fileRef = CF1A594029E5876600AAC16B /* WalletEngine.swift */; };
		CF1A594B29E5876600AAC16B /* DAppEngine.swift in Sources */ = {isa = PBXBuildFile; fileRef = CF1A594229E5876600AAC16B /* DAppEngine.swift */; };
		CF1A594C29E5876600AAC16B /* RoutingEngine.swift in Sources */ = {isa = PBXBuildFile; fileRef = CF1A594329E5876600AAC16B /* RoutingEngine.swift */; };
		CF1A594D29E5876600AAC16B /* App.swift in Sources */ = {isa = PBXBuildFile; fileRef = CF1A594429E5876600AAC16B /* App.swift */; };
		CF6704DF29E59DDC003326A4 /* XCUIElementQuery.swift in Sources */ = {isa = PBXBuildFile; fileRef = CF6704DE29E59DDC003326A4 /* XCUIElementQuery.swift */; };
		CF6704E129E5A014003326A4 /* XCTestCase.swift in Sources */ = {isa = PBXBuildFile; fileRef = CF6704E029E5A014003326A4 /* XCTestCase.swift */; };
/* End PBXBuildFile section */

/* Begin PBXContainerItemProxy section */
		84E6B84C29787A8000428BAF /* PBXContainerItemProxy */ = {
			isa = PBXContainerItemProxy;
			containerPortal = 764E1D3426F8D3FC00A1FB15 /* Project object */;
			proxyType = 1;
			remoteGlobalIDString = 84E6B84629787A8000428BAF;
			remoteInfo = PNDecryptionService;
		};
		A5A4FC7D2840C5D400BBEC1E /* PBXContainerItemProxy */ = {
			isa = PBXContainerItemProxy;
			containerPortal = 764E1D3426F8D3FC00A1FB15 /* Project object */;
			proxyType = 1;
			remoteGlobalIDString = 84CE641B27981DED00142511;
			remoteInfo = DApp;
		};
		CF11913F29E5D86F000D4538 /* PBXContainerItemProxy */ = {
			isa = PBXContainerItemProxy;
			containerPortal = 764E1D3426F8D3FC00A1FB15 /* Project object */;
			proxyType = 1;
			remoteGlobalIDString = 84CE641B27981DED00142511;
			remoteInfo = DApp;
		};
		CF11914129E5D873000D4538 /* PBXContainerItemProxy */ = {
			isa = PBXContainerItemProxy;
			containerPortal = 764E1D3426F8D3FC00A1FB15 /* Project object */;
			proxyType = 1;
			remoteGlobalIDString = C56EE21A293F55ED004840D1;
			remoteInfo = WalletApp;
		};
		CF12A92229E847D600B42F2A /* PBXContainerItemProxy */ = {
			isa = PBXContainerItemProxy;
			containerPortal = 764E1D3426F8D3FC00A1FB15 /* Project object */;
			proxyType = 1;
			remoteGlobalIDString = 84E6B84629787A8000428BAF;
			remoteInfo = PNDecryptionService;
		};
/* End PBXContainerItemProxy section */

/* Begin PBXCopyFilesBuildPhase section */
		84E6B85229787A8000428BAF /* Embed Foundation Extensions */ = {
			isa = PBXCopyFilesBuildPhase;
			buildActionMask = 12;
			dstPath = "";
			dstSubfolderSpec = 13;
			files = (
				84E6B84E29787A8000428BAF /* PNDecryptionService.appex in Embed Foundation Extensions */,
			);
			name = "Embed Foundation Extensions";
			runOnlyForDeploymentPostprocessing = 0;
		};
/* End PBXCopyFilesBuildPhase section */

/* Begin PBXFileReference section */
		764E1D5426F8DAC800A1FB15 /* Package.swift */ = {isa = PBXFileReference; lastKnownFileType = sourcecode.swift; name = Package.swift; path = ../Package.swift; sourceTree = "<group>"; };
		764E1D5526F8DADE00A1FB15 /* WalletConnectSwiftV2 */ = {isa = PBXFileReference; lastKnownFileType = folder; name = WalletConnectSwiftV2; path = ..; sourceTree = "<group>"; };
		764E1D5626F8DB6000A1FB15 /* WalletConnectSwiftV2 */ = {isa = PBXFileReference; lastKnownFileType = folder; name = WalletConnectSwiftV2; path = ..; sourceTree = "<group>"; };
		767DC83428997F8E00080FA9 /* EthSendTransaction.swift */ = {isa = PBXFileReference; lastKnownFileType = sourcecode.swift; path = EthSendTransaction.swift; sourceTree = "<group>"; };
		840507E22C8BAC7C00148A9B /* Preview Assets.xcassets */ = {isa = PBXFileReference; lastKnownFileType = folder.assetcatalog; path = "Preview Assets.xcassets"; sourceTree = "<group>"; };
		84310D04298BC980000C15B6 /* MainInteractor.swift */ = {isa = PBXFileReference; lastKnownFileType = sourcecode.swift; path = MainInteractor.swift; sourceTree = "<group>"; };
		8439CB88293F658E00F2F2E2 /* PushMessage.swift */ = {isa = PBXFileReference; lastKnownFileType = sourcecode.swift; path = PushMessage.swift; sourceTree = "<group>"; };
		8445118F2C8B689D00A6A86C /* AppKitLab.app */ = {isa = PBXFileReference; explicitFileType = wrapper.application; includeInIndex = 0; path = AppKitLab.app; sourceTree = BUILT_PRODUCTS_DIR; };
		844511912C8B689D00A6A86C /* AppKitLabApp.swift */ = {isa = PBXFileReference; lastKnownFileType = sourcecode.swift; path = AppKitLabApp.swift; sourceTree = "<group>"; };
		844511A02C8B695300A6A86C /* InputConfig.swift */ = {isa = PBXFileReference; fileEncoding = 4; lastKnownFileType = sourcecode.swift; path = InputConfig.swift; sourceTree = "<group>"; };
		844511A12C8B695400A6A86C /* ComponentLibraryView.swift */ = {isa = PBXFileReference; fileEncoding = 4; lastKnownFileType = sourcecode.swift; path = ComponentLibraryView.swift; sourceTree = "<group>"; };
		844511A22C8B695400A6A86C /* Example.entitlements */ = {isa = PBXFileReference; fileEncoding = 4; lastKnownFileType = text.plist.entitlements; path = Example.entitlements; sourceTree = "<group>"; };
		844511A42C8B695400A6A86C /* WCSocketFactory.swift */ = {isa = PBXFileReference; fileEncoding = 4; lastKnownFileType = sourcecode.swift; path = WCSocketFactory.swift; sourceTree = "<group>"; };
		844511A52C8B695400A6A86C /* DefaultCryptoProvider.swift */ = {isa = PBXFileReference; fileEncoding = 4; lastKnownFileType = sourcecode.swift; path = DefaultCryptoProvider.swift; sourceTree = "<group>"; };
		844511A62C8B695500A6A86C /* ContentView.swift */ = {isa = PBXFileReference; fileEncoding = 4; lastKnownFileType = sourcecode.swift; path = ContentView.swift; sourceTree = "<group>"; };
		844511A82C8B695500A6A86C /* AlertPresenter.swift */ = {isa = PBXFileReference; fileEncoding = 4; lastKnownFileType = sourcecode.swift; path = AlertPresenter.swift; sourceTree = "<group>"; };
		844511A92C8B695500A6A86C /* Assets.xcassets */ = {isa = PBXFileReference; lastKnownFileType = folder.assetcatalog; path = Assets.xcassets; sourceTree = "<group>"; };
		844511C82C8BA12200A6A86C /* Info.plist */ = {isa = PBXFileReference; lastKnownFileType = text.plist; path = Info.plist; sourceTree = "<group>"; };
		844511C92C8BA69D00A6A86C /* AppKitLab.entitlements */ = {isa = PBXFileReference; lastKnownFileType = text.plist.entitlements; path = AppKitLab.entitlements; sourceTree = "<group>"; };
		844749F329B9E5B9005F520B /* RelayIntegrationTests.xctest */ = {isa = PBXFileReference; explicitFileType = wrapper.cfbundle; includeInIndex = 0; path = RelayIntegrationTests.xctest; sourceTree = BUILT_PRODUCTS_DIR; };
		844749F529B9E5B9005F520B /* RelayClientEndToEndTests.swift */ = {isa = PBXFileReference; lastKnownFileType = sourcecode.swift; path = RelayClientEndToEndTests.swift; sourceTree = "<group>"; };
		845AA7D929BA1EBA00F33739 /* IntegrationTests.xctestplan */ = {isa = PBXFileReference; lastKnownFileType = text; name = IntegrationTests.xctestplan; path = ExampleApp.xcodeproj/IntegrationTests.xctestplan; sourceTree = "<group>"; };
		845AA7DC29BB424800F33739 /* SmokeTests.xctestplan */ = {isa = PBXFileReference; lastKnownFileType = text; path = SmokeTests.xctestplan; sourceTree = "<group>"; };
		845B8D8B2934B36C0084A966 /* Account.swift */ = {isa = PBXFileReference; lastKnownFileType = sourcecode.swift; path = Account.swift; sourceTree = "<group>"; };
		846E359E2C00654F00E63DF4 /* ConfigModule.swift */ = {isa = PBXFileReference; lastKnownFileType = sourcecode.swift; path = ConfigModule.swift; sourceTree = "<group>"; };
		846E35A12C0065AD00E63DF4 /* ConfigRouter.swift */ = {isa = PBXFileReference; lastKnownFileType = sourcecode.swift; path = ConfigRouter.swift; sourceTree = "<group>"; };
		846E35A32C0065B600E63DF4 /* ConfigPresenter.swift */ = {isa = PBXFileReference; lastKnownFileType = sourcecode.swift; path = ConfigPresenter.swift; sourceTree = "<group>"; };
		846E35A52C0065C100E63DF4 /* ConfigView.swift */ = {isa = PBXFileReference; lastKnownFileType = sourcecode.swift; path = ConfigView.swift; sourceTree = "<group>"; };
		846E35A72C006C5600E63DF4 /* Constants.swift */ = {isa = PBXFileReference; lastKnownFileType = sourcecode.swift; path = Constants.swift; sourceTree = "<group>"; };
		84733CD92C258BDB001B2850 /* AccountMock.swift */ = {isa = PBXFileReference; lastKnownFileType = sourcecode.swift; path = AccountMock.swift; sourceTree = "<group>"; };
		847BD1D12989492500076C90 /* MainViewController.swift */ = {isa = PBXFileReference; fileEncoding = 4; lastKnownFileType = sourcecode.swift; path = MainViewController.swift; sourceTree = "<group>"; };
		847BD1D32989492500076C90 /* MainModule.swift */ = {isa = PBXFileReference; fileEncoding = 4; lastKnownFileType = sourcecode.swift; path = MainModule.swift; sourceTree = "<group>"; };
		847BD1D42989492500076C90 /* MainPresenter.swift */ = {isa = PBXFileReference; fileEncoding = 4; lastKnownFileType = sourcecode.swift; path = MainPresenter.swift; sourceTree = "<group>"; };
		847BD1D52989492500076C90 /* MainRouter.swift */ = {isa = PBXFileReference; fileEncoding = 4; lastKnownFileType = sourcecode.swift; path = MainRouter.swift; sourceTree = "<group>"; };
		847BD1DC2989494F00076C90 /* TabPage.swift */ = {isa = PBXFileReference; lastKnownFileType = sourcecode.swift; path = TabPage.swift; sourceTree = "<group>"; };
		847BD1DF298A806800076C90 /* NotificationsModule.swift */ = {isa = PBXFileReference; lastKnownFileType = sourcecode.swift; path = NotificationsModule.swift; sourceTree = "<group>"; };
		847BD1E0298A806800076C90 /* NotificationsPresenter.swift */ = {isa = PBXFileReference; lastKnownFileType = sourcecode.swift; path = NotificationsPresenter.swift; sourceTree = "<group>"; };
		847BD1E1298A806800076C90 /* NotificationsRouter.swift */ = {isa = PBXFileReference; lastKnownFileType = sourcecode.swift; path = NotificationsRouter.swift; sourceTree = "<group>"; };
		847BD1E2298A806800076C90 /* NotificationsInteractor.swift */ = {isa = PBXFileReference; lastKnownFileType = sourcecode.swift; path = NotificationsInteractor.swift; sourceTree = "<group>"; };
		847BD1E3298A806800076C90 /* NotificationsView.swift */ = {isa = PBXFileReference; lastKnownFileType = sourcecode.swift; path = NotificationsView.swift; sourceTree = "<group>"; };
		847BD1EA298A87AB00076C90 /* SubscriptionsViewModel.swift */ = {isa = PBXFileReference; lastKnownFileType = sourcecode.swift; path = SubscriptionsViewModel.swift; sourceTree = "<group>"; };
		847F08002A25DBFF00B2A5A4 /* XPlatformW3WTests.swift */ = {isa = PBXFileReference; lastKnownFileType = sourcecode.swift; path = XPlatformW3WTests.swift; sourceTree = "<group>"; };
		8487A92E2A7BD2F30003D5AF /* XPlatformProtocolTests.xctestplan */ = {isa = PBXFileReference; lastKnownFileType = text; name = XPlatformProtocolTests.xctestplan; path = ../XPlatformProtocolTests.xctestplan; sourceTree = "<group>"; };
		8487A9472A83AD680003D5AF /* LoggingService.swift */ = {isa = PBXFileReference; lastKnownFileType = sourcecode.swift; path = LoggingService.swift; sourceTree = "<group>"; };
		849A4F18298281E300E61ACE /* WalletAppRelease.entitlements */ = {isa = PBXFileReference; lastKnownFileType = text.plist.entitlements; path = WalletAppRelease.entitlements; sourceTree = "<group>"; };
		849A4F19298281F100E61ACE /* PNDecryptionServiceRelease.entitlements */ = {isa = PBXFileReference; lastKnownFileType = text.plist.entitlements; path = PNDecryptionServiceRelease.entitlements; sourceTree = "<group>"; };
		849D7A92292E2169006A2BD4 /* NotifyTests.swift */ = {isa = PBXFileReference; lastKnownFileType = sourcecode.swift; path = NotifyTests.swift; sourceTree = "<group>"; };
		84A6E3C22A386BBC008A0571 /* Publisher.swift */ = {isa = PBXFileReference; lastKnownFileType = sourcecode.swift; path = Publisher.swift; sourceTree = "<group>"; };
		84AA01DA28CF0CD7005D48D8 /* XCTest.swift */ = {isa = PBXFileReference; lastKnownFileType = sourcecode.swift; path = XCTest.swift; sourceTree = "<group>"; };
		84AEC24E2B4D1EE400E27A5B /* ActivityIndicatorManager.swift */ = {isa = PBXFileReference; lastKnownFileType = sourcecode.swift; path = ActivityIndicatorManager.swift; sourceTree = "<group>"; };
		84AEC2502B4D42C100E27A5B /* AlertPresenter.swift */ = {isa = PBXFileReference; lastKnownFileType = sourcecode.swift; path = AlertPresenter.swift; sourceTree = "<group>"; };
		84B8154D2991099000FAD54E /* BuildConfiguration.swift */ = {isa = PBXFileReference; lastKnownFileType = sourcecode.swift; path = BuildConfiguration.swift; sourceTree = "<group>"; };
		84B8155A2992A18D00FAD54E /* NotifyMessageViewModel.swift */ = {isa = PBXFileReference; lastKnownFileType = sourcecode.swift; path = NotifyMessageViewModel.swift; sourceTree = "<group>"; };
		84CE641C27981DED00142511 /* DApp.app */ = {isa = PBXFileReference; explicitFileType = wrapper.application; includeInIndex = 0; path = DApp.app; sourceTree = BUILT_PRODUCTS_DIR; };
		84CE641E27981DED00142511 /* AppDelegate.swift */ = {isa = PBXFileReference; lastKnownFileType = sourcecode.swift; path = AppDelegate.swift; sourceTree = "<group>"; };
		84CE642027981DED00142511 /* SceneDelegate.swift */ = {isa = PBXFileReference; lastKnownFileType = sourcecode.swift; path = SceneDelegate.swift; sourceTree = "<group>"; };
		84CE642727981DF000142511 /* Assets.xcassets */ = {isa = PBXFileReference; lastKnownFileType = folder.assetcatalog; path = Assets.xcassets; sourceTree = "<group>"; };
		84CE642A27981DF000142511 /* Base */ = {isa = PBXFileReference; lastKnownFileType = file.storyboard; name = Base; path = Base.lproj/LaunchScreen.storyboard; sourceTree = "<group>"; };
		84CE642C27981DF000142511 /* Info.plist */ = {isa = PBXFileReference; lastKnownFileType = text.plist.xml; path = Info.plist; sourceTree = "<group>"; };
		84CE6453279FFE1100142511 /* Wallet.entitlements */ = {isa = PBXFileReference; lastKnownFileType = text.plist.entitlements; path = Wallet.entitlements; sourceTree = "<group>"; };
		84D093EA2B4EA6CB005B1925 /* ActivityIndicatorManager.swift */ = {isa = PBXFileReference; lastKnownFileType = sourcecode.swift; path = ActivityIndicatorManager.swift; sourceTree = "<group>"; };
		84D72FC62B4692770057EAF3 /* DApp.entitlements */ = {isa = PBXFileReference; lastKnownFileType = text.plist.entitlements; path = DApp.entitlements; sourceTree = "<group>"; };
		84DB38F029828A7C00BFEE37 /* WalletApp.entitlements */ = {isa = PBXFileReference; lastKnownFileType = text.plist.entitlements; path = WalletApp.entitlements; sourceTree = "<group>"; };
		84DB38F129828A7F00BFEE37 /* PNDecryptionService.entitlements */ = {isa = PBXFileReference; lastKnownFileType = text.plist.entitlements; path = PNDecryptionService.entitlements; sourceTree = "<group>"; };
		84DB38F22983CDAE00BFEE37 /* PushRegisterer.swift */ = {isa = PBXFileReference; lastKnownFileType = sourcecode.swift; path = PushRegisterer.swift; sourceTree = "<group>"; };
		84E6B84729787A8000428BAF /* PNDecryptionService.appex */ = {isa = PBXFileReference; explicitFileType = "wrapper.app-extension"; includeInIndex = 0; path = PNDecryptionService.appex; sourceTree = BUILT_PRODUCTS_DIR; };
		84E6B84929787A8000428BAF /* NotificationService.swift */ = {isa = PBXFileReference; lastKnownFileType = sourcecode.swift; path = NotificationService.swift; sourceTree = "<group>"; };
		84E6B84B29787A8000428BAF /* Info.plist */ = {isa = PBXFileReference; lastKnownFileType = text.plist.xml; path = Info.plist; sourceTree = "<group>"; };
		84F1CD392BBD414000D2A6E2 /* DAppRelease.entitlements */ = {isa = PBXFileReference; lastKnownFileType = text.plist.entitlements; path = DAppRelease.entitlements; sourceTree = "<group>"; };
		84F568C1279582D200D0A289 /* Signer.swift */ = {isa = PBXFileReference; lastKnownFileType = sourcecode.swift; path = Signer.swift; sourceTree = "<group>"; };
		84F568C32795832A00D0A289 /* EthereumTransaction.swift */ = {isa = PBXFileReference; lastKnownFileType = sourcecode.swift; path = EthereumTransaction.swift; sourceTree = "<group>"; };
		84FE684528ACDB4700C893FF /* RequestParams.swift */ = {isa = PBXFileReference; lastKnownFileType = sourcecode.swift; path = RequestParams.swift; sourceTree = "<group>"; };
		A507BE1929E8032E0038EF70 /* EIP55Tests.swift */ = {isa = PBXFileReference; lastKnownFileType = sourcecode.swift; path = EIP55Tests.swift; sourceTree = "<group>"; };
		A50B6A372B06697B00162B01 /* ProfilingService.swift */ = {isa = PBXFileReference; fileEncoding = 4; lastKnownFileType = sourcecode.swift; path = ProfilingService.swift; sourceTree = "<group>"; };
		A50D53BC2ABA055700A4FD8B /* NotifyPreferencesModule.swift */ = {isa = PBXFileReference; lastKnownFileType = sourcecode.swift; path = NotifyPreferencesModule.swift; sourceTree = "<group>"; };
		A50D53BD2ABA055700A4FD8B /* NotifyPreferencesPresenter.swift */ = {isa = PBXFileReference; lastKnownFileType = sourcecode.swift; path = NotifyPreferencesPresenter.swift; sourceTree = "<group>"; };
		A50D53BE2ABA055700A4FD8B /* NotifyPreferencesRouter.swift */ = {isa = PBXFileReference; lastKnownFileType = sourcecode.swift; path = NotifyPreferencesRouter.swift; sourceTree = "<group>"; };
		A50D53BF2ABA055700A4FD8B /* NotifyPreferencesInteractor.swift */ = {isa = PBXFileReference; lastKnownFileType = sourcecode.swift; path = NotifyPreferencesInteractor.swift; sourceTree = "<group>"; };
		A50D53C02ABA055700A4FD8B /* NotifyPreferencesView.swift */ = {isa = PBXFileReference; lastKnownFileType = sourcecode.swift; path = NotifyPreferencesView.swift; sourceTree = "<group>"; };
		A51606F72A2F47BD00CACB92 /* DefaultBIP44Provider.swift */ = {isa = PBXFileReference; fileEncoding = 4; lastKnownFileType = sourcecode.swift; path = DefaultBIP44Provider.swift; sourceTree = "<group>"; };
		A51811972A52E21A00A52B15 /* ConfigurationService.swift */ = {isa = PBXFileReference; lastKnownFileType = sourcecode.swift; path = ConfigurationService.swift; sourceTree = "<group>"; };
		A518119A2A52E83100A52B15 /* SettingsModule.swift */ = {isa = PBXFileReference; lastKnownFileType = sourcecode.swift; path = SettingsModule.swift; sourceTree = "<group>"; };
		A518119B2A52E83100A52B15 /* SettingsPresenter.swift */ = {isa = PBXFileReference; lastKnownFileType = sourcecode.swift; path = SettingsPresenter.swift; sourceTree = "<group>"; };
		A518119C2A52E83100A52B15 /* SettingsRouter.swift */ = {isa = PBXFileReference; lastKnownFileType = sourcecode.swift; path = SettingsRouter.swift; sourceTree = "<group>"; };
		A518119D2A52E83100A52B15 /* SettingsInteractor.swift */ = {isa = PBXFileReference; lastKnownFileType = sourcecode.swift; path = SettingsInteractor.swift; sourceTree = "<group>"; };
		A518119E2A52E83100A52B15 /* SettingsView.swift */ = {isa = PBXFileReference; lastKnownFileType = sourcecode.swift; path = SettingsView.swift; sourceTree = "<group>"; };
		A518B31328E33A6500A2CE93 /* InputConfig.swift */ = {isa = PBXFileReference; fileEncoding = 4; lastKnownFileType = sourcecode.swift; path = InputConfig.swift; sourceTree = "<group>"; };
		A5417BBD299BFC3E00B469F3 /* ImportAccount.swift */ = {isa = PBXFileReference; fileEncoding = 4; lastKnownFileType = sourcecode.swift; path = ImportAccount.swift; sourceTree = "<group>"; };
		A541959A2934BFEF0035AD19 /* CacaoSignerTests.swift */ = {isa = PBXFileReference; fileEncoding = 4; lastKnownFileType = sourcecode.swift; path = CacaoSignerTests.swift; sourceTree = "<group>"; };
		A541959B2934BFEF0035AD19 /* SignerTests.swift */ = {isa = PBXFileReference; fileEncoding = 4; lastKnownFileType = sourcecode.swift; path = SignerTests.swift; sourceTree = "<group>"; };
		A541959C2934BFEF0035AD19 /* EIP1271VerifierTests.swift */ = {isa = PBXFileReference; fileEncoding = 4; lastKnownFileType = sourcecode.swift; path = EIP1271VerifierTests.swift; sourceTree = "<group>"; };
		A541959D2934BFEF0035AD19 /* EIP191VerifierTests.swift */ = {isa = PBXFileReference; fileEncoding = 4; lastKnownFileType = sourcecode.swift; path = EIP191VerifierTests.swift; sourceTree = "<group>"; };
		A5629AEF2877F73000094373 /* DefaultSocketFactory.swift */ = {isa = PBXFileReference; lastKnownFileType = sourcecode.swift; path = DefaultSocketFactory.swift; sourceTree = "<group>"; };
		A56AC8F12AD88A5A001C8FAA /* Sequence.swift */ = {isa = PBXFileReference; lastKnownFileType = sourcecode.swift; path = Sequence.swift; sourceTree = "<group>"; };
		A57879702A4EDC8100F8D10B /* TextFieldView.swift */ = {isa = PBXFileReference; lastKnownFileType = sourcecode.swift; path = TextFieldView.swift; sourceTree = "<group>"; };
		A57E71A5291CF76400325797 /* ETHSigner.swift */ = {isa = PBXFileReference; lastKnownFileType = sourcecode.swift; path = ETHSigner.swift; sourceTree = "<group>"; };
		A57E71A7291CF8A500325797 /* SOLSigner.swift */ = {isa = PBXFileReference; lastKnownFileType = sourcecode.swift; path = SOLSigner.swift; sourceTree = "<group>"; };
		A58A1ECB29BF458600A82A20 /* ENSResolverTests.swift */ = {isa = PBXFileReference; lastKnownFileType = sourcecode.swift; path = ENSResolverTests.swift; sourceTree = "<group>"; };
		A59CF4F5292F83D50031A42F /* DefaultSignerFactory.swift */ = {isa = PBXFileReference; lastKnownFileType = sourcecode.swift; path = DefaultSignerFactory.swift; sourceTree = "<group>"; };
		A5A0843B29D2F60A000B9B17 /* DefaultCryptoProvider.swift */ = {isa = PBXFileReference; lastKnownFileType = sourcecode.swift; path = DefaultCryptoProvider.swift; sourceTree = "<group>"; };
		A5A4FC722840C12C00BBEC1E /* UITests.xctest */ = {isa = PBXFileReference; explicitFileType = wrapper.cfbundle; includeInIndex = 0; path = UITests.xctest; sourceTree = BUILT_PRODUCTS_DIR; };
		A5A4FC762840C12C00BBEC1E /* RegressionTests.swift */ = {isa = PBXFileReference; lastKnownFileType = sourcecode.swift; path = RegressionTests.swift; sourceTree = "<group>"; };
		A5B4F7BD2ABB20AE0099AF7C /* SubscriptionPresenter.swift */ = {isa = PBXFileReference; fileEncoding = 4; lastKnownFileType = sourcecode.swift; path = SubscriptionPresenter.swift; sourceTree = "<group>"; };
		A5B4F7BE2ABB20AE0099AF7C /* SubscriptionInteractor.swift */ = {isa = PBXFileReference; fileEncoding = 4; lastKnownFileType = sourcecode.swift; path = SubscriptionInteractor.swift; sourceTree = "<group>"; };
		A5B4F7BF2ABB20AE0099AF7C /* SubscriptionModule.swift */ = {isa = PBXFileReference; fileEncoding = 4; lastKnownFileType = sourcecode.swift; path = SubscriptionModule.swift; sourceTree = "<group>"; };
		A5B4F7C02ABB20AE0099AF7C /* SubscriptionRouter.swift */ = {isa = PBXFileReference; fileEncoding = 4; lastKnownFileType = sourcecode.swift; path = SubscriptionRouter.swift; sourceTree = "<group>"; };
		A5B4F7C12ABB20AE0099AF7C /* SubscriptionView.swift */ = {isa = PBXFileReference; fileEncoding = 4; lastKnownFileType = sourcecode.swift; path = SubscriptionView.swift; sourceTree = "<group>"; };
		A5B4F7C72ABB21190099AF7C /* CacheAsyncImage.swift */ = {isa = PBXFileReference; lastKnownFileType = sourcecode.swift; path = CacheAsyncImage.swift; sourceTree = "<group>"; };
		A5BB7FAC28B6AA7D00707FC6 /* QRCodeGenerator.swift */ = {isa = PBXFileReference; lastKnownFileType = sourcecode.swift; path = QRCodeGenerator.swift; sourceTree = "<group>"; };
		A5C20228287EB34C007E3188 /* AccountStorage.swift */ = {isa = PBXFileReference; lastKnownFileType = sourcecode.swift; path = AccountStorage.swift; sourceTree = "<group>"; };
		A5D610C72AB31EE800C20083 /* SegmentedPicker.swift */ = {isa = PBXFileReference; lastKnownFileType = sourcecode.swift; path = SegmentedPicker.swift; sourceTree = "<group>"; };
		A5D610C92AB3249100C20083 /* ListingViewModel.swift */ = {isa = PBXFileReference; lastKnownFileType = sourcecode.swift; path = ListingViewModel.swift; sourceTree = "<group>"; };
		A5D610CD2AB3594100C20083 /* ListingsAPI.swift */ = {isa = PBXFileReference; lastKnownFileType = sourcecode.swift; path = ListingsAPI.swift; sourceTree = "<group>"; };
		A5D610CF2AB35AD500C20083 /* ListingsNetworkService.swift */ = {isa = PBXFileReference; lastKnownFileType = sourcecode.swift; path = ListingsNetworkService.swift; sourceTree = "<group>"; };
		A5D610D12AB35B1100C20083 /* Listings.swift */ = {isa = PBXFileReference; lastKnownFileType = sourcecode.swift; path = Listings.swift; sourceTree = "<group>"; };
		A5D610D32AB35BED00C20083 /* FailableDecodable.swift */ = {isa = PBXFileReference; lastKnownFileType = sourcecode.swift; path = FailableDecodable.swift; sourceTree = "<group>"; };
		A5E03DED286464DB00888481 /* IntegrationTests.xctest */ = {isa = PBXFileReference; explicitFileType = wrapper.cfbundle; includeInIndex = 0; path = IntegrationTests.xctest; sourceTree = BUILT_PRODUCTS_DIR; };
		A5E03DF9286465C700888481 /* SignClientTests.swift */ = {isa = PBXFileReference; lastKnownFileType = sourcecode.swift; path = SignClientTests.swift; sourceTree = "<group>"; };
		A5E03DFC286465D100888481 /* Stubs.swift */ = {isa = PBXFileReference; lastKnownFileType = sourcecode.swift; path = Stubs.swift; sourceTree = "<group>"; };
		A5E03E1028646F8000888481 /* KeychainStorageMock.swift */ = {isa = PBXFileReference; fileEncoding = 4; lastKnownFileType = sourcecode.swift; path = KeychainStorageMock.swift; sourceTree = "<group>"; };
		A5E22D192840C62A00E36487 /* Engine.swift */ = {isa = PBXFileReference; lastKnownFileType = sourcecode.swift; path = Engine.swift; sourceTree = "<group>"; };
		A5E22D1B2840C85D00E36487 /* App.swift */ = {isa = PBXFileReference; lastKnownFileType = sourcecode.swift; path = App.swift; sourceTree = "<group>"; };
		A5E22D1D2840C8BF00E36487 /* RoutingEngine.swift */ = {isa = PBXFileReference; lastKnownFileType = sourcecode.swift; path = RoutingEngine.swift; sourceTree = "<group>"; };
		A5E22D1F2840C8C700E36487 /* DAppEngine.swift */ = {isa = PBXFileReference; lastKnownFileType = sourcecode.swift; path = DAppEngine.swift; sourceTree = "<group>"; };
		A5E22D212840C8D300E36487 /* WalletEngine.swift */ = {isa = PBXFileReference; lastKnownFileType = sourcecode.swift; path = WalletEngine.swift; sourceTree = "<group>"; };
		A5E22D232840C8DB00E36487 /* SafariEngine.swift */ = {isa = PBXFileReference; lastKnownFileType = sourcecode.swift; path = SafariEngine.swift; sourceTree = "<group>"; };
		A5E22D2B2840EAC300E36487 /* XCUIElement.swift */ = {isa = PBXFileReference; lastKnownFileType = sourcecode.swift; path = XCUIElement.swift; sourceTree = "<group>"; };
		A5F48A0528E43D3F0034CBFB /* Configuration.xcconfig */ = {isa = PBXFileReference; lastKnownFileType = text.xcconfig; name = Configuration.xcconfig; path = ../Configuration.xcconfig; sourceTree = "<group>"; };
		A74D32B92A1E25AD00CB8536 /* QueryParameters.swift */ = {isa = PBXFileReference; lastKnownFileType = sourcecode.swift; path = QueryParameters.swift; sourceTree = "<group>"; };
		C55D347A295DD7140004314A /* AuthRequestModule.swift */ = {isa = PBXFileReference; lastKnownFileType = sourcecode.swift; path = AuthRequestModule.swift; sourceTree = "<group>"; };
		C55D347B295DD7140004314A /* AuthRequestPresenter.swift */ = {isa = PBXFileReference; lastKnownFileType = sourcecode.swift; path = AuthRequestPresenter.swift; sourceTree = "<group>"; };
		C55D347C295DD7140004314A /* AuthRequestRouter.swift */ = {isa = PBXFileReference; lastKnownFileType = sourcecode.swift; path = AuthRequestRouter.swift; sourceTree = "<group>"; };
		C55D347E295DD7140004314A /* AuthRequestView.swift */ = {isa = PBXFileReference; lastKnownFileType = sourcecode.swift; path = AuthRequestView.swift; sourceTree = "<group>"; };
		C55D3484295DD8CA0004314A /* PasteUriModule.swift */ = {isa = PBXFileReference; lastKnownFileType = sourcecode.swift; path = PasteUriModule.swift; sourceTree = "<group>"; };
		C55D3485295DD8CA0004314A /* PasteUriPresenter.swift */ = {isa = PBXFileReference; lastKnownFileType = sourcecode.swift; path = PasteUriPresenter.swift; sourceTree = "<group>"; };
		C55D3486295DD8CA0004314A /* PasteUriRouter.swift */ = {isa = PBXFileReference; lastKnownFileType = sourcecode.swift; path = PasteUriRouter.swift; sourceTree = "<group>"; };
		C55D3487295DD8CA0004314A /* PasteUriInteractor.swift */ = {isa = PBXFileReference; lastKnownFileType = sourcecode.swift; path = PasteUriInteractor.swift; sourceTree = "<group>"; };
		C55D3488295DD8CA0004314A /* PasteUriView.swift */ = {isa = PBXFileReference; lastKnownFileType = sourcecode.swift; path = PasteUriView.swift; sourceTree = "<group>"; };
		C55D348E295DFA750004314A /* WelcomeModule.swift */ = {isa = PBXFileReference; lastKnownFileType = sourcecode.swift; path = WelcomeModule.swift; sourceTree = "<group>"; };
		C55D348F295DFA750004314A /* WelcomePresenter.swift */ = {isa = PBXFileReference; lastKnownFileType = sourcecode.swift; path = WelcomePresenter.swift; sourceTree = "<group>"; };
		C55D3490295DFA750004314A /* WelcomeRouter.swift */ = {isa = PBXFileReference; lastKnownFileType = sourcecode.swift; path = WelcomeRouter.swift; sourceTree = "<group>"; };
		C55D3491295DFA750004314A /* WelcomeInteractor.swift */ = {isa = PBXFileReference; lastKnownFileType = sourcecode.swift; path = WelcomeInteractor.swift; sourceTree = "<group>"; };
		C55D3492295DFA750004314A /* WelcomeView.swift */ = {isa = PBXFileReference; lastKnownFileType = sourcecode.swift; path = WelcomeView.swift; sourceTree = "<group>"; };
		C55D349A2965BC2F0004314A /* TagsView.swift */ = {isa = PBXFileReference; lastKnownFileType = sourcecode.swift; path = TagsView.swift; sourceTree = "<group>"; };
		C55D34A92965FB750004314A /* SessionProposalModule.swift */ = {isa = PBXFileReference; lastKnownFileType = sourcecode.swift; path = SessionProposalModule.swift; sourceTree = "<group>"; };
		C55D34AA2965FB750004314A /* SessionProposalPresenter.swift */ = {isa = PBXFileReference; lastKnownFileType = sourcecode.swift; path = SessionProposalPresenter.swift; sourceTree = "<group>"; };
		C55D34AB2965FB750004314A /* SessionProposalRouter.swift */ = {isa = PBXFileReference; lastKnownFileType = sourcecode.swift; path = SessionProposalRouter.swift; sourceTree = "<group>"; };
		C55D34AC2965FB750004314A /* SessionProposalInteractor.swift */ = {isa = PBXFileReference; lastKnownFileType = sourcecode.swift; path = SessionProposalInteractor.swift; sourceTree = "<group>"; };
		C55D34AD2965FB750004314A /* SessionProposalView.swift */ = {isa = PBXFileReference; lastKnownFileType = sourcecode.swift; path = SessionProposalView.swift; sourceTree = "<group>"; };
		C56EE21B293F55ED004840D1 /* WalletApp.app */ = {isa = PBXFileReference; explicitFileType = wrapper.application; includeInIndex = 0; path = WalletApp.app; sourceTree = BUILT_PRODUCTS_DIR; };
		C56EE221293F55EE004840D1 /* Assets.xcassets */ = {isa = PBXFileReference; lastKnownFileType = folder.assetcatalog; path = Assets.xcassets; sourceTree = "<group>"; };
		C56EE22B293F5668004840D1 /* WalletView.swift */ = {isa = PBXFileReference; lastKnownFileType = sourcecode.swift; path = WalletView.swift; sourceTree = "<group>"; };
		C56EE22C293F5668004840D1 /* WalletPresenter.swift */ = {isa = PBXFileReference; lastKnownFileType = sourcecode.swift; path = WalletPresenter.swift; sourceTree = "<group>"; };
		C56EE22D293F5669004840D1 /* WalletModule.swift */ = {isa = PBXFileReference; lastKnownFileType = sourcecode.swift; path = WalletModule.swift; sourceTree = "<group>"; };
		C56EE22E293F5669004840D1 /* WalletRouter.swift */ = {isa = PBXFileReference; lastKnownFileType = sourcecode.swift; path = WalletRouter.swift; sourceTree = "<group>"; };
		C56EE22F293F5669004840D1 /* WalletInteractor.swift */ = {isa = PBXFileReference; lastKnownFileType = sourcecode.swift; path = WalletInteractor.swift; sourceTree = "<group>"; };
		C56EE237293F566B004840D1 /* ScanModule.swift */ = {isa = PBXFileReference; lastKnownFileType = sourcecode.swift; path = ScanModule.swift; sourceTree = "<group>"; };
		C56EE238293F566B004840D1 /* ScanInteractor.swift */ = {isa = PBXFileReference; lastKnownFileType = sourcecode.swift; path = ScanInteractor.swift; sourceTree = "<group>"; };
		C56EE239293F566B004840D1 /* ScanRouter.swift */ = {isa = PBXFileReference; lastKnownFileType = sourcecode.swift; path = ScanRouter.swift; sourceTree = "<group>"; };
		C56EE23A293F566B004840D1 /* ScanView.swift */ = {isa = PBXFileReference; lastKnownFileType = sourcecode.swift; path = ScanView.swift; sourceTree = "<group>"; };
		C56EE23B293F566C004840D1 /* ScanPresenter.swift */ = {isa = PBXFileReference; lastKnownFileType = sourcecode.swift; path = ScanPresenter.swift; sourceTree = "<group>"; };
		C56EE23D293F566C004840D1 /* ScanTargetView.swift */ = {isa = PBXFileReference; lastKnownFileType = sourcecode.swift; path = ScanTargetView.swift; sourceTree = "<group>"; };
		C56EE23E293F566C004840D1 /* ScanQR.swift */ = {isa = PBXFileReference; lastKnownFileType = sourcecode.swift; path = ScanQR.swift; sourceTree = "<group>"; };
		C56EE23F293F566C004840D1 /* ScanQRView.swift */ = {isa = PBXFileReference; lastKnownFileType = sourcecode.swift; path = ScanQRView.swift; sourceTree = "<group>"; };
		C56EE25D293F56D6004840D1 /* InputConfig.swift */ = {isa = PBXFileReference; lastKnownFileType = sourcecode.swift; path = InputConfig.swift; sourceTree = "<group>"; };
		C56EE264293F56D6004840D1 /* SceneViewController.swift */ = {isa = PBXFileReference; lastKnownFileType = sourcecode.swift; path = SceneViewController.swift; sourceTree = "<group>"; };
		C56EE268293F56D6004840D1 /* Color.swift */ = {isa = PBXFileReference; lastKnownFileType = sourcecode.swift; path = Color.swift; sourceTree = "<group>"; };
		C56EE26A293F56D6004840D1 /* String.swift */ = {isa = PBXFileReference; lastKnownFileType = sourcecode.swift; path = String.swift; sourceTree = "<group>"; };
		C56EE26B293F56D6004840D1 /* UIColor.swift */ = {isa = PBXFileReference; lastKnownFileType = sourcecode.swift; path = UIColor.swift; sourceTree = "<group>"; };
		C56EE26C293F56D6004840D1 /* UIViewController.swift */ = {isa = PBXFileReference; lastKnownFileType = sourcecode.swift; path = UIViewController.swift; sourceTree = "<group>"; };
		C56EE26E293F56D7004840D1 /* View.swift */ = {isa = PBXFileReference; lastKnownFileType = sourcecode.swift; path = View.swift; sourceTree = "<group>"; };
		C56EE27F293F5757004840D1 /* AppDelegate.swift */ = {isa = PBXFileReference; lastKnownFileType = sourcecode.swift; path = AppDelegate.swift; sourceTree = "<group>"; };
		C56EE280293F5757004840D1 /* Application.swift */ = {isa = PBXFileReference; lastKnownFileType = sourcecode.swift; path = Application.swift; sourceTree = "<group>"; };
		C56EE281293F5757004840D1 /* SceneDelegate.swift */ = {isa = PBXFileReference; lastKnownFileType = sourcecode.swift; path = SceneDelegate.swift; sourceTree = "<group>"; };
		C56EE283293F5757004840D1 /* MigrationConfigurator.swift */ = {isa = PBXFileReference; lastKnownFileType = sourcecode.swift; path = MigrationConfigurator.swift; sourceTree = "<group>"; };
		C56EE284293F5757004840D1 /* ApplicationConfigurator.swift */ = {isa = PBXFileReference; lastKnownFileType = sourcecode.swift; path = ApplicationConfigurator.swift; sourceTree = "<group>"; };
		C56EE285293F5757004840D1 /* Configurator.swift */ = {isa = PBXFileReference; lastKnownFileType = sourcecode.swift; path = Configurator.swift; sourceTree = "<group>"; };
		C56EE286293F5757004840D1 /* ThirdPartyConfigurator.swift */ = {isa = PBXFileReference; lastKnownFileType = sourcecode.swift; path = ThirdPartyConfigurator.swift; sourceTree = "<group>"; };
		C56EE287293F5757004840D1 /* AppearanceConfigurator.swift */ = {isa = PBXFileReference; lastKnownFileType = sourcecode.swift; path = AppearanceConfigurator.swift; sourceTree = "<group>"; };
		C56EE29F293F5C4F004840D1 /* Info.plist */ = {isa = PBXFileReference; lastKnownFileType = text.plist.xml; path = Info.plist; sourceTree = "<group>"; };
		C56EE2A2293F6BAF004840D1 /* UIPasteboardWrapper.swift */ = {isa = PBXFileReference; lastKnownFileType = sourcecode.swift; path = UIPasteboardWrapper.swift; sourceTree = "<group>"; };
		C579FEB92AFCDFA6008855EB /* ConnectedSheetView.swift */ = {isa = PBXFileReference; lastKnownFileType = sourcecode.swift; path = ConnectedSheetView.swift; sourceTree = "<group>"; };
		C58099342A543CD000AB58F5 /* BlinkAnimation.swift */ = {isa = PBXFileReference; lastKnownFileType = sourcecode.swift; path = BlinkAnimation.swift; sourceTree = "<group>"; };
		C5B2F6F12970511B000DBA0E /* SessionRequestModule.swift */ = {isa = PBXFileReference; lastKnownFileType = sourcecode.swift; path = SessionRequestModule.swift; sourceTree = "<group>"; };
		C5B2F6F22970511B000DBA0E /* SessionRequestPresenter.swift */ = {isa = PBXFileReference; lastKnownFileType = sourcecode.swift; path = SessionRequestPresenter.swift; sourceTree = "<group>"; };
		C5B2F6F32970511B000DBA0E /* SessionRequestRouter.swift */ = {isa = PBXFileReference; lastKnownFileType = sourcecode.swift; path = SessionRequestRouter.swift; sourceTree = "<group>"; };
		C5B2F6F42970511B000DBA0E /* SessionRequestInteractor.swift */ = {isa = PBXFileReference; lastKnownFileType = sourcecode.swift; path = SessionRequestInteractor.swift; sourceTree = "<group>"; };
		C5B2F6F52970511B000DBA0E /* SessionRequestView.swift */ = {isa = PBXFileReference; lastKnownFileType = sourcecode.swift; path = SessionRequestView.swift; sourceTree = "<group>"; };
		C5B4C4C32AF11C8B00B4274A /* SignView.swift */ = {isa = PBXFileReference; lastKnownFileType = sourcecode.swift; path = SignView.swift; sourceTree = "<group>"; };
		C5BE01D02AF661D70064FC88 /* NewPairingView.swift */ = {isa = PBXFileReference; lastKnownFileType = sourcecode.swift; path = NewPairingView.swift; sourceTree = "<group>"; };
		C5BE01E12AF693080064FC88 /* Application.swift */ = {isa = PBXFileReference; lastKnownFileType = sourcecode.swift; path = Application.swift; sourceTree = "<group>"; };
		C5BE01ED2AF6C9DF0064FC88 /* SignPresenter.swift */ = {isa = PBXFileReference; lastKnownFileType = sourcecode.swift; path = SignPresenter.swift; sourceTree = "<group>"; };
		C5BE01EE2AF6C9DF0064FC88 /* SignModule.swift */ = {isa = PBXFileReference; lastKnownFileType = sourcecode.swift; path = SignModule.swift; sourceTree = "<group>"; };
		C5BE01EF2AF6C9DF0064FC88 /* SignInteractor.swift */ = {isa = PBXFileReference; lastKnownFileType = sourcecode.swift; path = SignInteractor.swift; sourceTree = "<group>"; };
		C5BE01F12AF6C9DF0064FC88 /* SignRouter.swift */ = {isa = PBXFileReference; lastKnownFileType = sourcecode.swift; path = SignRouter.swift; sourceTree = "<group>"; };
		C5BE01F32AF6CA2B0064FC88 /* NewPairingRouter.swift */ = {isa = PBXFileReference; lastKnownFileType = sourcecode.swift; path = NewPairingRouter.swift; sourceTree = "<group>"; };
		C5BE01F42AF6CA2B0064FC88 /* NewPairingPresenter.swift */ = {isa = PBXFileReference; lastKnownFileType = sourcecode.swift; path = NewPairingPresenter.swift; sourceTree = "<group>"; };
		C5BE01F52AF6CA2B0064FC88 /* NewPairingModule.swift */ = {isa = PBXFileReference; lastKnownFileType = sourcecode.swift; path = NewPairingModule.swift; sourceTree = "<group>"; };
		C5BE01F62AF6CA2B0064FC88 /* NewPairingInteractor.swift */ = {isa = PBXFileReference; lastKnownFileType = sourcecode.swift; path = NewPairingInteractor.swift; sourceTree = "<group>"; };
		C5BE02162AF79B950064FC88 /* SessionAccountRouter.swift */ = {isa = PBXFileReference; lastKnownFileType = sourcecode.swift; path = SessionAccountRouter.swift; sourceTree = "<group>"; };
		C5BE02172AF79B950064FC88 /* SessionAccountPresenter.swift */ = {isa = PBXFileReference; lastKnownFileType = sourcecode.swift; path = SessionAccountPresenter.swift; sourceTree = "<group>"; };
		C5BE02182AF79B950064FC88 /* SessionAccountInteractor.swift */ = {isa = PBXFileReference; lastKnownFileType = sourcecode.swift; path = SessionAccountInteractor.swift; sourceTree = "<group>"; };
		C5BE02192AF79B950064FC88 /* SessionAccountView.swift */ = {isa = PBXFileReference; lastKnownFileType = sourcecode.swift; path = SessionAccountView.swift; sourceTree = "<group>"; };
		C5BE021A2AF79B960064FC88 /* SessionAccountModule.swift */ = {isa = PBXFileReference; lastKnownFileType = sourcecode.swift; path = SessionAccountModule.swift; sourceTree = "<group>"; };
		C5F32A2B2954814200A6476E /* ConnectionDetailsModule.swift */ = {isa = PBXFileReference; lastKnownFileType = sourcecode.swift; path = ConnectionDetailsModule.swift; sourceTree = "<group>"; };
		C5F32A2D2954814A00A6476E /* ConnectionDetailsRouter.swift */ = {isa = PBXFileReference; lastKnownFileType = sourcecode.swift; path = ConnectionDetailsRouter.swift; sourceTree = "<group>"; };
		C5F32A312954816C00A6476E /* ConnectionDetailsPresenter.swift */ = {isa = PBXFileReference; lastKnownFileType = sourcecode.swift; path = ConnectionDetailsPresenter.swift; sourceTree = "<group>"; };
		C5F32A332954817600A6476E /* ConnectionDetailsView.swift */ = {isa = PBXFileReference; lastKnownFileType = sourcecode.swift; path = ConnectionDetailsView.swift; sourceTree = "<group>"; };
		C5F32A352954FE3C00A6476E /* Colors.xcassets */ = {isa = PBXFileReference; lastKnownFileType = folder.assetcatalog; path = Colors.xcassets; sourceTree = "<group>"; };
		C5FFEA752ADD8956007282A2 /* BrowserModule.swift */ = {isa = PBXFileReference; lastKnownFileType = sourcecode.swift; path = BrowserModule.swift; sourceTree = "<group>"; };
		C5FFEA772ADD896E007282A2 /* BrowserPresenter.swift */ = {isa = PBXFileReference; lastKnownFileType = sourcecode.swift; path = BrowserPresenter.swift; sourceTree = "<group>"; };
		C5FFEA792ADD8974007282A2 /* BrowserRouter.swift */ = {isa = PBXFileReference; lastKnownFileType = sourcecode.swift; path = BrowserRouter.swift; sourceTree = "<group>"; };
		C5FFEA7B2ADD897C007282A2 /* BrowserInteractor.swift */ = {isa = PBXFileReference; lastKnownFileType = sourcecode.swift; path = BrowserInteractor.swift; sourceTree = "<group>"; };
		C5FFEA7D2ADD8985007282A2 /* BrowserView.swift */ = {isa = PBXFileReference; lastKnownFileType = sourcecode.swift; path = BrowserView.swift; sourceTree = "<group>"; };
		C5FFEA802ADDACD7007282A2 /* WebView.swift */ = {isa = PBXFileReference; lastKnownFileType = sourcecode.swift; path = WebView.swift; sourceTree = "<group>"; };
		C5FFEA832ADDAD6D007282A2 /* SafariViewController.swift */ = {isa = PBXFileReference; lastKnownFileType = sourcecode.swift; path = SafariViewController.swift; sourceTree = "<group>"; };
		CF1A593029E5873D00AAC16B /* EchoUITests.xctest */ = {isa = PBXFileReference; explicitFileType = wrapper.cfbundle; includeInIndex = 0; path = EchoUITests.xctest; sourceTree = BUILT_PRODUCTS_DIR; };
		CF1A593A29E5876600AAC16B /* XCUIElement.swift */ = {isa = PBXFileReference; fileEncoding = 4; lastKnownFileType = sourcecode.swift; path = XCUIElement.swift; sourceTree = "<group>"; };
		CF1A593C29E5876600AAC16B /* PushNotificationTests.swift */ = {isa = PBXFileReference; fileEncoding = 4; lastKnownFileType = sourcecode.swift; path = PushNotificationTests.swift; sourceTree = "<group>"; };
		CF1A593F29E5876600AAC16B /* Engine.swift */ = {isa = PBXFileReference; fileEncoding = 4; lastKnownFileType = sourcecode.swift; path = Engine.swift; sourceTree = "<group>"; };
		CF1A594029E5876600AAC16B /* WalletEngine.swift */ = {isa = PBXFileReference; fileEncoding = 4; lastKnownFileType = sourcecode.swift; path = WalletEngine.swift; sourceTree = "<group>"; };
		CF1A594229E5876600AAC16B /* DAppEngine.swift */ = {isa = PBXFileReference; fileEncoding = 4; lastKnownFileType = sourcecode.swift; path = DAppEngine.swift; sourceTree = "<group>"; };
		CF1A594329E5876600AAC16B /* RoutingEngine.swift */ = {isa = PBXFileReference; fileEncoding = 4; lastKnownFileType = sourcecode.swift; path = RoutingEngine.swift; sourceTree = "<group>"; };
		CF1A594429E5876600AAC16B /* App.swift */ = {isa = PBXFileReference; fileEncoding = 4; lastKnownFileType = sourcecode.swift; path = App.swift; sourceTree = "<group>"; };
		CF6704DE29E59DDC003326A4 /* XCUIElementQuery.swift */ = {isa = PBXFileReference; lastKnownFileType = sourcecode.swift; path = XCUIElementQuery.swift; sourceTree = "<group>"; };
		CF6704E029E5A014003326A4 /* XCTestCase.swift */ = {isa = PBXFileReference; lastKnownFileType = sourcecode.swift; path = XCTestCase.swift; sourceTree = "<group>"; };
		CF79389D29EDD9DC00441B4F /* RelayIntegrationTests.xctestplan */ = {isa = PBXFileReference; lastKnownFileType = text; path = RelayIntegrationTests.xctestplan; sourceTree = "<group>"; };
		CFF161B82A69719F00004342 /* WalletConnect-Package.xctestplan */ = {isa = PBXFileReference; lastKnownFileType = text; path = "WalletConnect-Package.xctestplan"; sourceTree = "<group>"; };
/* End PBXFileReference section */

/* Begin PBXFrameworksBuildPhase section */
		8445118C2C8B689D00A6A86C /* Frameworks */ = {
			isa = PBXFrameworksBuildPhase;
			buildActionMask = 2147483647;
			files = (
				844511BC2C8B6BE600A6A86C /* Web3ContractABI in Frameworks */,
				844511C42C8B6C0D00A6A86C /* ReownAppKit in Frameworks */,
				844511BA2C8B6BC800A6A86C /* Atlantis in Frameworks */,
				844511B62C8B69F200A6A86C /* Starscream in Frameworks */,
				844511BE2C8B6BF000A6A86C /* ReownAppKitUI in Frameworks */,
				844511C22C8B6C0600A6A86C /* SwiftMessages in Frameworks */,
				844511C02C8B6BF800A6A86C /* Web3 in Frameworks */,
			);
			runOnlyForDeploymentPostprocessing = 0;
		};
		844749F029B9E5B9005F520B /* Frameworks */ = {
			isa = PBXFrameworksBuildPhase;
			buildActionMask = 2147483647;
			files = (
				844749FD29B9E6B2005F520B /* WalletConnectNetworking in Frameworks */,
				84474A0129B9EB74005F520B /* Starscream in Frameworks */,
			);
			runOnlyForDeploymentPostprocessing = 0;
		};
		84CE641927981DED00142511 /* Frameworks */ = {
			isa = PBXFrameworksBuildPhase;
			buildActionMask = 2147483647;
			files = (
				8448F1D427E4726F0000B866 /* WalletConnect in Frameworks */,
				8421447B2C80A2B8004FF494 /* ReownAppKit in Frameworks */,
				A5B6C0F12A6EAB0800927332 /* WalletConnectNotify in Frameworks */,
				A54195A52934E83F0035AD19 /* Web3 in Frameworks */,
				A5D85228286333E300DAF5C3 /* Starscream in Frameworks */,
				8486EDD32B4F2EA6008E53C3 /* SwiftMessages in Frameworks */,
				84943C7B2A9BA206007EBAC2 /* Mixpanel in Frameworks */,
				A573C53929EC365000E3CBFD /* HDWalletKit in Frameworks */,
			);
			runOnlyForDeploymentPostprocessing = 0;
		};
		84E6B84429787A8000428BAF /* Frameworks */ = {
			isa = PBXFrameworksBuildPhase;
			buildActionMask = 2147483647;
			files = (
				A5A650CA2B062A1400F9AD4B /* Mixpanel in Frameworks */,
				842144812C818684004FF494 /* ReownWalletKit in Frameworks */,
				A5B6C0F72A6EAB3200927332 /* WalletConnectNotify in Frameworks */,
			);
			runOnlyForDeploymentPostprocessing = 0;
		};
		A5A4FC6F2840C12C00BBEC1E /* Frameworks */ = {
			isa = PBXFrameworksBuildPhase;
			buildActionMask = 2147483647;
			files = (
			);
			runOnlyForDeploymentPostprocessing = 0;
		};
		A5E03DEA286464DB00888481 /* Frameworks */ = {
			isa = PBXFrameworksBuildPhase;
			buildActionMask = 2147483647;
			files = (
				A5E03DFF2864662500888481 /* WalletConnect in Frameworks */,
				A5E03DF52864651200888481 /* Starscream in Frameworks */,
				A5C8BE85292FE20B006CC85C /* Web3 in Frameworks */,
				A5B6C0F32A6EAB1700927332 /* WalletConnectNotify in Frameworks */,
				842144832C818928004FF494 /* ReownWalletKit in Frameworks */,
				A573C53B29EC365800E3CBFD /* HDWalletKit in Frameworks */,
			);
			runOnlyForDeploymentPostprocessing = 0;
		};
		C56EE218293F55ED004840D1 /* Frameworks */ = {
			isa = PBXFrameworksBuildPhase;
			buildActionMask = 2147483647;
			files = (
				A573C53D29EC366500E3CBFD /* HDWalletKit in Frameworks */,
				84733CD82C245718001B2850 /* WalletConnectAccount in Frameworks */,
				A59D25EE2AB3672700D7EA3A /* AsyncButton in Frameworks */,
				C5133A78294125CC00A8314C /* Web3 in Frameworks */,
				C5B2F7052970573D000DBA0E /* SolanaSwift in Frameworks */,
				C56EE255293F569A004840D1 /* Starscream in Frameworks */,
				84AEC2542B4D43CD00E27A5B /* SwiftMessages in Frameworks */,
				A5B6C0F52A6EAB2800927332 /* WalletConnectNotify in Frameworks */,
				84943C7D2A9BA328007EBAC2 /* Mixpanel in Frameworks */,
				8421447F2C81863A004FF494 /* ReownWalletKit in Frameworks */,
				8421447D2C80A544004FF494 /* ReownAppKitUI in Frameworks */,
				84CA52172C88965C0069BB33 /* ReownRouter in Frameworks */,
			);
			runOnlyForDeploymentPostprocessing = 0;
		};
		CF1A592D29E5873D00AAC16B /* Frameworks */ = {
			isa = PBXFrameworksBuildPhase;
			buildActionMask = 2147483647;
			files = (
			);
			runOnlyForDeploymentPostprocessing = 0;
		};
/* End PBXFrameworksBuildPhase section */

/* Begin PBXGroup section */
		764E1D3326F8D3FC00A1FB15 = {
			isa = PBXGroup;
			children = (
				CFF161B82A69719F00004342 /* WalletConnect-Package.xctestplan */,
				CF79389D29EDD9DC00441B4F /* RelayIntegrationTests.xctestplan */,
				845AA7D929BA1EBA00F33739 /* IntegrationTests.xctestplan */,
				845AA7DC29BB424800F33739 /* SmokeTests.xctestplan */,
				8487A92E2A7BD2F30003D5AF /* XPlatformProtocolTests.xctestplan */,
				A5A8E479293A1C4400FEB97D /* Shared */,
				A5F48A0528E43D3F0034CBFB /* Configuration.xcconfig */,
				84CE6453279FFE1100142511 /* Wallet.entitlements */,
				84CE641D27981DED00142511 /* DApp */,
				A5A4FC732840C12C00BBEC1E /* UITests */,
				A5E03DEE286464DB00888481 /* IntegrationTests */,
				C56EE21C293F55ED004840D1 /* WalletApp */,
				84E6B84829787A8000428BAF /* PNDecryptionService */,
				844749F429B9E5B9005F520B /* RelayIntegrationTests */,
				CF1A593129E5873D00AAC16B /* EchoUITests */,
				844511902C8B689D00A6A86C /* AppKitLab */,
				764E1D3D26F8D3FC00A1FB15 /* Products */,
				764E1D5326F8DAC800A1FB15 /* Frameworks */,
				764E1D5626F8DB6000A1FB15 /* WalletConnectSwiftV2 */,
			);
			sourceTree = "<group>";
		};
		764E1D3D26F8D3FC00A1FB15 /* Products */ = {
			isa = PBXGroup;
			children = (
				84CE641C27981DED00142511 /* DApp.app */,
				A5A4FC722840C12C00BBEC1E /* UITests.xctest */,
				A5E03DED286464DB00888481 /* IntegrationTests.xctest */,
				C56EE21B293F55ED004840D1 /* WalletApp.app */,
				84E6B84729787A8000428BAF /* PNDecryptionService.appex */,
				844749F329B9E5B9005F520B /* RelayIntegrationTests.xctest */,
				CF1A593029E5873D00AAC16B /* EchoUITests.xctest */,
				8445118F2C8B689D00A6A86C /* AppKitLab.app */,
			);
			name = Products;
			sourceTree = "<group>";
		};
		764E1D5326F8DAC800A1FB15 /* Frameworks */ = {
			isa = PBXGroup;
			children = (
				764E1D5526F8DADE00A1FB15 /* WalletConnectSwiftV2 */,
				764E1D5426F8DAC800A1FB15 /* Package.swift */,
			);
			name = Frameworks;
			sourceTree = "<group>";
		};
		767DC83328997F7600080FA9 /* Helpers */ = {
			isa = PBXGroup;
			children = (
				767DC83428997F8E00080FA9 /* EthSendTransaction.swift */,
				84AA01DA28CF0CD7005D48D8 /* XCTest.swift */,
			);
			path = Helpers;
			sourceTree = "<group>";
		};
		840507E12C8BAC4100148A9B /* Preview Content */ = {
			isa = PBXGroup;
			children = (
				840507E22C8BAC7C00148A9B /* Preview Assets.xcassets */,
			);
			path = "Preview Content";
			sourceTree = "<group>";
		};
		844511902C8B689D00A6A86C /* AppKitLab */ = {
			isa = PBXGroup;
			children = (
				844511C92C8BA69D00A6A86C /* AppKitLab.entitlements */,
				844511C82C8BA12200A6A86C /* Info.plist */,
				844511A82C8B695500A6A86C /* AlertPresenter.swift */,
				844511A92C8B695500A6A86C /* Assets.xcassets */,
				844511A12C8B695400A6A86C /* ComponentLibraryView.swift */,
				840507E12C8BAC4100148A9B /* Preview Content */,
				844511A62C8B695500A6A86C /* ContentView.swift */,
				844511A52C8B695400A6A86C /* DefaultCryptoProvider.swift */,
				844511A22C8B695400A6A86C /* Example.entitlements */,
				844511A02C8B695300A6A86C /* InputConfig.swift */,
				844511A42C8B695400A6A86C /* WCSocketFactory.swift */,
				844511912C8B689D00A6A86C /* AppKitLabApp.swift */,
			);
			path = AppKitLab;
			sourceTree = "<group>";
		};
		844749F429B9E5B9005F520B /* RelayIntegrationTests */ = {
			isa = PBXGroup;
			children = (
				844749F529B9E5B9005F520B /* RelayClientEndToEndTests.swift */,
			);
			path = RelayIntegrationTests;
			sourceTree = "<group>";
		};
		846E35A02C00655500E63DF4 /* Configuration */ = {
			isa = PBXGroup;
			children = (
				846E359E2C00654F00E63DF4 /* ConfigModule.swift */,
				846E35A52C0065C100E63DF4 /* ConfigView.swift */,
				846E35A32C0065B600E63DF4 /* ConfigPresenter.swift */,
				846E35A12C0065AD00E63DF4 /* ConfigRouter.swift */,
			);
			path = Configuration;
			sourceTree = "<group>";
		};
		847BD1DB2989493F00076C90 /* Main */ = {
			isa = PBXGroup;
			children = (
				847BD1D32989492500076C90 /* MainModule.swift */,
				847BD1D42989492500076C90 /* MainPresenter.swift */,
				84310D04298BC980000C15B6 /* MainInteractor.swift */,
				847BD1D52989492500076C90 /* MainRouter.swift */,
				847BD1D12989492500076C90 /* MainViewController.swift */,
				847BD1DE2989495C00076C90 /* Model */,
			);
			path = Main;
			sourceTree = "<group>";
		};
		847BD1DE2989495C00076C90 /* Model */ = {
			isa = PBXGroup;
			children = (
				847BD1DC2989494F00076C90 /* TabPage.swift */,
			);
			path = Model;
			sourceTree = "<group>";
		};
		847BD1E9298A807000076C90 /* Notifications */ = {
			isa = PBXGroup;
			children = (
				847BD1DF298A806800076C90 /* NotificationsModule.swift */,
				847BD1E0298A806800076C90 /* NotificationsPresenter.swift */,
				847BD1E1298A806800076C90 /* NotificationsRouter.swift */,
				847BD1E2298A806800076C90 /* NotificationsInteractor.swift */,
				847BD1E3298A806800076C90 /* NotificationsView.swift */,
				847BD1EC298A87C300076C90 /* Models */,
			);
			path = Notifications;
			sourceTree = "<group>";
		};
		847BD1EC298A87C300076C90 /* Models */ = {
			isa = PBXGroup;
			children = (
				847BD1EA298A87AB00076C90 /* SubscriptionsViewModel.swift */,
				A5D610C92AB3249100C20083 /* ListingViewModel.swift */,
			);
			path = Models;
			sourceTree = "<group>";
		};
		847F07FE2A25DBC700B2A5A4 /* XPlatform */ = {
			isa = PBXGroup;
			children = (
				847F07FF2A25DBDB00B2A5A4 /* Web3Wallet */,
			);
			path = XPlatform;
			sourceTree = "<group>";
		};
		847F07FF2A25DBDB00B2A5A4 /* Web3Wallet */ = {
			isa = PBXGroup;
			children = (
				847F08002A25DBFF00B2A5A4 /* XPlatformW3WTests.swift */,
			);
			path = Web3Wallet;
			sourceTree = "<group>";
		};
		849D7A91292E2115006A2BD4 /* Push */ = {
			isa = PBXGroup;
			children = (
				849D7A92292E2169006A2BD4 /* NotifyTests.swift */,
				84A6E3C22A386BBC008A0571 /* Publisher.swift */,
			);
			path = Push;
			sourceTree = "<group>";
		};
		84B815592991217F00FAD54E /* PushMessages */ = {
			isa = PBXGroup;
			children = (
				A5B4F7BE2ABB20AE0099AF7C /* SubscriptionInteractor.swift */,
				A5B4F7BF2ABB20AE0099AF7C /* SubscriptionModule.swift */,
				A5B4F7BD2ABB20AE0099AF7C /* SubscriptionPresenter.swift */,
				A5B4F7C02ABB20AE0099AF7C /* SubscriptionRouter.swift */,
				A5B4F7C12ABB20AE0099AF7C /* SubscriptionView.swift */,
				84B8155C2992A19200FAD54E /* Models */,
			);
			path = PushMessages;
			sourceTree = "<group>";
		};
		84B8155C2992A19200FAD54E /* Models */ = {
			isa = PBXGroup;
			children = (
				84B8155A2992A18D00FAD54E /* NotifyMessageViewModel.swift */,
			);
			path = Models;
			sourceTree = "<group>";
		};
		84CB43D429B9FC88004DDA31 /* Tests */ = {
			isa = PBXGroup;
			children = (
				A5E03E1028646F8000888481 /* KeychainStorageMock.swift */,
				A518B31328E33A6500A2CE93 /* InputConfig.swift */,
			);
			path = Tests;
			sourceTree = "<group>";
		};
		84CE641D27981DED00142511 /* DApp */ = {
			isa = PBXGroup;
			children = (
				84F1CD392BBD414000D2A6E2 /* DAppRelease.entitlements */,
				84D72FC62B4692770057EAF3 /* DApp.entitlements */,
				C5BE01E02AF692F80064FC88 /* ApplicationLayer */,
				C5BE02202AF7DDE70064FC88 /* Modules */,
				A5BB7FAB28B6AA7100707FC6 /* Common */,
				84CE641E27981DED00142511 /* AppDelegate.swift */,
				84CE642027981DED00142511 /* SceneDelegate.swift */,
				846E35A72C006C5600E63DF4 /* Constants.swift */,
				84CE642727981DF000142511 /* Assets.xcassets */,
				84CE642927981DF000142511 /* LaunchScreen.storyboard */,
				84CE642C27981DF000142511 /* Info.plist */,
			);
			path = DApp;
			sourceTree = "<group>";
		};
		84D2A66728A4F5260088AE09 /* Auth */ = {
			isa = PBXGroup;
			children = (
				A58A1ECA29BF457800A82A20 /* ENS */,
				A54195992934BFDD0035AD19 /* Signer */,
			);
			path = Auth;
			sourceTree = "<group>";
		};
		84E6B84829787A8000428BAF /* PNDecryptionService */ = {
			isa = PBXGroup;
			children = (
				84DB38F129828A7F00BFEE37 /* PNDecryptionService.entitlements */,
				849A4F19298281F100E61ACE /* PNDecryptionServiceRelease.entitlements */,
				84E6B84929787A8000428BAF /* NotificationService.swift */,
				84E6B84B29787A8000428BAF /* Info.plist */,
			);
			path = PNDecryptionService;
			sourceTree = "<group>";
		};
		A50D53BB2ABA053600A4FD8B /* NotifySettings */ = {
			isa = PBXGroup;
			children = (
				A50D53BC2ABA055700A4FD8B /* NotifyPreferencesModule.swift */,
				A50D53BD2ABA055700A4FD8B /* NotifyPreferencesPresenter.swift */,
				A50D53BE2ABA055700A4FD8B /* NotifyPreferencesRouter.swift */,
				A50D53BF2ABA055700A4FD8B /* NotifyPreferencesInteractor.swift */,
				A50D53C02ABA055700A4FD8B /* NotifyPreferencesView.swift */,
			);
			path = NotifySettings;
			sourceTree = "<group>";
		};
		A51811992A52E82100A52B15 /* Settings */ = {
			isa = PBXGroup;
			children = (
				A518119A2A52E83100A52B15 /* SettingsModule.swift */,
				A518119B2A52E83100A52B15 /* SettingsPresenter.swift */,
				A518119C2A52E83100A52B15 /* SettingsRouter.swift */,
				A518119D2A52E83100A52B15 /* SettingsInteractor.swift */,
				A518119E2A52E83100A52B15 /* SettingsView.swift */,
			);
			path = Settings;
			sourceTree = "<group>";
		};
		A54195992934BFDD0035AD19 /* Signer */ = {
			isa = PBXGroup;
			children = (
				A541959A2934BFEF0035AD19 /* CacaoSignerTests.swift */,
				A541959D2934BFEF0035AD19 /* EIP191VerifierTests.swift */,
				A541959C2934BFEF0035AD19 /* EIP1271VerifierTests.swift */,
				A541959B2934BFEF0035AD19 /* SignerTests.swift */,
				A507BE1929E8032E0038EF70 /* EIP55Tests.swift */,
			);
			path = Signer;
			sourceTree = "<group>";
		};
		A56AC8F02AD88A4B001C8FAA /* Foundation */ = {
			isa = PBXGroup;
			children = (
				A56AC8F12AD88A5A001C8FAA /* Sequence.swift */,
			);
			path = Foundation;
			sourceTree = "<group>";
		};
		A578796F2A4EDC6B00F8D10B /* Views */ = {
			isa = PBXGroup;
			children = (
				A57879702A4EDC8100F8D10B /* TextFieldView.swift */,
			);
			path = Views;
			sourceTree = "<group>";
		};
		A57E71A4291CF73300325797 /* Signer */ = {
			isa = PBXGroup;
			children = (
				84F568C1279582D200D0A289 /* Signer.swift */,
				A57E71A5291CF76400325797 /* ETHSigner.swift */,
				A57E71A7291CF8A500325797 /* SOLSigner.swift */,
			);
			path = Signer;
			sourceTree = "<group>";
		};
		A58A1ECA29BF457800A82A20 /* ENS */ = {
			isa = PBXGroup;
			children = (
				A58A1ECB29BF458600A82A20 /* ENSResolverTests.swift */,
			);
			path = ENS;
			sourceTree = "<group>";
		};
		A5A4FC732840C12C00BBEC1E /* UITests */ = {
			isa = PBXGroup;
			children = (
				A5E22D2A2840EAB600E36487 /* Extensions */,
				A5E22D252840D08B00E36487 /* Regression */,
				A5A4FC812840C60100BBEC1E /* Engine */,
			);
			path = UITests;
			sourceTree = "<group>";
		};
		A5A4FC812840C60100BBEC1E /* Engine */ = {
			isa = PBXGroup;
			children = (
				A5E22D192840C62A00E36487 /* Engine.swift */,
				A5E22D1D2840C8BF00E36487 /* RoutingEngine.swift */,
				A5E22D1F2840C8C700E36487 /* DAppEngine.swift */,
				A5E22D212840C8D300E36487 /* WalletEngine.swift */,
				A5E22D232840C8DB00E36487 /* SafariEngine.swift */,
				A5E22D1B2840C85D00E36487 /* App.swift */,
			);
			path = Engine;
			sourceTree = "<group>";
		};
		A5A8E479293A1C4400FEB97D /* Shared */ = {
			isa = PBXGroup;
			children = (
				A57E71A4291CF73300325797 /* Signer */,
				84CB43D429B9FC88004DDA31 /* Tests */,
				A5629AEF2877F73000094373 /* DefaultSocketFactory.swift */,
				A59CF4F5292F83D50031A42F /* DefaultSignerFactory.swift */,
				A50B6A372B06697B00162B01 /* ProfilingService.swift */,
				84AEC2502B4D42C100E27A5B /* AlertPresenter.swift */,
				A5A0843B29D2F60A000B9B17 /* DefaultCryptoProvider.swift */,
				A51606F72A2F47BD00CACB92 /* DefaultBIP44Provider.swift */,
				A5417BBD299BFC3E00B469F3 /* ImportAccount.swift */,
				A5C20228287EB34C007E3188 /* AccountStorage.swift */,
				C56EE25D293F56D6004840D1 /* InputConfig.swift */,
			);
			path = Shared;
			sourceTree = "<group>";
		};
		A5BB7FAB28B6AA7100707FC6 /* Common */ = {
			isa = PBXGroup;
			children = (
				A5BB7FAC28B6AA7D00707FC6 /* QRCodeGenerator.swift */,
				84D093EA2B4EA6CB005B1925 /* ActivityIndicatorManager.swift */,
			);
			path = Common;
			sourceTree = "<group>";
		};
		A5D610CB2AB358ED00C20083 /* BusinessLayer */ = {
			isa = PBXGroup;
			children = (
				A5D610CC2AB3592F00C20083 /* ListingsSertice */,
				84733CD92C258BDB001B2850 /* AccountMock.swift */,
			);
			path = BusinessLayer;
			sourceTree = "<group>";
		};
		A5D610CC2AB3592F00C20083 /* ListingsSertice */ = {
			isa = PBXGroup;
			children = (
				A5D610CD2AB3594100C20083 /* ListingsAPI.swift */,
				A5D610CF2AB35AD500C20083 /* ListingsNetworkService.swift */,
				A5D610D12AB35B1100C20083 /* Listings.swift */,
			);
			path = ListingsSertice;
			sourceTree = "<group>";
		};
		A5E03DEE286464DB00888481 /* IntegrationTests */ = {
			isa = PBXGroup;
			children = (
				84D2A66728A4F5260088AE09 /* Auth */,
				847F07FE2A25DBC700B2A5A4 /* XPlatform */,
				849D7A91292E2115006A2BD4 /* Push */,
				A5E03E0A28646A8A00888481 /* Stubs */,
				A5E03E0928646A8100888481 /* Sign */,
			);
			path = IntegrationTests;
			sourceTree = "<group>";
		};
		A5E03E0928646A8100888481 /* Sign */ = {
			isa = PBXGroup;
			children = (
				767DC83328997F7600080FA9 /* Helpers */,
				A5E03DF9286465C700888481 /* SignClientTests.swift */,
			);
			path = Sign;
			sourceTree = "<group>";
		};
		A5E03E0A28646A8A00888481 /* Stubs */ = {
			isa = PBXGroup;
			children = (
				A5E03DFC286465D100888481 /* Stubs.swift */,
				84FE684528ACDB4700C893FF /* RequestParams.swift */,
				845B8D8B2934B36C0084A966 /* Account.swift */,
				8439CB88293F658E00F2F2E2 /* PushMessage.swift */,
			);
			path = Stubs;
			sourceTree = "<group>";
		};
		A5E22D252840D08B00E36487 /* Regression */ = {
			isa = PBXGroup;
			children = (
				A5A4FC762840C12C00BBEC1E /* RegressionTests.swift */,
			);
			path = Regression;
			sourceTree = "<group>";
		};
		A5E22D2A2840EAB600E36487 /* Extensions */ = {
			isa = PBXGroup;
			children = (
				A5E22D2B2840EAC300E36487 /* XCUIElement.swift */,
			);
			path = Extensions;
			sourceTree = "<group>";
		};
		C55D3471295DC5F60004314A /* PasteUri */ = {
			isa = PBXGroup;
			children = (
				C55D3484295DD8CA0004314A /* PasteUriModule.swift */,
				C55D3485295DD8CA0004314A /* PasteUriPresenter.swift */,
				C55D3486295DD8CA0004314A /* PasteUriRouter.swift */,
				C55D3487295DD8CA0004314A /* PasteUriInteractor.swift */,
				C55D3488295DD8CA0004314A /* PasteUriView.swift */,
			);
			path = PasteUri;
			sourceTree = "<group>";
		};
		C55D3474295DCB850004314A /* AuthRequest */ = {
			isa = PBXGroup;
			children = (
				C55D347A295DD7140004314A /* AuthRequestModule.swift */,
				C55D347B295DD7140004314A /* AuthRequestPresenter.swift */,
				C55D347C295DD7140004314A /* AuthRequestRouter.swift */,
				C55D347E295DD7140004314A /* AuthRequestView.swift */,
			);
			path = AuthRequest;
			sourceTree = "<group>";
		};
		C55D3477295DD4AA0004314A /* Welcome */ = {
			isa = PBXGroup;
			children = (
				A578796F2A4EDC6B00F8D10B /* Views */,
				C55D348E295DFA750004314A /* WelcomeModule.swift */,
				C55D348F295DFA750004314A /* WelcomePresenter.swift */,
				C55D3490295DFA750004314A /* WelcomeRouter.swift */,
				C55D3491295DFA750004314A /* WelcomeInteractor.swift */,
				C55D3492295DFA750004314A /* WelcomeView.swift */,
			);
			path = Welcome;
			sourceTree = "<group>";
		};
		C55D349E2965FAC30004314A /* SessionProposal */ = {
			isa = PBXGroup;
			children = (
				C55D34A92965FB750004314A /* SessionProposalModule.swift */,
				C55D34AA2965FB750004314A /* SessionProposalPresenter.swift */,
				C55D34AB2965FB750004314A /* SessionProposalRouter.swift */,
				C55D34AC2965FB750004314A /* SessionProposalInteractor.swift */,
				C55D34AD2965FB750004314A /* SessionProposalView.swift */,
			);
			path = SessionProposal;
			sourceTree = "<group>";
		};
		C56EE21C293F55ED004840D1 /* WalletApp */ = {
			isa = PBXGroup;
			children = (
				84DB38F029828A7C00BFEE37 /* WalletApp.entitlements */,
				849A4F18298281E300E61ACE /* WalletAppRelease.entitlements */,
				C56EE25C293F56D6004840D1 /* Common */,
				C56EE27E293F5756004840D1 /* ApplicationLayer */,
				C56EE29E293F577B004840D1 /* PresentationLayer */,
				A5D610CB2AB358ED00C20083 /* BusinessLayer */,
				C56EE2A0293F6B10004840D1 /* Other */,
			);
			path = WalletApp;
			sourceTree = "<group>";
		};
		C56EE229293F5668004840D1 /* Wallet */ = {
			isa = PBXGroup;
			children = (
				C5FFEA742ADD8942007282A2 /* Browser */,
				A50D53BB2ABA053600A4FD8B /* NotifySettings */,
				A51811992A52E82100A52B15 /* Settings */,
				847BD1DB2989493F00076C90 /* Main */,
				C55D3477295DD4AA0004314A /* Welcome */,
				C55D3474295DCB850004314A /* AuthRequest */,
				C55D349E2965FAC30004314A /* SessionProposal */,
				C5B2F6F029705111000DBA0E /* SessionRequest */,
				C55D3471295DC5F60004314A /* PasteUri */,
				C5F32A2A2954812900A6476E /* ConnectionDetails */,
				C56EE236293F566A004840D1 /* Scan */,
				C56EE22A293F5668004840D1 /* Wallet */,
				847BD1E9298A807000076C90 /* Notifications */,
				84B815592991217F00FAD54E /* PushMessages */,
			);
			path = Wallet;
			sourceTree = "<group>";
		};
		C56EE22A293F5668004840D1 /* Wallet */ = {
			isa = PBXGroup;
			children = (
				C56EE22D293F5669004840D1 /* WalletModule.swift */,
				C56EE22E293F5669004840D1 /* WalletRouter.swift */,
				C56EE22F293F5669004840D1 /* WalletInteractor.swift */,
				C56EE22C293F5668004840D1 /* WalletPresenter.swift */,
				C56EE22B293F5668004840D1 /* WalletView.swift */,
			);
			path = Wallet;
			sourceTree = "<group>";
		};
		C56EE236293F566A004840D1 /* Scan */ = {
			isa = PBXGroup;
			children = (
				C56EE23C293F566C004840D1 /* Views */,
				C56EE237293F566B004840D1 /* ScanModule.swift */,
				C56EE23B293F566C004840D1 /* ScanPresenter.swift */,
				C56EE239293F566B004840D1 /* ScanRouter.swift */,
				C56EE238293F566B004840D1 /* ScanInteractor.swift */,
				C56EE23A293F566B004840D1 /* ScanView.swift */,
			);
			path = Scan;
			sourceTree = "<group>";
		};
		C56EE23C293F566C004840D1 /* Views */ = {
			isa = PBXGroup;
			children = (
				C56EE23E293F566C004840D1 /* ScanQR.swift */,
				C56EE23F293F566C004840D1 /* ScanQRView.swift */,
				C56EE23D293F566C004840D1 /* ScanTargetView.swift */,
			);
			path = Views;
			sourceTree = "<group>";
		};
		C56EE25C293F56D6004840D1 /* Common */ = {
			isa = PBXGroup;
			children = (
				C579FEB82AFCDF83008855EB /* Views */,
				84B8154D2991099000FAD54E /* BuildConfiguration.swift */,
				C56EE267293F56D6004840D1 /* Style */,
				C56EE2A1293F6B9E004840D1 /* Helpers */,
				C56EE262293F56D6004840D1 /* Extensions */,
				C56EE263293F56D6004840D1 /* VIPER */,
				84AEC24E2B4D1EE400E27A5B /* ActivityIndicatorManager.swift */,
			);
			path = Common;
			sourceTree = "<group>";
		};
		C56EE262293F56D6004840D1 /* Extensions */ = {
			isa = PBXGroup;
			children = (
				A56AC8F02AD88A4B001C8FAA /* Foundation */,
				84F568C32795832A00D0A289 /* EthereumTransaction.swift */,
				C56EE26D293F56D6004840D1 /* SwiftUI */,
				C56EE269293F56D6004840D1 /* UIKit */,
			);
			path = Extensions;
			sourceTree = "<group>";
		};
		C56EE263293F56D6004840D1 /* VIPER */ = {
			isa = PBXGroup;
			children = (
				C56EE264293F56D6004840D1 /* SceneViewController.swift */,
			);
			path = VIPER;
			sourceTree = "<group>";
		};
		C56EE267293F56D6004840D1 /* Style */ = {
			isa = PBXGroup;
			children = (
				C56EE268293F56D6004840D1 /* Color.swift */,
			);
			path = Style;
			sourceTree = "<group>";
		};
		C56EE269293F56D6004840D1 /* UIKit */ = {
			isa = PBXGroup;
			children = (
				C56EE26C293F56D6004840D1 /* UIViewController.swift */,
				C56EE26A293F56D6004840D1 /* String.swift */,
				C56EE26B293F56D6004840D1 /* UIColor.swift */,
			);
			path = UIKit;
			sourceTree = "<group>";
		};
		C56EE26D293F56D6004840D1 /* SwiftUI */ = {
			isa = PBXGroup;
			children = (
				C56EE26E293F56D7004840D1 /* View.swift */,
				C58099342A543CD000AB58F5 /* BlinkAnimation.swift */,
			);
			path = SwiftUI;
			sourceTree = "<group>";
		};
		C56EE27E293F5756004840D1 /* ApplicationLayer */ = {
			isa = PBXGroup;
			children = (
				C56EE282293F5757004840D1 /* Configurator */,
				C56EE280293F5757004840D1 /* Application.swift */,
				C56EE27F293F5757004840D1 /* AppDelegate.swift */,
				C56EE281293F5757004840D1 /* SceneDelegate.swift */,
				84DB38F22983CDAE00BFEE37 /* PushRegisterer.swift */,
				A51811972A52E21A00A52B15 /* ConfigurationService.swift */,
				8487A9472A83AD680003D5AF /* LoggingService.swift */,
			);
			path = ApplicationLayer;
			sourceTree = "<group>";
		};
		C56EE282293F5757004840D1 /* Configurator */ = {
			isa = PBXGroup;
			children = (
				C56EE285293F5757004840D1 /* Configurator.swift */,
				C56EE286293F5757004840D1 /* ThirdPartyConfigurator.swift */,
				C56EE284293F5757004840D1 /* ApplicationConfigurator.swift */,
				C56EE283293F5757004840D1 /* MigrationConfigurator.swift */,
				C56EE287293F5757004840D1 /* AppearanceConfigurator.swift */,
			);
			path = Configurator;
			sourceTree = "<group>";
		};
		C56EE29E293F577B004840D1 /* PresentationLayer */ = {
			isa = PBXGroup;
			children = (
				C56EE229293F5668004840D1 /* Wallet */,
			);
			path = PresentationLayer;
			sourceTree = "<group>";
		};
		C56EE2A0293F6B10004840D1 /* Other */ = {
			isa = PBXGroup;
			children = (
				C56EE221293F55EE004840D1 /* Assets.xcassets */,
				C56EE29F293F5C4F004840D1 /* Info.plist */,
				C5F32A352954FE3C00A6476E /* Colors.xcassets */,
			);
			path = Other;
			sourceTree = "<group>";
		};
		C56EE2A1293F6B9E004840D1 /* Helpers */ = {
			isa = PBXGroup;
			children = (
				C56EE2A2293F6BAF004840D1 /* UIPasteboardWrapper.swift */,
				A5B4F7C72ABB21190099AF7C /* CacheAsyncImage.swift */,
				C55D349A2965BC2F0004314A /* TagsView.swift */,
				A74D32B92A1E25AD00CB8536 /* QueryParameters.swift */,
				A5D610C72AB31EE800C20083 /* SegmentedPicker.swift */,
				A5D610D32AB35BED00C20083 /* FailableDecodable.swift */,
			);
			path = Helpers;
			sourceTree = "<group>";
		};
		C579FEB82AFCDF83008855EB /* Views */ = {
			isa = PBXGroup;
			children = (
				C579FEB92AFCDFA6008855EB /* ConnectedSheetView.swift */,
			);
			path = Views;
			sourceTree = "<group>";
		};
		C5B2F6F029705111000DBA0E /* SessionRequest */ = {
			isa = PBXGroup;
			children = (
				C5B2F6F12970511B000DBA0E /* SessionRequestModule.swift */,
				C5B2F6F22970511B000DBA0E /* SessionRequestPresenter.swift */,
				C5B2F6F32970511B000DBA0E /* SessionRequestRouter.swift */,
				C5B2F6F42970511B000DBA0E /* SessionRequestInteractor.swift */,
				C5B2F6F52970511B000DBA0E /* SessionRequestView.swift */,
			);
			path = SessionRequest;
			sourceTree = "<group>";
		};
		C5B4C4C52AF12C2900B4274A /* Sign */ = {
			isa = PBXGroup;
			children = (
				C5BE01EB2AF6C9BF0064FC88 /* NewPairing */,
				C5BE02152AF79B860064FC88 /* SessionAccount */,
				C5BE01EE2AF6C9DF0064FC88 /* SignModule.swift */,
				C5BE01ED2AF6C9DF0064FC88 /* SignPresenter.swift */,
				C5BE01F12AF6C9DF0064FC88 /* SignRouter.swift */,
				C5BE01EF2AF6C9DF0064FC88 /* SignInteractor.swift */,
				C5B4C4C32AF11C8B00B4274A /* SignView.swift */,
			);
			path = Sign;
			sourceTree = "<group>";
		};
		C5BE01E02AF692F80064FC88 /* ApplicationLayer */ = {
			isa = PBXGroup;
			children = (
				C5BE01E12AF693080064FC88 /* Application.swift */,
			);
			path = ApplicationLayer;
			sourceTree = "<group>";
		};
		C5BE01EB2AF6C9BF0064FC88 /* NewPairing */ = {
			isa = PBXGroup;
			children = (
				C5BE01F52AF6CA2B0064FC88 /* NewPairingModule.swift */,
				C5BE01F42AF6CA2B0064FC88 /* NewPairingPresenter.swift */,
				C5BE01F32AF6CA2B0064FC88 /* NewPairingRouter.swift */,
				C5BE01F62AF6CA2B0064FC88 /* NewPairingInteractor.swift */,
				C5BE01D02AF661D70064FC88 /* NewPairingView.swift */,
			);
			path = NewPairing;
			sourceTree = "<group>";
		};
		C5BE02152AF79B860064FC88 /* SessionAccount */ = {
			isa = PBXGroup;
			children = (
				C5BE021A2AF79B960064FC88 /* SessionAccountModule.swift */,
				C5BE02172AF79B950064FC88 /* SessionAccountPresenter.swift */,
				C5BE02162AF79B950064FC88 /* SessionAccountRouter.swift */,
				C5BE02182AF79B950064FC88 /* SessionAccountInteractor.swift */,
				C5BE02192AF79B950064FC88 /* SessionAccountView.swift */,
			);
			path = SessionAccount;
			sourceTree = "<group>";
		};
		C5BE02202AF7DDE70064FC88 /* Modules */ = {
			isa = PBXGroup;
			children = (
				C5B4C4C52AF12C2900B4274A /* Sign */,
				846E35A02C00655500E63DF4 /* Configuration */,
			);
			path = Modules;
			sourceTree = "<group>";
		};
		C5F32A2A2954812900A6476E /* ConnectionDetails */ = {
			isa = PBXGroup;
			children = (
				C5F32A2B2954814200A6476E /* ConnectionDetailsModule.swift */,
				C5F32A2D2954814A00A6476E /* ConnectionDetailsRouter.swift */,
				C5F32A312954816C00A6476E /* ConnectionDetailsPresenter.swift */,
				C5F32A332954817600A6476E /* ConnectionDetailsView.swift */,
			);
			path = ConnectionDetails;
			sourceTree = "<group>";
		};
		C5FFEA742ADD8942007282A2 /* Browser */ = {
			isa = PBXGroup;
			children = (
				C5FFEA822ADDAD5B007282A2 /* SafariViewController */,
				C5FFEA7F2ADDACCC007282A2 /* WebView */,
				C5FFEA752ADD8956007282A2 /* BrowserModule.swift */,
				C5FFEA772ADD896E007282A2 /* BrowserPresenter.swift */,
				C5FFEA792ADD8974007282A2 /* BrowserRouter.swift */,
				C5FFEA7B2ADD897C007282A2 /* BrowserInteractor.swift */,
				C5FFEA7D2ADD8985007282A2 /* BrowserView.swift */,
			);
			path = Browser;
			sourceTree = "<group>";
		};
		C5FFEA7F2ADDACCC007282A2 /* WebView */ = {
			isa = PBXGroup;
			children = (
				C5FFEA802ADDACD7007282A2 /* WebView.swift */,
			);
			path = WebView;
			sourceTree = "<group>";
		};
		C5FFEA822ADDAD5B007282A2 /* SafariViewController */ = {
			isa = PBXGroup;
			children = (
				C5FFEA832ADDAD6D007282A2 /* SafariViewController.swift */,
			);
			path = SafariViewController;
			sourceTree = "<group>";
		};
		CF1A593129E5873D00AAC16B /* EchoUITests */ = {
			isa = PBXGroup;
			children = (
				CF1A593E29E5876600AAC16B /* Engine */,
				CF1A593929E5876600AAC16B /* Extensions */,
				CF1A593B29E5876600AAC16B /* Tests */,
			);
			path = EchoUITests;
			sourceTree = "<group>";
		};
		CF1A593929E5876600AAC16B /* Extensions */ = {
			isa = PBXGroup;
			children = (
				CF1A593A29E5876600AAC16B /* XCUIElement.swift */,
				CF6704DE29E59DDC003326A4 /* XCUIElementQuery.swift */,
				CF6704E029E5A014003326A4 /* XCTestCase.swift */,
			);
			path = Extensions;
			sourceTree = "<group>";
		};
		CF1A593B29E5876600AAC16B /* Tests */ = {
			isa = PBXGroup;
			children = (
				CF1A593C29E5876600AAC16B /* PushNotificationTests.swift */,
			);
			path = Tests;
			sourceTree = "<group>";
		};
		CF1A593E29E5876600AAC16B /* Engine */ = {
			isa = PBXGroup;
			children = (
				CF1A593F29E5876600AAC16B /* Engine.swift */,
				CF1A594029E5876600AAC16B /* WalletEngine.swift */,
				CF1A594229E5876600AAC16B /* DAppEngine.swift */,
				CF1A594329E5876600AAC16B /* RoutingEngine.swift */,
				CF1A594429E5876600AAC16B /* App.swift */,
			);
			path = Engine;
			sourceTree = "<group>";
		};
/* End PBXGroup section */

/* Begin PBXNativeTarget section */
		8445118E2C8B689D00A6A86C /* AppKitLab */ = {
			isa = PBXNativeTarget;
			buildConfigurationList = 8445119C2C8B689F00A6A86C /* Build configuration list for PBXNativeTarget "AppKitLab" */;
			buildPhases = (
				8445118B2C8B689D00A6A86C /* Sources */,
				8445118C2C8B689D00A6A86C /* Frameworks */,
				8445118D2C8B689D00A6A86C /* Resources */,
			);
			buildRules = (
			);
			dependencies = (
			);
			name = AppKitLab;
			packageProductDependencies = (
				844511B52C8B69F200A6A86C /* Starscream */,
				844511B92C8B6BC800A6A86C /* Atlantis */,
				844511BB2C8B6BE600A6A86C /* Web3ContractABI */,
				844511BD2C8B6BF000A6A86C /* ReownAppKitUI */,
				844511BF2C8B6BF800A6A86C /* Web3 */,
				844511C12C8B6C0600A6A86C /* SwiftMessages */,
				844511C32C8B6C0D00A6A86C /* ReownAppKit */,
			);
			productName = AppKitLab;
			productReference = 8445118F2C8B689D00A6A86C /* AppKitLab.app */;
			productType = "com.apple.product-type.application";
		};
		844749F229B9E5B9005F520B /* RelayIntegrationTests */ = {
			isa = PBXNativeTarget;
			buildConfigurationList = 844749FB29B9E5B9005F520B /* Build configuration list for PBXNativeTarget "RelayIntegrationTests" */;
			buildPhases = (
				844749EF29B9E5B9005F520B /* Sources */,
				844749F029B9E5B9005F520B /* Frameworks */,
				844749F129B9E5B9005F520B /* Resources */,
			);
			buildRules = (
			);
			dependencies = (
			);
			name = RelayIntegrationTests;
			packageProductDependencies = (
				844749FC29B9E6B2005F520B /* WalletConnectNetworking */,
				84474A0029B9EB74005F520B /* Starscream */,
			);
			productName = RelayIntegrationTests;
			productReference = 844749F329B9E5B9005F520B /* RelayIntegrationTests.xctest */;
			productType = "com.apple.product-type.bundle.unit-test";
		};
		84CE641B27981DED00142511 /* DApp */ = {
			isa = PBXNativeTarget;
			buildConfigurationList = 84CE642F27981DF000142511 /* Build configuration list for PBXNativeTarget "DApp" */;
			buildPhases = (
				84CE641827981DED00142511 /* Sources */,
				84CE641927981DED00142511 /* Frameworks */,
				84CE641A27981DED00142511 /* Resources */,
			);
			buildRules = (
			);
			dependencies = (
			);
			name = DApp;
			packageProductDependencies = (
				8448F1D327E4726F0000B866 /* WalletConnect */,
				A5D85227286333E300DAF5C3 /* Starscream */,
				A54195A42934E83F0035AD19 /* Web3 */,
				A573C53829EC365000E3CBFD /* HDWalletKit */,
				A5B6C0F02A6EAB0800927332 /* WalletConnectNotify */,
				84943C7A2A9BA206007EBAC2 /* Mixpanel */,
				8486EDD22B4F2EA6008E53C3 /* SwiftMessages */,
				8421447A2C80A2B8004FF494 /* ReownAppKit */,
			);
			productName = DApp;
			productReference = 84CE641C27981DED00142511 /* DApp.app */;
			productType = "com.apple.product-type.application";
		};
		84E6B84629787A8000428BAF /* PNDecryptionService */ = {
			isa = PBXNativeTarget;
			buildConfigurationList = 84E6B84F29787A8000428BAF /* Build configuration list for PBXNativeTarget "PNDecryptionService" */;
			buildPhases = (
				84E6B84329787A8000428BAF /* Sources */,
				84E6B84429787A8000428BAF /* Frameworks */,
				84E6B84529787A8000428BAF /* Resources */,
			);
			buildRules = (
			);
			dependencies = (
			);
			name = PNDecryptionService;
			packageProductDependencies = (
				A5B6C0F62A6EAB3200927332 /* WalletConnectNotify */,
				A5A650C92B062A1400F9AD4B /* Mixpanel */,
				842144802C818684004FF494 /* ReownWalletKit */,
			);
			productName = PNDecryptionService;
			productReference = 84E6B84729787A8000428BAF /* PNDecryptionService.appex */;
			productType = "com.apple.product-type.app-extension";
		};
		A5A4FC712840C12C00BBEC1E /* UITests */ = {
			isa = PBXNativeTarget;
			buildConfigurationList = A5A4FC7A2840C12C00BBEC1E /* Build configuration list for PBXNativeTarget "UITests" */;
			buildPhases = (
				A5A4FC6E2840C12C00BBEC1E /* Sources */,
				A5A4FC6F2840C12C00BBEC1E /* Frameworks */,
				A5A4FC702840C12C00BBEC1E /* Resources */,
			);
			buildRules = (
			);
			dependencies = (
				A5A4FC7E2840C5D400BBEC1E /* PBXTargetDependency */,
			);
			name = UITests;
			productName = UITests;
			productReference = A5A4FC722840C12C00BBEC1E /* UITests.xctest */;
			productType = "com.apple.product-type.bundle.ui-testing";
		};
		A5E03DEC286464DB00888481 /* IntegrationTests */ = {
			isa = PBXNativeTarget;
			buildConfigurationList = A5E03DF1286464DB00888481 /* Build configuration list for PBXNativeTarget "IntegrationTests" */;
			buildPhases = (
				A5E03DE9286464DB00888481 /* Sources */,
				A5E03DEA286464DB00888481 /* Frameworks */,
				A5E03DEB286464DB00888481 /* Resources */,
			);
			buildRules = (
			);
			dependencies = (
			);
			name = IntegrationTests;
			packageProductDependencies = (
				A5E03DF42864651200888481 /* Starscream */,
				A5E03DFE2864662500888481 /* WalletConnect */,
				A5C8BE84292FE20B006CC85C /* Web3 */,
				A573C53A29EC365800E3CBFD /* HDWalletKit */,
				A5B6C0F22A6EAB1700927332 /* WalletConnectNotify */,
				842144822C818928004FF494 /* ReownWalletKit */,
			);
			productName = IntegrationTests;
			productReference = A5E03DED286464DB00888481 /* IntegrationTests.xctest */;
			productType = "com.apple.product-type.bundle.unit-test";
		};
		C56EE21A293F55ED004840D1 /* WalletApp */ = {
			isa = PBXNativeTarget;
			buildConfigurationList = C56EE228293F55EE004840D1 /* Build configuration list for PBXNativeTarget "WalletApp" */;
			buildPhases = (
				C56EE217293F55ED004840D1 /* Sources */,
				C56EE218293F55ED004840D1 /* Frameworks */,
				C56EE219293F55ED004840D1 /* Resources */,
				84E6B85229787A8000428BAF /* Embed Foundation Extensions */,
			);
			buildRules = (
			);
			dependencies = (
				84E6B84D29787A8000428BAF /* PBXTargetDependency */,
			);
			name = WalletApp;
			packageProductDependencies = (
				C56EE254293F569A004840D1 /* Starscream */,
				C5133A77294125CC00A8314C /* Web3 */,
				C5B2F7042970573D000DBA0E /* SolanaSwift */,
				A573C53C29EC366500E3CBFD /* HDWalletKit */,
				A5B6C0F42A6EAB2800927332 /* WalletConnectNotify */,
				84943C7C2A9BA328007EBAC2 /* Mixpanel */,
				A59D25ED2AB3672700D7EA3A /* AsyncButton */,
				84AEC2532B4D43CD00E27A5B /* SwiftMessages */,
<<<<<<< HEAD
				84F391F92BA87CEB00FDC20A /* Web3ModalUI */,
				84733CD72C245718001B2850 /* WalletConnectAccount */,
=======
				8421447C2C80A544004FF494 /* ReownAppKitUI */,
				8421447E2C81863A004FF494 /* ReownWalletKit */,
				84CA52162C88965C0069BB33 /* ReownRouter */,
>>>>>>> e1115f67
			);
			productName = ChatWallet;
			productReference = C56EE21B293F55ED004840D1 /* WalletApp.app */;
			productType = "com.apple.product-type.application";
		};
		CF1A592F29E5873D00AAC16B /* EchoUITests */ = {
			isa = PBXNativeTarget;
			buildConfigurationList = CF1A593629E5873D00AAC16B /* Build configuration list for PBXNativeTarget "EchoUITests" */;
			buildPhases = (
				CF1A592C29E5873D00AAC16B /* Sources */,
				CF1A592D29E5873D00AAC16B /* Frameworks */,
				CF1A592E29E5873D00AAC16B /* Resources */,
			);
			buildRules = (
			);
			dependencies = (
				CF12A92329E847D600B42F2A /* PBXTargetDependency */,
				CF11914229E5D873000D4538 /* PBXTargetDependency */,
				CF11914029E5D86F000D4538 /* PBXTargetDependency */,
			);
			name = EchoUITests;
			productName = EchoUITests;
			productReference = CF1A593029E5873D00AAC16B /* EchoUITests.xctest */;
			productType = "com.apple.product-type.bundle.ui-testing";
		};
/* End PBXNativeTarget section */

/* Begin PBXProject section */
		764E1D3426F8D3FC00A1FB15 /* Project object */ = {
			isa = PBXProject;
			attributes = {
				LastSwiftUpdateCheck = 1540;
				LastUpgradeCheck = 1250;
				TargetAttributes = {
					8445118E2C8B689D00A6A86C = {
						CreatedOnToolsVersion = 15.4;
					};
					844749F229B9E5B9005F520B = {
						CreatedOnToolsVersion = 14.2;
					};
					84CE641B27981DED00142511 = {
						CreatedOnToolsVersion = 13.2;
					};
					84E6B84629787A8000428BAF = {
						CreatedOnToolsVersion = 14.2;
					};
					A5A4FC712840C12C00BBEC1E = {
						CreatedOnToolsVersion = 13.3;
					};
					A5E03DEC286464DB00888481 = {
						CreatedOnToolsVersion = 13.3;
					};
					C56EE21A293F55ED004840D1 = {
						CreatedOnToolsVersion = 14.1;
					};
					CF1A592F29E5873D00AAC16B = {
						CreatedOnToolsVersion = 14.3;
					};
				};
			};
			buildConfigurationList = 764E1D3726F8D3FC00A1FB15 /* Build configuration list for PBXProject "ExampleApp" */;
			compatibilityVersion = "Xcode 9.3";
			developmentRegion = en;
			hasScannedForEncodings = 0;
			knownRegions = (
				en,
				Base,
			);
			mainGroup = 764E1D3326F8D3FC00A1FB15;
			packageReferences = (
				A5D85224286333D500DAF5C3 /* XCRemoteSwiftPackageReference "Starscream" */,
				A5AE354528A1A2AC0059AE8A /* XCRemoteSwiftPackageReference "Web3" */,
				A5434021291E6A270068F706 /* XCRemoteSwiftPackageReference "solana-swift" */,
				A58EC60F299D57B800F3452A /* XCRemoteSwiftPackageReference "swiftui-async-button" */,
				A561C7FE29DF32CE00DF540D /* XCRemoteSwiftPackageReference "HDWallet" */,
				84943C792A9BA206007EBAC2 /* XCRemoteSwiftPackageReference "mixpanel-swift" */,
				84AEC2522B4D43CD00E27A5B /* XCRemoteSwiftPackageReference "SwiftMessages" */,
<<<<<<< HEAD
				84F3EFC32BA87C09005FCFAE /* XCRemoteSwiftPackageReference "web3modal-swift" */,
				84733CD62C245718001B2850 /* XCRemoteSwiftPackageReference "WalletConnectAccount" */,
=======
				844511B82C8B6BC800A6A86C /* XCRemoteSwiftPackageReference "atlantis" */,
>>>>>>> e1115f67
			);
			productRefGroup = 764E1D3D26F8D3FC00A1FB15 /* Products */;
			projectDirPath = "";
			projectRoot = "";
			targets = (
				84CE641B27981DED00142511 /* DApp */,
				A5A4FC712840C12C00BBEC1E /* UITests */,
				A5E03DEC286464DB00888481 /* IntegrationTests */,
				C56EE21A293F55ED004840D1 /* WalletApp */,
				84E6B84629787A8000428BAF /* PNDecryptionService */,
				844749F229B9E5B9005F520B /* RelayIntegrationTests */,
				CF1A592F29E5873D00AAC16B /* EchoUITests */,
				8445118E2C8B689D00A6A86C /* AppKitLab */,
			);
		};
/* End PBXProject section */

/* Begin PBXResourcesBuildPhase section */
		8445118D2C8B689D00A6A86C /* Resources */ = {
			isa = PBXResourcesBuildPhase;
			buildActionMask = 2147483647;
			files = (
				840507E32C8BAC7C00148A9B /* Preview Assets.xcassets in Resources */,
				844511B42C8B695500A6A86C /* Assets.xcassets in Resources */,
			);
			runOnlyForDeploymentPostprocessing = 0;
		};
		844749F129B9E5B9005F520B /* Resources */ = {
			isa = PBXResourcesBuildPhase;
			buildActionMask = 2147483647;
			files = (
			);
			runOnlyForDeploymentPostprocessing = 0;
		};
		84CE641A27981DED00142511 /* Resources */ = {
			isa = PBXResourcesBuildPhase;
			buildActionMask = 2147483647;
			files = (
				C5BE02142AF77A940064FC88 /* Colors.xcassets in Resources */,
				84CE642B27981DF000142511 /* LaunchScreen.storyboard in Resources */,
				84CE642827981DF000142511 /* Assets.xcassets in Resources */,
			);
			runOnlyForDeploymentPostprocessing = 0;
		};
		84E6B84529787A8000428BAF /* Resources */ = {
			isa = PBXResourcesBuildPhase;
			buildActionMask = 2147483647;
			files = (
			);
			runOnlyForDeploymentPostprocessing = 0;
		};
		A5A4FC702840C12C00BBEC1E /* Resources */ = {
			isa = PBXResourcesBuildPhase;
			buildActionMask = 2147483647;
			files = (
			);
			runOnlyForDeploymentPostprocessing = 0;
		};
		A5E03DEB286464DB00888481 /* Resources */ = {
			isa = PBXResourcesBuildPhase;
			buildActionMask = 2147483647;
			files = (
			);
			runOnlyForDeploymentPostprocessing = 0;
		};
		C56EE219293F55ED004840D1 /* Resources */ = {
			isa = PBXResourcesBuildPhase;
			buildActionMask = 2147483647;
			files = (
				C56EE222293F55EE004840D1 /* Assets.xcassets in Resources */,
				C5F32A362954FE3C00A6476E /* Colors.xcassets in Resources */,
			);
			runOnlyForDeploymentPostprocessing = 0;
		};
		CF1A592E29E5873D00AAC16B /* Resources */ = {
			isa = PBXResourcesBuildPhase;
			buildActionMask = 2147483647;
			files = (
			);
			runOnlyForDeploymentPostprocessing = 0;
		};
/* End PBXResourcesBuildPhase section */

/* Begin PBXSourcesBuildPhase section */
		8445118B2C8B689D00A6A86C /* Sources */ = {
			isa = PBXSourcesBuildPhase;
			buildActionMask = 2147483647;
			files = (
				844511AF2C8B695500A6A86C /* WCSocketFactory.swift in Sources */,
				844511B12C8B695500A6A86C /* ContentView.swift in Sources */,
				844511AD2C8B695500A6A86C /* ComponentLibraryView.swift in Sources */,
				844511AC2C8B695500A6A86C /* InputConfig.swift in Sources */,
				844511922C8B689D00A6A86C /* AppKitLabApp.swift in Sources */,
				844511B02C8B695500A6A86C /* DefaultCryptoProvider.swift in Sources */,
				844511B32C8B695500A6A86C /* AlertPresenter.swift in Sources */,
			);
			runOnlyForDeploymentPostprocessing = 0;
		};
		844749EF29B9E5B9005F520B /* Sources */ = {
			isa = PBXSourcesBuildPhase;
			buildActionMask = 2147483647;
			files = (
				84474A0229B9ECA2005F520B /* DefaultSocketFactory.swift in Sources */,
				844749FF29B9EB3B005F520B /* KeychainStorageMock.swift in Sources */,
				844749FE29B9EB1B005F520B /* InputConfig.swift in Sources */,
				844749F629B9E5B9005F520B /* RelayClientEndToEndTests.swift in Sources */,
			);
			runOnlyForDeploymentPostprocessing = 0;
		};
		84CE641827981DED00142511 /* Sources */ = {
			isa = PBXSourcesBuildPhase;
			buildActionMask = 2147483647;
			files = (
				84733CD52C1C2CEB001B2850 /* InputConfig.swift in Sources */,
				84733CD42C1C2C24001B2850 /* ProfilingService.swift in Sources */,
				84733CD32C1C2A4B001B2850 /* AlertPresenter.swift in Sources */,
				C5BE021C2AF79B9A0064FC88 /* SessionAccountRouter.swift in Sources */,
				C5B4C4C42AF11C8B00B4274A /* SignView.swift in Sources */,
				C5BE02042AF7764F0064FC88 /* UIViewController.swift in Sources */,
				C5BE021E2AF79B9A0064FC88 /* SessionAccountView.swift in Sources */,
				84D093EB2B4EA6CB005B1925 /* ActivityIndicatorManager.swift in Sources */,
				C5BE02032AF774CB0064FC88 /* NewPairingPresenter.swift in Sources */,
				84CE641F27981DED00142511 /* AppDelegate.swift in Sources */,
				C5BE01E32AF696540064FC88 /* SceneViewController.swift in Sources */,
				A5A8E47D293A1CFE00FEB97D /* DefaultSocketFactory.swift in Sources */,
				846E35A22C0065AD00E63DF4 /* ConfigRouter.swift in Sources */,
				846E359F2C00654F00E63DF4 /* ConfigModule.swift in Sources */,
				C5BE01E52AF697470064FC88 /* Color.swift in Sources */,
				A5BB7FAD28B6AA7D00707FC6 /* QRCodeGenerator.swift in Sources */,
				C5BE01E22AF693080064FC88 /* Application.swift in Sources */,
				C5BE021B2AF79B9A0064FC88 /* SessionAccountPresenter.swift in Sources */,
				A5A8E47E293A1CFE00FEB97D /* DefaultSignerFactory.swift in Sources */,
				A5A0843D29D2F624000B9B17 /* DefaultCryptoProvider.swift in Sources */,
				C5BE021F2AF79B9A0064FC88 /* SessionAccountModule.swift in Sources */,
				C5BE01E42AF697100064FC88 /* UIColor.swift in Sources */,
				C5BE01E62AF697FA0064FC88 /* String.swift in Sources */,
				C5BE02012AF774CB0064FC88 /* NewPairingModule.swift in Sources */,
				C5BE02002AF774CB0064FC88 /* NewPairingRouter.swift in Sources */,
				C5BE01F82AF6CB270064FC88 /* SignInteractor.swift in Sources */,
				C5BE01D12AF661D70064FC88 /* NewPairingView.swift in Sources */,
				846E35A42C0065B600E63DF4 /* ConfigPresenter.swift in Sources */,
				84CE642127981DED00142511 /* SceneDelegate.swift in Sources */,
				C5BE02022AF774CB0064FC88 /* NewPairingInteractor.swift in Sources */,
				C5BE021D2AF79B9A0064FC88 /* SessionAccountInteractor.swift in Sources */,
				A51606F82A2F47BD00CACB92 /* DefaultBIP44Provider.swift in Sources */,
				846E35A62C0065C100E63DF4 /* ConfigView.swift in Sources */,
				C5BE01FB2AF6CB270064FC88 /* SignRouter.swift in Sources */,
				C5BE01F72AF6CB250064FC88 /* SignModule.swift in Sources */,
				C5BE01FA2AF6CB270064FC88 /* SignPresenter.swift in Sources */,
				846E35A82C006C5600E63DF4 /* Constants.swift in Sources */,
			);
			runOnlyForDeploymentPostprocessing = 0;
		};
		84E6B84329787A8000428BAF /* Sources */ = {
			isa = PBXSourcesBuildPhase;
			buildActionMask = 2147483647;
			files = (
				84E6B84A29787A8000428BAF /* NotificationService.swift in Sources */,
				A50B6A362B06683800162B01 /* InputConfig.swift in Sources */,
			);
			runOnlyForDeploymentPostprocessing = 0;
		};
		A5A4FC6E2840C12C00BBEC1E /* Sources */ = {
			isa = PBXSourcesBuildPhase;
			buildActionMask = 2147483647;
			files = (
				A5E22D202840C8C700E36487 /* DAppEngine.swift in Sources */,
				A5E22D1E2840C8BF00E36487 /* RoutingEngine.swift in Sources */,
				A5E22D222840C8D300E36487 /* WalletEngine.swift in Sources */,
				A5E22D1C2840C85D00E36487 /* App.swift in Sources */,
				A5A4FC772840C12C00BBEC1E /* RegressionTests.swift in Sources */,
				A5E22D242840C8DB00E36487 /* SafariEngine.swift in Sources */,
				A5E22D1A2840C62A00E36487 /* Engine.swift in Sources */,
				A5E22D2C2840EAC300E36487 /* XCUIElement.swift in Sources */,
			);
			runOnlyForDeploymentPostprocessing = 0;
		};
		A5E03DE9286464DB00888481 /* Sources */ = {
			isa = PBXSourcesBuildPhase;
			buildActionMask = 2147483647;
			files = (
				A51606F92A2F47BD00CACB92 /* DefaultBIP44Provider.swift in Sources */,
				A5A0843E29D2F624000B9B17 /* DefaultCryptoProvider.swift in Sources */,
				767DC83528997F8E00080FA9 /* EthSendTransaction.swift in Sources */,
				8439CB89293F658E00F2F2E2 /* PushMessage.swift in Sources */,
				A518B31428E33A6500A2CE93 /* InputConfig.swift in Sources */,
				A541959E2934BFEF0035AD19 /* CacaoSignerTests.swift in Sources */,
				A59CF4F6292F83D50031A42F /* DefaultSignerFactory.swift in Sources */,
				847F08012A25DBFF00B2A5A4 /* XPlatformW3WTests.swift in Sources */,
				849D7A93292E2169006A2BD4 /* NotifyTests.swift in Sources */,
				845B8D8C2934B36C0084A966 /* Account.swift in Sources */,
				84FE684628ACDB4700C893FF /* RequestParams.swift in Sources */,
				A541959F2934BFEF0035AD19 /* SignerTests.swift in Sources */,
				A58A1ECC29BF458600A82A20 /* ENSResolverTests.swift in Sources */,
				A5E03DFA286465C700888481 /* SignClientTests.swift in Sources */,
				84A6E3C32A386BBC008A0571 /* Publisher.swift in Sources */,
				A54195A02934BFEF0035AD19 /* EIP1271VerifierTests.swift in Sources */,
				A54195A12934BFEF0035AD19 /* EIP191VerifierTests.swift in Sources */,
				84AA01DB28CF0CD7005D48D8 /* XCTest.swift in Sources */,
				A5E03E1128646F8000888481 /* KeychainStorageMock.swift in Sources */,
				A5E03DFD286465D100888481 /* Stubs.swift in Sources */,
				A507BE1A29E8032E0038EF70 /* EIP55Tests.swift in Sources */,
				A5A8E47A293A1C9B00FEB97D /* DefaultSocketFactory.swift in Sources */,
			);
			runOnlyForDeploymentPostprocessing = 0;
		};
		C56EE217293F55ED004840D1 /* Sources */ = {
			isa = PBXSourcesBuildPhase;
			buildActionMask = 2147483647;
			files = (
				C5D4603A29687A5700302C7E /* DefaultSocketFactory.swift in Sources */,
				C53AA4362941251C008EA57C /* DefaultSignerFactory.swift in Sources */,
				C55D3480295DD7140004314A /* AuthRequestPresenter.swift in Sources */,
				A51811A02A52E83100A52B15 /* SettingsPresenter.swift in Sources */,
				847BD1DA2989492500076C90 /* MainRouter.swift in Sources */,
				C5F32A2E2954814A00A6476E /* ConnectionDetailsRouter.swift in Sources */,
				84AEC24F2B4D1EE400E27A5B /* ActivityIndicatorManager.swift in Sources */,
				C55D34B12965FB750004314A /* SessionProposalInteractor.swift in Sources */,
				C56EE247293F566D004840D1 /* ScanModule.swift in Sources */,
				C56EE28D293F5757004840D1 /* AppearanceConfigurator.swift in Sources */,
				84AEC2512B4D42C100E27A5B /* AlertPresenter.swift in Sources */,
				847BD1D82989492500076C90 /* MainModule.swift in Sources */,
				847BD1E7298A806800076C90 /* NotificationsInteractor.swift in Sources */,
				C56EE241293F566D004840D1 /* WalletModule.swift in Sources */,
				C58099352A543CD000AB58F5 /* BlinkAnimation.swift in Sources */,
				C56EE245293F566D004840D1 /* WalletPresenter.swift in Sources */,
				C56EE240293F566D004840D1 /* ScanQRView.swift in Sources */,
				A51606FB2A2F47BD00CACB92 /* DefaultBIP44Provider.swift in Sources */,
				C56EE250293F566D004840D1 /* ScanTargetView.swift in Sources */,
				C56EE28F293F5757004840D1 /* MigrationConfigurator.swift in Sources */,
				A5A0844029D2F626000B9B17 /* DefaultCryptoProvider.swift in Sources */,
				847BD1DD2989494F00076C90 /* TabPage.swift in Sources */,
				A50D53C42ABA055700A4FD8B /* NotifyPreferencesInteractor.swift in Sources */,
				A50D53C22ABA055700A4FD8B /* NotifyPreferencesPresenter.swift in Sources */,
				C55D348B295DD8CA0004314A /* PasteUriRouter.swift in Sources */,
				847BD1E4298A806800076C90 /* NotificationsModule.swift in Sources */,
				C55D348C295DD8CA0004314A /* PasteUriInteractor.swift in Sources */,
				847BD1D92989492500076C90 /* MainPresenter.swift in Sources */,
				C5FFEA842ADDAD6D007282A2 /* SafariViewController.swift in Sources */,
				C55D3497295DFA750004314A /* WelcomeView.swift in Sources */,
				A57879722A4F225E00F8D10B /* ImportAccount.swift in Sources */,
				C5B2F71029705827000DBA0E /* EthereumTransaction.swift in Sources */,
				A50D53C32ABA055700A4FD8B /* NotifyPreferencesRouter.swift in Sources */,
				A5D610C82AB31EE800C20083 /* SegmentedPicker.swift in Sources */,
				C56EE271293F56D7004840D1 /* View.swift in Sources */,
				A5B4F7C62ABB20AE0099AF7C /* SubscriptionView.swift in Sources */,
				C5B2F6FD297055B0000DBA0E /* Signer.swift in Sources */,
				C56EE24D293F566D004840D1 /* WalletRouter.swift in Sources */,
				A5D610D02AB35AD500C20083 /* ListingsNetworkService.swift in Sources */,
				C5F32A342954817600A6476E /* ConnectionDetailsView.swift in Sources */,
				C55D348A295DD8CA0004314A /* PasteUriPresenter.swift in Sources */,
				A51811A22A52E83100A52B15 /* SettingsInteractor.swift in Sources */,
				A5B4F7C22ABB20AE0099AF7C /* SubscriptionPresenter.swift in Sources */,
				C56EE28E293F5757004840D1 /* ApplicationConfigurator.swift in Sources */,
				84B8155B2992A18D00FAD54E /* NotifyMessageViewModel.swift in Sources */,
				C55D347F295DD7140004314A /* AuthRequestModule.swift in Sources */,
				C56EE242293F566D004840D1 /* ScanPresenter.swift in Sources */,
				C56EE28B293F5757004840D1 /* SceneDelegate.swift in Sources */,
				C56EE276293F56D7004840D1 /* UIViewController.swift in Sources */,
				C56EE275293F56D7004840D1 /* InputConfig.swift in Sources */,
				C55D3493295DFA750004314A /* WelcomeModule.swift in Sources */,
				A74D32BA2A1E25AD00CB8536 /* QueryParameters.swift in Sources */,
				C56EE270293F56D7004840D1 /* String.swift in Sources */,
				A51811A12A52E83100A52B15 /* SettingsRouter.swift in Sources */,
				C56EE279293F56D7004840D1 /* Color.swift in Sources */,
				847BD1E6298A806800076C90 /* NotificationsRouter.swift in Sources */,
				C579FEBA2AFCDFA6008855EB /* ConnectedSheetView.swift in Sources */,
				C55D3483295DD7140004314A /* AuthRequestView.swift in Sources */,
				C56EE243293F566D004840D1 /* ScanView.swift in Sources */,
				84310D05298BC980000C15B6 /* MainInteractor.swift in Sources */,
				C56EE288293F5757004840D1 /* ThirdPartyConfigurator.swift in Sources */,
				C5FFEA7E2ADD8985007282A2 /* BrowserView.swift in Sources */,
				847BD1D62989492500076C90 /* MainViewController.swift in Sources */,
				C5B2F6FA29705293000DBA0E /* SessionRequestInteractor.swift in Sources */,
				C55D34AE2965FB750004314A /* SessionProposalModule.swift in Sources */,
				A5B4F7C42ABB20AE0099AF7C /* SubscriptionModule.swift in Sources */,
				C55D34B02965FB750004314A /* SessionProposalRouter.swift in Sources */,
				C55D3495295DFA750004314A /* WelcomeRouter.swift in Sources */,
				C5B2F6F729705293000DBA0E /* SessionRequestRouter.swift in Sources */,
				C56EE24F293F566D004840D1 /* WalletView.swift in Sources */,
				C55D34B22965FB750004314A /* SessionProposalView.swift in Sources */,
				84733CDA2C258BDB001B2850 /* AccountMock.swift in Sources */,
				C56EE248293F566D004840D1 /* ScanQR.swift in Sources */,
				847BD1EB298A87AB00076C90 /* SubscriptionsViewModel.swift in Sources */,
				C55D349B2965BC2F0004314A /* TagsView.swift in Sources */,
				84B8154E2991099000FAD54E /* BuildConfiguration.swift in Sources */,
				C56EE289293F5757004840D1 /* Application.swift in Sources */,
				C56EE273293F56D7004840D1 /* UIColor.swift in Sources */,
				A51811982A52E21A00A52B15 /* ConfigurationService.swift in Sources */,
				C5F32A322954816C00A6476E /* ConnectionDetailsPresenter.swift in Sources */,
				A5B4F7C32ABB20AE0099AF7C /* SubscriptionInteractor.swift in Sources */,
				A50D53C52ABA055700A4FD8B /* NotifyPreferencesView.swift in Sources */,
				C56EE246293F566D004840D1 /* ScanRouter.swift in Sources */,
				C5FFEA7A2ADD8974007282A2 /* BrowserRouter.swift in Sources */,
				C55D3481295DD7140004314A /* AuthRequestRouter.swift in Sources */,
				C5FFEA812ADDACD7007282A2 /* WebView.swift in Sources */,
				C5B2F6F829705293000DBA0E /* SessionRequestView.swift in Sources */,
				C56EE28C293F5757004840D1 /* Configurator.swift in Sources */,
				C5FFEA782ADD896E007282A2 /* BrowserPresenter.swift in Sources */,
				C55D3489295DD8CA0004314A /* PasteUriModule.swift in Sources */,
				C55D3494295DFA750004314A /* WelcomePresenter.swift in Sources */,
				C5B2F6F929705293000DBA0E /* SessionRequestPresenter.swift in Sources */,
				A57879712A4EDC8100F8D10B /* TextFieldView.swift in Sources */,
				A5D610CA2AB3249100C20083 /* ListingViewModel.swift in Sources */,
				84DB38F32983CDAE00BFEE37 /* PushRegisterer.swift in Sources */,
				A5D610CE2AB3594100C20083 /* ListingsAPI.swift in Sources */,
				C5B2F6FB297055B0000DBA0E /* ETHSigner.swift in Sources */,
				C56EE274293F56D7004840D1 /* SceneViewController.swift in Sources */,
				A5D610D42AB35BED00C20083 /* FailableDecodable.swift in Sources */,
				A56AC8F22AD88A5A001C8FAA /* Sequence.swift in Sources */,
				847BD1E5298A806800076C90 /* NotificationsPresenter.swift in Sources */,
				A50D53C12ABA055700A4FD8B /* NotifyPreferencesModule.swift in Sources */,
				A50B6A382B06697B00162B01 /* ProfilingService.swift in Sources */,
				A5B4F7C52ABB20AE0099AF7C /* SubscriptionRouter.swift in Sources */,
				C55D3496295DFA750004314A /* WelcomeInteractor.swift in Sources */,
				C5B2F6FC297055B0000DBA0E /* SOLSigner.swift in Sources */,
				A518119F2A52E83100A52B15 /* SettingsModule.swift in Sources */,
				C5FFEA7C2ADD897C007282A2 /* BrowserInteractor.swift in Sources */,
				8487A9482A83AD680003D5AF /* LoggingService.swift in Sources */,
				C55D348D295DD8CA0004314A /* PasteUriView.swift in Sources */,
				C5F32A2C2954814200A6476E /* ConnectionDetailsModule.swift in Sources */,
				C56EE249293F566D004840D1 /* ScanInteractor.swift in Sources */,
				C56EE28A293F5757004840D1 /* AppDelegate.swift in Sources */,
				C5FFEA762ADD8956007282A2 /* BrowserModule.swift in Sources */,
				C56EE2A3293F6BAF004840D1 /* UIPasteboardWrapper.swift in Sources */,
				C5B2F6F629705293000DBA0E /* SessionRequestModule.swift in Sources */,
				C56EE24E293F566D004840D1 /* WalletInteractor.swift in Sources */,
				A51811A32A52E83100A52B15 /* SettingsView.swift in Sources */,
				A57879732A4F248200F8D10B /* AccountStorage.swift in Sources */,
				C55D34AF2965FB750004314A /* SessionProposalPresenter.swift in Sources */,
				A5D610D22AB35B1100C20083 /* Listings.swift in Sources */,
				A5B4F7C82ABB21190099AF7C /* CacheAsyncImage.swift in Sources */,
				847BD1E8298A806800076C90 /* NotificationsView.swift in Sources */,
			);
			runOnlyForDeploymentPostprocessing = 0;
		};
		CF1A592C29E5873D00AAC16B /* Sources */ = {
			isa = PBXSourcesBuildPhase;
			buildActionMask = 2147483647;
			files = (
				CF1A594D29E5876600AAC16B /* App.swift in Sources */,
				CF1A594B29E5876600AAC16B /* DAppEngine.swift in Sources */,
				CF6704DF29E59DDC003326A4 /* XCUIElementQuery.swift in Sources */,
				CF1A594629E5876600AAC16B /* PushNotificationTests.swift in Sources */,
				CF1A594829E5876600AAC16B /* Engine.swift in Sources */,
				CF1A594529E5876600AAC16B /* XCUIElement.swift in Sources */,
				CF1A594C29E5876600AAC16B /* RoutingEngine.swift in Sources */,
				CF6704E129E5A014003326A4 /* XCTestCase.swift in Sources */,
				CF1A594929E5876600AAC16B /* WalletEngine.swift in Sources */,
			);
			runOnlyForDeploymentPostprocessing = 0;
		};
/* End PBXSourcesBuildPhase section */

/* Begin PBXTargetDependency section */
		84E6B84D29787A8000428BAF /* PBXTargetDependency */ = {
			isa = PBXTargetDependency;
			target = 84E6B84629787A8000428BAF /* PNDecryptionService */;
			targetProxy = 84E6B84C29787A8000428BAF /* PBXContainerItemProxy */;
		};
		A5A4FC7E2840C5D400BBEC1E /* PBXTargetDependency */ = {
			isa = PBXTargetDependency;
			target = 84CE641B27981DED00142511 /* DApp */;
			targetProxy = A5A4FC7D2840C5D400BBEC1E /* PBXContainerItemProxy */;
		};
		CF11914029E5D86F000D4538 /* PBXTargetDependency */ = {
			isa = PBXTargetDependency;
			target = 84CE641B27981DED00142511 /* DApp */;
			targetProxy = CF11913F29E5D86F000D4538 /* PBXContainerItemProxy */;
		};
		CF11914229E5D873000D4538 /* PBXTargetDependency */ = {
			isa = PBXTargetDependency;
			target = C56EE21A293F55ED004840D1 /* WalletApp */;
			targetProxy = CF11914129E5D873000D4538 /* PBXContainerItemProxy */;
		};
		CF12A92329E847D600B42F2A /* PBXTargetDependency */ = {
			isa = PBXTargetDependency;
			target = 84E6B84629787A8000428BAF /* PNDecryptionService */;
			targetProxy = CF12A92229E847D600B42F2A /* PBXContainerItemProxy */;
		};
/* End PBXTargetDependency section */

/* Begin PBXVariantGroup section */
		84CE642927981DF000142511 /* LaunchScreen.storyboard */ = {
			isa = PBXVariantGroup;
			children = (
				84CE642A27981DF000142511 /* Base */,
			);
			name = LaunchScreen.storyboard;
			sourceTree = "<group>";
		};
/* End PBXVariantGroup section */

/* Begin XCBuildConfiguration section */
		764E1D4E26F8D3FE00A1FB15 /* Debug */ = {
			isa = XCBuildConfiguration;
			baseConfigurationReference = A5F48A0528E43D3F0034CBFB /* Configuration.xcconfig */;
			buildSettings = {
				ALWAYS_SEARCH_USER_PATHS = NO;
				CLANG_ANALYZER_NONNULL = YES;
				CLANG_ANALYZER_NUMBER_OBJECT_CONVERSION = YES_AGGRESSIVE;
				CLANG_CXX_LANGUAGE_STANDARD = "gnu++14";
				CLANG_CXX_LIBRARY = "libc++";
				CLANG_ENABLE_MODULES = YES;
				CLANG_ENABLE_OBJC_ARC = YES;
				CLANG_ENABLE_OBJC_WEAK = YES;
				CLANG_WARN_BLOCK_CAPTURE_AUTORELEASING = YES;
				CLANG_WARN_BOOL_CONVERSION = YES;
				CLANG_WARN_COMMA = YES;
				CLANG_WARN_CONSTANT_CONVERSION = YES;
				CLANG_WARN_DEPRECATED_OBJC_IMPLEMENTATIONS = YES;
				CLANG_WARN_DIRECT_OBJC_ISA_USAGE = YES_ERROR;
				CLANG_WARN_DOCUMENTATION_COMMENTS = YES;
				CLANG_WARN_EMPTY_BODY = YES;
				CLANG_WARN_ENUM_CONVERSION = YES;
				CLANG_WARN_INFINITE_RECURSION = YES;
				CLANG_WARN_INT_CONVERSION = YES;
				CLANG_WARN_NON_LITERAL_NULL_CONVERSION = YES;
				CLANG_WARN_OBJC_IMPLICIT_RETAIN_SELF = YES;
				CLANG_WARN_OBJC_LITERAL_CONVERSION = YES;
				CLANG_WARN_OBJC_ROOT_CLASS = YES_ERROR;
				CLANG_WARN_QUOTED_INCLUDE_IN_FRAMEWORK_HEADER = YES;
				CLANG_WARN_RANGE_LOOP_ANALYSIS = YES;
				CLANG_WARN_STRICT_PROTOTYPES = YES;
				CLANG_WARN_SUSPICIOUS_MOVE = YES;
				CLANG_WARN_UNGUARDED_AVAILABILITY = YES_AGGRESSIVE;
				CLANG_WARN_UNREACHABLE_CODE = YES;
				CLANG_WARN__DUPLICATE_METHOD_MATCH = YES;
				COPY_PHASE_STRIP = NO;
				CURRENT_PROJECT_VERSION = 184;
				DEBUG_INFORMATION_FORMAT = dwarf;
				ENABLE_STRICT_OBJC_MSGSEND = YES;
				ENABLE_TESTABILITY = YES;
				GCC_C_LANGUAGE_STANDARD = gnu11;
				GCC_DYNAMIC_NO_PIC = NO;
				GCC_NO_COMMON_BLOCKS = YES;
				GCC_OPTIMIZATION_LEVEL = 0;
				GCC_PREPROCESSOR_DEFINITIONS = (
					"DEBUG=1",
					"$(inherited)",
				);
				GCC_WARN_64_TO_32_BIT_CONVERSION = YES;
				GCC_WARN_ABOUT_RETURN_TYPE = YES_ERROR;
				GCC_WARN_UNDECLARED_SELECTOR = YES;
				GCC_WARN_UNINITIALIZED_AUTOS = YES_AGGRESSIVE;
				GCC_WARN_UNUSED_FUNCTION = YES;
				GCC_WARN_UNUSED_VARIABLE = YES;
				IPHONEOS_DEPLOYMENT_TARGET = 16.0;
				MTL_ENABLE_DEBUG_INFO = INCLUDE_SOURCE;
				MTL_FAST_MATH = YES;
				ONLY_ACTIVE_ARCH = YES;
				SDKROOT = iphoneos;
				SWIFT_ACTIVE_COMPILATION_CONDITIONS = DEBUG;
				SWIFT_OPTIMIZATION_LEVEL = "-Onone";
				VERSIONING_SYSTEM = "apple-generic";
			};
			name = Debug;
		};
		764E1D4F26F8D3FE00A1FB15 /* Release */ = {
			isa = XCBuildConfiguration;
			baseConfigurationReference = A5F48A0528E43D3F0034CBFB /* Configuration.xcconfig */;
			buildSettings = {
				ALWAYS_SEARCH_USER_PATHS = NO;
				CLANG_ANALYZER_NONNULL = YES;
				CLANG_ANALYZER_NUMBER_OBJECT_CONVERSION = YES_AGGRESSIVE;
				CLANG_CXX_LANGUAGE_STANDARD = "gnu++14";
				CLANG_CXX_LIBRARY = "libc++";
				CLANG_ENABLE_MODULES = YES;
				CLANG_ENABLE_OBJC_ARC = YES;
				CLANG_ENABLE_OBJC_WEAK = YES;
				CLANG_WARN_BLOCK_CAPTURE_AUTORELEASING = YES;
				CLANG_WARN_BOOL_CONVERSION = YES;
				CLANG_WARN_COMMA = YES;
				CLANG_WARN_CONSTANT_CONVERSION = YES;
				CLANG_WARN_DEPRECATED_OBJC_IMPLEMENTATIONS = YES;
				CLANG_WARN_DIRECT_OBJC_ISA_USAGE = YES_ERROR;
				CLANG_WARN_DOCUMENTATION_COMMENTS = YES;
				CLANG_WARN_EMPTY_BODY = YES;
				CLANG_WARN_ENUM_CONVERSION = YES;
				CLANG_WARN_INFINITE_RECURSION = YES;
				CLANG_WARN_INT_CONVERSION = YES;
				CLANG_WARN_NON_LITERAL_NULL_CONVERSION = YES;
				CLANG_WARN_OBJC_IMPLICIT_RETAIN_SELF = YES;
				CLANG_WARN_OBJC_LITERAL_CONVERSION = YES;
				CLANG_WARN_OBJC_ROOT_CLASS = YES_ERROR;
				CLANG_WARN_QUOTED_INCLUDE_IN_FRAMEWORK_HEADER = YES;
				CLANG_WARN_RANGE_LOOP_ANALYSIS = YES;
				CLANG_WARN_STRICT_PROTOTYPES = YES;
				CLANG_WARN_SUSPICIOUS_MOVE = YES;
				CLANG_WARN_UNGUARDED_AVAILABILITY = YES_AGGRESSIVE;
				CLANG_WARN_UNREACHABLE_CODE = YES;
				CLANG_WARN__DUPLICATE_METHOD_MATCH = YES;
				COPY_PHASE_STRIP = NO;
				CURRENT_PROJECT_VERSION = 184;
				DEBUG_INFORMATION_FORMAT = "dwarf-with-dsym";
				ENABLE_NS_ASSERTIONS = NO;
				ENABLE_STRICT_OBJC_MSGSEND = YES;
				GCC_C_LANGUAGE_STANDARD = gnu11;
				GCC_NO_COMMON_BLOCKS = YES;
				GCC_WARN_64_TO_32_BIT_CONVERSION = YES;
				GCC_WARN_ABOUT_RETURN_TYPE = YES_ERROR;
				GCC_WARN_UNDECLARED_SELECTOR = YES;
				GCC_WARN_UNINITIALIZED_AUTOS = YES_AGGRESSIVE;
				GCC_WARN_UNUSED_FUNCTION = YES;
				GCC_WARN_UNUSED_VARIABLE = YES;
				IPHONEOS_DEPLOYMENT_TARGET = 16.0;
				MTL_ENABLE_DEBUG_INFO = NO;
				MTL_FAST_MATH = YES;
				ONLY_ACTIVE_ARCH = NO;
				SDKROOT = iphoneos;
				SWIFT_COMPILATION_MODE = wholemodule;
				SWIFT_OPTIMIZATION_LEVEL = "-O";
				VALIDATE_PRODUCT = YES;
				VERSIONING_SYSTEM = "apple-generic";
			};
			name = Release;
		};
		8445119A2C8B689F00A6A86C /* Debug */ = {
			isa = XCBuildConfiguration;
			buildSettings = {
				ASSETCATALOG_COMPILER_APPICON_NAME = AppIcon;
				ASSETCATALOG_COMPILER_GENERATE_SWIFT_ASSET_SYMBOL_EXTENSIONS = YES;
				ASSETCATALOG_COMPILER_GLOBAL_ACCENT_COLOR_NAME = AccentColor;
				CLANG_CXX_LANGUAGE_STANDARD = "gnu++20";
				CODE_SIGN_ENTITLEMENTS = AppKitLab/AppKitLab.entitlements;
				CODE_SIGN_STYLE = Automatic;
				CURRENT_PROJECT_VERSION = 184;
				DEVELOPMENT_ASSET_PATHS = "\"AppKitLab/Preview Content\"";
				DEVELOPMENT_TEAM = W5R8AG9K22;
				ENABLE_PREVIEWS = YES;
				ENABLE_USER_SCRIPT_SANDBOXING = YES;
				GCC_C_LANGUAGE_STANDARD = gnu17;
				GENERATE_INFOPLIST_FILE = YES;
				INFOPLIST_FILE = AppKitLab/Info.plist;
				INFOPLIST_KEY_UIApplicationSceneManifest_Generation = YES;
				INFOPLIST_KEY_UIApplicationSupportsIndirectInputEvents = YES;
				INFOPLIST_KEY_UILaunchScreen_Generation = YES;
				INFOPLIST_KEY_UISupportedInterfaceOrientations_iPad = "UIInterfaceOrientationPortrait UIInterfaceOrientationPortraitUpsideDown UIInterfaceOrientationLandscapeLeft UIInterfaceOrientationLandscapeRight";
				INFOPLIST_KEY_UISupportedInterfaceOrientations_iPhone = "UIInterfaceOrientationPortrait UIInterfaceOrientationLandscapeLeft UIInterfaceOrientationLandscapeRight";
				IPHONEOS_DEPLOYMENT_TARGET = 17.5;
				LD_RUNPATH_SEARCH_PATHS = (
					"$(inherited)",
					"@executable_path/Frameworks",
				);
				LOCALIZATION_PREFERS_STRING_CATALOGS = YES;
				MARKETING_VERSION = 1.0;
				PRODUCT_BUNDLE_IDENTIFIER = com.walletconnect.web3modal.sample;
				PRODUCT_NAME = "$(TARGET_NAME)";
				SWIFT_ACTIVE_COMPILATION_CONDITIONS = "DEBUG $(inherited)";
				SWIFT_EMIT_LOC_STRINGS = YES;
				SWIFT_VERSION = 5.0;
				TARGETED_DEVICE_FAMILY = "1,2";
			};
			name = Debug;
		};
		8445119B2C8B689F00A6A86C /* Release */ = {
			isa = XCBuildConfiguration;
			buildSettings = {
				ASSETCATALOG_COMPILER_APPICON_NAME = AppIcon;
				ASSETCATALOG_COMPILER_GENERATE_SWIFT_ASSET_SYMBOL_EXTENSIONS = YES;
				ASSETCATALOG_COMPILER_GLOBAL_ACCENT_COLOR_NAME = AccentColor;
				CLANG_CXX_LANGUAGE_STANDARD = "gnu++20";
				CODE_SIGN_ENTITLEMENTS = AppKitLab/AppKitLab.entitlements;
				CODE_SIGN_STYLE = Automatic;
				CURRENT_PROJECT_VERSION = 184;
				DEVELOPMENT_ASSET_PATHS = "\"AppKitLab/Preview Content\"";
				DEVELOPMENT_TEAM = W5R8AG9K22;
				ENABLE_PREVIEWS = YES;
				ENABLE_USER_SCRIPT_SANDBOXING = YES;
				GCC_C_LANGUAGE_STANDARD = gnu17;
				GENERATE_INFOPLIST_FILE = YES;
				INFOPLIST_FILE = AppKitLab/Info.plist;
				INFOPLIST_KEY_UIApplicationSceneManifest_Generation = YES;
				INFOPLIST_KEY_UIApplicationSupportsIndirectInputEvents = YES;
				INFOPLIST_KEY_UILaunchScreen_Generation = YES;
				INFOPLIST_KEY_UISupportedInterfaceOrientations_iPad = "UIInterfaceOrientationPortrait UIInterfaceOrientationPortraitUpsideDown UIInterfaceOrientationLandscapeLeft UIInterfaceOrientationLandscapeRight";
				INFOPLIST_KEY_UISupportedInterfaceOrientations_iPhone = "UIInterfaceOrientationPortrait UIInterfaceOrientationLandscapeLeft UIInterfaceOrientationLandscapeRight";
				IPHONEOS_DEPLOYMENT_TARGET = 17.5;
				LD_RUNPATH_SEARCH_PATHS = (
					"$(inherited)",
					"@executable_path/Frameworks",
				);
				LOCALIZATION_PREFERS_STRING_CATALOGS = YES;
				MARKETING_VERSION = 1.0;
				PRODUCT_BUNDLE_IDENTIFIER = com.walletconnect.web3modal.sample;
				PRODUCT_NAME = "$(TARGET_NAME)";
				SWIFT_EMIT_LOC_STRINGS = YES;
				SWIFT_VERSION = 5.0;
				TARGETED_DEVICE_FAMILY = "1,2";
			};
			name = Release;
		};
		844749F929B9E5B9005F520B /* Debug */ = {
			isa = XCBuildConfiguration;
			buildSettings = {
				CLANG_CXX_LANGUAGE_STANDARD = "gnu++17";
				CODE_SIGN_STYLE = Automatic;
				CURRENT_PROJECT_VERSION = 184;
				DEVELOPMENT_TEAM = W5R8AG9K22;
				GENERATE_INFOPLIST_FILE = YES;
				IPHONEOS_DEPLOYMENT_TARGET = 14.0;
				MARKETING_VERSION = 1.0;
				PRODUCT_BUNDLE_IDENTIFIER = com.walletconnect.RelayIntegrationTests;
				PRODUCT_NAME = "$(TARGET_NAME)";
				SWIFT_EMIT_LOC_STRINGS = NO;
				SWIFT_VERSION = 5.0;
				TARGETED_DEVICE_FAMILY = "1,2";
			};
			name = Debug;
		};
		844749FA29B9E5B9005F520B /* Release */ = {
			isa = XCBuildConfiguration;
			buildSettings = {
				CLANG_CXX_LANGUAGE_STANDARD = "gnu++17";
				CODE_SIGN_STYLE = Automatic;
				CURRENT_PROJECT_VERSION = 184;
				DEVELOPMENT_TEAM = W5R8AG9K22;
				GENERATE_INFOPLIST_FILE = YES;
				IPHONEOS_DEPLOYMENT_TARGET = 14.0;
				MARKETING_VERSION = 1.0;
				PRODUCT_BUNDLE_IDENTIFIER = com.walletconnect.RelayIntegrationTests;
				PRODUCT_NAME = "$(TARGET_NAME)";
				SWIFT_EMIT_LOC_STRINGS = NO;
				SWIFT_VERSION = 5.0;
				TARGETED_DEVICE_FAMILY = "1,2";
			};
			name = Release;
		};
		84CE642D27981DF000142511 /* Debug */ = {
			isa = XCBuildConfiguration;
			buildSettings = {
				ASSETCATALOG_COMPILER_APPICON_NAME = AppIcon;
				ASSETCATALOG_COMPILER_GLOBAL_ACCENT_COLOR_NAME = AccentColor;
				CLANG_CXX_LANGUAGE_STANDARD = "gnu++17";
				CODE_SIGN_ENTITLEMENTS = DApp/DApp.entitlements;
				CODE_SIGN_IDENTITY = "Apple Development";
				"CODE_SIGN_IDENTITY[sdk=iphoneos*]" = "iPhone Distribution";
				CODE_SIGN_STYLE = Manual;
				CURRENT_PROJECT_VERSION = 184;
				DEVELOPMENT_TEAM = "";
				"DEVELOPMENT_TEAM[sdk=iphoneos*]" = W5R8AG9K22;
				GENERATE_INFOPLIST_FILE = YES;
				INFOPLIST_FILE = DApp/Info.plist;
				INFOPLIST_KEY_CFBundleDisplayName = dApp;
				INFOPLIST_KEY_NSCameraUsageDescription = "Enable camera access to be able to scan QR codes.";
				INFOPLIST_KEY_UIApplicationSupportsIndirectInputEvents = YES;
				INFOPLIST_KEY_UILaunchStoryboardName = LaunchScreen;
				INFOPLIST_KEY_UIRequiredDeviceCapabilities = armv7;
				INFOPLIST_KEY_UISupportedInterfaceOrientations = UIInterfaceOrientationPortrait;
				INFOPLIST_KEY_UISupportedInterfaceOrientations_iPad = "UIInterfaceOrientationPortrait UIInterfaceOrientationPortraitUpsideDown UIInterfaceOrientationLandscapeLeft UIInterfaceOrientationLandscapeRight";
				INFOPLIST_KEY_UISupportedInterfaceOrientations_iPhone = UIInterfaceOrientationPortrait;
				IPHONEOS_DEPLOYMENT_TARGET = 16.0;
				LD_RUNPATH_SEARCH_PATHS = (
					"$(inherited)",
					"@executable_path/Frameworks",
				);
				MARKETING_VERSION = 1.0;
				PRODUCT_BUNDLE_IDENTIFIER = com.walletconnect.dapp;
				PRODUCT_NAME = "$(TARGET_NAME)";
				PROVISIONING_PROFILE_SPECIFIER = "";
				"PROVISIONING_PROFILE_SPECIFIER[sdk=iphoneos*]" = "match AppStore com.walletconnect.dapp";
				SWIFT_EMIT_LOC_STRINGS = YES;
				SWIFT_VERSION = 5.0;
				TARGETED_DEVICE_FAMILY = "1,2";
			};
			name = Debug;
		};
		84CE642E27981DF000142511 /* Release */ = {
			isa = XCBuildConfiguration;
			buildSettings = {
				ASSETCATALOG_COMPILER_APPICON_NAME = AppIcon;
				ASSETCATALOG_COMPILER_GLOBAL_ACCENT_COLOR_NAME = AccentColor;
				CLANG_CXX_LANGUAGE_STANDARD = "gnu++17";
				CODE_SIGN_ENTITLEMENTS = DApp/DAppRelease.entitlements;
				CODE_SIGN_IDENTITY = "Apple Development";
				"CODE_SIGN_IDENTITY[sdk=iphoneos*]" = "iPhone Distribution";
				CODE_SIGN_STYLE = Manual;
				CURRENT_PROJECT_VERSION = 184;
				DEVELOPMENT_TEAM = "";
				"DEVELOPMENT_TEAM[sdk=iphoneos*]" = W5R8AG9K22;
				GENERATE_INFOPLIST_FILE = YES;
				INFOPLIST_FILE = DApp/Info.plist;
				INFOPLIST_KEY_CFBundleDisplayName = dApp;
				INFOPLIST_KEY_NSCameraUsageDescription = "Enable camera access to be able to scan QR codes.";
				INFOPLIST_KEY_UIApplicationSupportsIndirectInputEvents = YES;
				INFOPLIST_KEY_UILaunchStoryboardName = LaunchScreen;
				INFOPLIST_KEY_UIRequiredDeviceCapabilities = armv7;
				INFOPLIST_KEY_UISupportedInterfaceOrientations = UIInterfaceOrientationPortrait;
				INFOPLIST_KEY_UISupportedInterfaceOrientations_iPad = "UIInterfaceOrientationPortrait UIInterfaceOrientationPortraitUpsideDown UIInterfaceOrientationLandscapeLeft UIInterfaceOrientationLandscapeRight";
				INFOPLIST_KEY_UISupportedInterfaceOrientations_iPhone = UIInterfaceOrientationPortrait;
				IPHONEOS_DEPLOYMENT_TARGET = 16.0;
				LD_RUNPATH_SEARCH_PATHS = (
					"$(inherited)",
					"@executable_path/Frameworks",
				);
				MARKETING_VERSION = 1.0;
				PRODUCT_BUNDLE_IDENTIFIER = com.walletconnect.dapp;
				PRODUCT_NAME = "$(TARGET_NAME)";
				PROVISIONING_PROFILE_SPECIFIER = "";
				"PROVISIONING_PROFILE_SPECIFIER[sdk=iphoneos*]" = "match AppStore com.walletconnect.dapp";
				SWIFT_EMIT_LOC_STRINGS = YES;
				SWIFT_VERSION = 5.0;
				TARGETED_DEVICE_FAMILY = "1,2";
			};
			name = Release;
		};
		84E6B85029787A8000428BAF /* Debug */ = {
			isa = XCBuildConfiguration;
			buildSettings = {
				CLANG_CXX_LANGUAGE_STANDARD = "gnu++20";
				CODE_SIGN_ENTITLEMENTS = PNDecryptionService/PNDecryptionService.entitlements;
				CODE_SIGN_IDENTITY = "Apple Development";
				"CODE_SIGN_IDENTITY[sdk=iphoneos*]" = "iPhone Distribution";
				CODE_SIGN_STYLE = Manual;
				CURRENT_PROJECT_VERSION = 184;
				DEVELOPMENT_TEAM = "";
				"DEVELOPMENT_TEAM[sdk=iphoneos*]" = W5R8AG9K22;
				GENERATE_INFOPLIST_FILE = YES;
				INFOPLIST_FILE = PNDecryptionService/Info.plist;
				INFOPLIST_KEY_CFBundleDisplayName = PNDecryptionService;
				INFOPLIST_KEY_NSHumanReadableCopyright = "";
				IPHONEOS_DEPLOYMENT_TARGET = 15.0;
				LD_RUNPATH_SEARCH_PATHS = (
					"$(inherited)",
					"@executable_path/Frameworks",
					"@executable_path/../../Frameworks",
				);
				MARKETING_VERSION = 1.0;
				PRODUCT_BUNDLE_IDENTIFIER = com.walletconnect.walletapp.PNDecryptionService;
				PRODUCT_NAME = "$(TARGET_NAME)";
				PROVISIONING_PROFILE_SPECIFIER = "";
				"PROVISIONING_PROFILE_SPECIFIER[sdk=iphoneos*]" = "match AppStore com.walletconnect.walletapp.PNDecryptionService";
				SKIP_INSTALL = YES;
				SWIFT_EMIT_LOC_STRINGS = YES;
				SWIFT_VERSION = 5.0;
				TARGETED_DEVICE_FAMILY = "1,2";
			};
			name = Debug;
		};
		84E6B85129787A8000428BAF /* Release */ = {
			isa = XCBuildConfiguration;
			buildSettings = {
				CLANG_CXX_LANGUAGE_STANDARD = "gnu++20";
				CODE_SIGN_ENTITLEMENTS = PNDecryptionService/PNDecryptionServiceRelease.entitlements;
				CODE_SIGN_IDENTITY = "Apple Development";
				"CODE_SIGN_IDENTITY[sdk=iphoneos*]" = "iPhone Distribution";
				CODE_SIGN_STYLE = Manual;
				CURRENT_PROJECT_VERSION = 184;
				DEVELOPMENT_TEAM = "";
				"DEVELOPMENT_TEAM[sdk=iphoneos*]" = W5R8AG9K22;
				GENERATE_INFOPLIST_FILE = YES;
				INFOPLIST_FILE = PNDecryptionService/Info.plist;
				INFOPLIST_KEY_CFBundleDisplayName = PNDecryptionService;
				INFOPLIST_KEY_NSHumanReadableCopyright = "";
				IPHONEOS_DEPLOYMENT_TARGET = 15.0;
				LD_RUNPATH_SEARCH_PATHS = (
					"$(inherited)",
					"@executable_path/Frameworks",
					"@executable_path/../../Frameworks",
				);
				MARKETING_VERSION = 1.0;
				PRODUCT_BUNDLE_IDENTIFIER = com.walletconnect.walletapp.PNDecryptionService;
				PRODUCT_NAME = "$(TARGET_NAME)";
				PROVISIONING_PROFILE_SPECIFIER = "";
				"PROVISIONING_PROFILE_SPECIFIER[sdk=iphoneos*]" = "match AppStore com.walletconnect.walletapp.PNDecryptionService";
				SKIP_INSTALL = YES;
				SWIFT_EMIT_LOC_STRINGS = YES;
				SWIFT_VERSION = 5.0;
				TARGETED_DEVICE_FAMILY = "1,2";
			};
			name = Release;
		};
		A5A4FC782840C12C00BBEC1E /* Debug */ = {
			isa = XCBuildConfiguration;
			buildSettings = {
				CLANG_CXX_LANGUAGE_STANDARD = "gnu++17";
				CODE_SIGN_STYLE = Automatic;
				CURRENT_PROJECT_VERSION = 184;
				DEVELOPMENT_TEAM = W5R8AG9K22;
				GENERATE_INFOPLIST_FILE = YES;
				IPHONEOS_DEPLOYMENT_TARGET = 13.0;
				PRODUCT_BUNDLE_IDENTIFIER = com.walletconnect.UITests;
				PRODUCT_NAME = "$(TARGET_NAME)";
				PROVISIONING_PROFILE = "";
				SWIFT_EMIT_LOC_STRINGS = NO;
				SWIFT_VERSION = 5.0;
				TARGETED_DEVICE_FAMILY = "1,2";
			};
			name = Debug;
		};
		A5A4FC792840C12C00BBEC1E /* Release */ = {
			isa = XCBuildConfiguration;
			buildSettings = {
				CLANG_CXX_LANGUAGE_STANDARD = "gnu++17";
				CODE_SIGN_STYLE = Automatic;
				CURRENT_PROJECT_VERSION = 184;
				DEVELOPMENT_TEAM = W5R8AG9K22;
				GENERATE_INFOPLIST_FILE = YES;
				IPHONEOS_DEPLOYMENT_TARGET = 13.0;
				PRODUCT_BUNDLE_IDENTIFIER = com.walletconnect.UITests;
				PRODUCT_NAME = "$(TARGET_NAME)";
				PROVISIONING_PROFILE = "";
				SWIFT_EMIT_LOC_STRINGS = NO;
				SWIFT_VERSION = 5.0;
				TARGETED_DEVICE_FAMILY = "1,2";
			};
			name = Release;
		};
		A5E03DF2286464DB00888481 /* Debug */ = {
			isa = XCBuildConfiguration;
			buildSettings = {
				CLANG_CXX_LANGUAGE_STANDARD = "gnu++17";
				CODE_SIGN_STYLE = Automatic;
				CURRENT_PROJECT_VERSION = 184;
				DEVELOPMENT_TEAM = W5R8AG9K22;
				GCC_PREPROCESSOR_DEFINITIONS = (
					"DEBUG=1",
					"$(inherited)",
					"RELAY_HOST=$(RELAY_HOST)",
				);
				GENERATE_INFOPLIST_FILE = YES;
				IPHONEOS_DEPLOYMENT_TARGET = 14.0;
				OTHER_SWIFT_FLAGS = "";
				PRODUCT_BUNDLE_IDENTIFIER = com.walletconnect.IntegrationTests;
				PRODUCT_NAME = "$(TARGET_NAME)";
				SWIFT_EMIT_LOC_STRINGS = NO;
				SWIFT_VERSION = 5.0;
				TARGETED_DEVICE_FAMILY = "1,2";
			};
			name = Debug;
		};
		A5E03DF3286464DB00888481 /* Release */ = {
			isa = XCBuildConfiguration;
			buildSettings = {
				CLANG_CXX_LANGUAGE_STANDARD = "gnu++17";
				CODE_SIGN_STYLE = Automatic;
				CURRENT_PROJECT_VERSION = 184;
				DEVELOPMENT_TEAM = W5R8AG9K22;
				GENERATE_INFOPLIST_FILE = YES;
				IPHONEOS_DEPLOYMENT_TARGET = 14.0;
				PRODUCT_BUNDLE_IDENTIFIER = com.walletconnect.IntegrationTests;
				PRODUCT_NAME = "$(TARGET_NAME)";
				SWIFT_EMIT_LOC_STRINGS = NO;
				SWIFT_VERSION = 5.0;
				TARGETED_DEVICE_FAMILY = "1,2";
			};
			name = Release;
		};
		C56EE226293F55EE004840D1 /* Debug */ = {
			isa = XCBuildConfiguration;
			buildSettings = {
				ALWAYS_EMBED_SWIFT_STANDARD_LIBRARIES = YES;
				ASSETCATALOG_COMPILER_APPICON_NAME = AppIcon;
				ASSETCATALOG_COMPILER_GLOBAL_ACCENT_COLOR_NAME = AccentColor;
				CLANG_CXX_LANGUAGE_STANDARD = "gnu++20";
				CODE_SIGN_ENTITLEMENTS = WalletApp/WalletApp.entitlements;
				CODE_SIGN_IDENTITY = "Apple Development";
				"CODE_SIGN_IDENTITY[sdk=iphoneos*]" = "iPhone Distribution";
				CODE_SIGN_STYLE = Manual;
				CURRENT_PROJECT_VERSION = 184;
				DEVELOPMENT_TEAM = "";
				"DEVELOPMENT_TEAM[sdk=iphoneos*]" = W5R8AG9K22;
				ENABLE_PREVIEWS = YES;
				GENERATE_INFOPLIST_FILE = YES;
				INFOPLIST_FILE = WalletApp/Other/Info.plist;
				INFOPLIST_KEY_NSCameraUsageDescription = "Camera access for scanning QR code";
				INFOPLIST_KEY_UIApplicationSupportsIndirectInputEvents = YES;
				INFOPLIST_KEY_UILaunchScreen_Generation = YES;
				INFOPLIST_KEY_UIRequiresFullScreen = NO;
				INFOPLIST_KEY_UISupportedInterfaceOrientations = UIInterfaceOrientationPortrait;
				INFOPLIST_KEY_UISupportedInterfaceOrientations_iPad = "UIInterfaceOrientationLandscapeLeft UIInterfaceOrientationLandscapeRight UIInterfaceOrientationPortrait UIInterfaceOrientationPortraitUpsideDown";
				IPHONEOS_DEPLOYMENT_TARGET = 16.0;
				LD_RUNPATH_SEARCH_PATHS = (
					"$(inherited)",
					"@executable_path/Frameworks",
				);
				MARKETING_VERSION = 1.0;
				PRODUCT_BUNDLE_IDENTIFIER = com.walletconnect.walletapp;
				PRODUCT_NAME = "$(TARGET_NAME)";
				PROVISIONING_PROFILE_SPECIFIER = "";
				"PROVISIONING_PROFILE_SPECIFIER[sdk=iphoneos*]" = "match AppStore com.walletconnect.walletapp";
				SWIFT_EMIT_LOC_STRINGS = YES;
				SWIFT_VERSION = 5.0;
				TARGETED_DEVICE_FAMILY = "1,2";
			};
			name = Debug;
		};
		C56EE227293F55EE004840D1 /* Release */ = {
			isa = XCBuildConfiguration;
			buildSettings = {
				ALWAYS_EMBED_SWIFT_STANDARD_LIBRARIES = YES;
				ASSETCATALOG_COMPILER_APPICON_NAME = AppIcon;
				ASSETCATALOG_COMPILER_GLOBAL_ACCENT_COLOR_NAME = AccentColor;
				CLANG_CXX_LANGUAGE_STANDARD = "gnu++20";
				CODE_SIGN_ENTITLEMENTS = WalletApp/WalletAppRelease.entitlements;
				CODE_SIGN_IDENTITY = "Apple Development";
				"CODE_SIGN_IDENTITY[sdk=iphoneos*]" = "iPhone Distribution";
				CODE_SIGN_STYLE = Manual;
				CURRENT_PROJECT_VERSION = 184;
				DEVELOPMENT_TEAM = "";
				"DEVELOPMENT_TEAM[sdk=iphoneos*]" = W5R8AG9K22;
				ENABLE_PREVIEWS = YES;
				GENERATE_INFOPLIST_FILE = YES;
				INFOPLIST_FILE = WalletApp/Other/Info.plist;
				INFOPLIST_KEY_NSCameraUsageDescription = "Camera access for scanning QR code";
				INFOPLIST_KEY_UIApplicationSupportsIndirectInputEvents = YES;
				INFOPLIST_KEY_UILaunchScreen_Generation = YES;
				INFOPLIST_KEY_UIRequiresFullScreen = NO;
				INFOPLIST_KEY_UISupportedInterfaceOrientations = UIInterfaceOrientationPortrait;
				INFOPLIST_KEY_UISupportedInterfaceOrientations_iPad = "UIInterfaceOrientationLandscapeLeft UIInterfaceOrientationLandscapeRight UIInterfaceOrientationPortrait UIInterfaceOrientationPortraitUpsideDown";
				IPHONEOS_DEPLOYMENT_TARGET = 16.0;
				LD_RUNPATH_SEARCH_PATHS = (
					"$(inherited)",
					"@executable_path/Frameworks",
				);
				MARKETING_VERSION = 1.0;
				PRODUCT_BUNDLE_IDENTIFIER = com.walletconnect.walletapp;
				PRODUCT_NAME = "$(TARGET_NAME)";
				PROVISIONING_PROFILE_SPECIFIER = "";
				"PROVISIONING_PROFILE_SPECIFIER[sdk=iphoneos*]" = "match AppStore com.walletconnect.walletapp";
				SWIFT_EMIT_LOC_STRINGS = YES;
				SWIFT_VERSION = 5.0;
				TARGETED_DEVICE_FAMILY = "1,2";
			};
			name = Release;
		};
		CF1A593729E5873D00AAC16B /* Debug */ = {
			isa = XCBuildConfiguration;
			buildSettings = {
				CLANG_CXX_LANGUAGE_STANDARD = "gnu++20";
				CODE_SIGN_STYLE = Automatic;
				CURRENT_PROJECT_VERSION = 184;
				DEVELOPMENT_TEAM = W5R8AG9K22;
				GENERATE_INFOPLIST_FILE = YES;
				IPHONEOS_DEPLOYMENT_TARGET = 14.0;
				MARKETING_VERSION = 1.0;
				PRODUCT_BUNDLE_IDENTIFIER = com.walletconnect.EchoUITests;
				PRODUCT_NAME = "$(TARGET_NAME)";
				SWIFT_EMIT_LOC_STRINGS = NO;
				SWIFT_VERSION = 5.0;
				TARGETED_DEVICE_FAMILY = "1,2";
			};
			name = Debug;
		};
		CF1A593829E5873D00AAC16B /* Release */ = {
			isa = XCBuildConfiguration;
			buildSettings = {
				CLANG_CXX_LANGUAGE_STANDARD = "gnu++20";
				CODE_SIGN_STYLE = Automatic;
				CURRENT_PROJECT_VERSION = 184;
				DEVELOPMENT_TEAM = W5R8AG9K22;
				GENERATE_INFOPLIST_FILE = YES;
				IPHONEOS_DEPLOYMENT_TARGET = 14.0;
				MARKETING_VERSION = 1.0;
				PRODUCT_BUNDLE_IDENTIFIER = com.walletconnect.EchoUITests;
				PRODUCT_NAME = "$(TARGET_NAME)";
				SWIFT_EMIT_LOC_STRINGS = NO;
				SWIFT_VERSION = 5.0;
				TARGETED_DEVICE_FAMILY = "1,2";
			};
			name = Release;
		};
/* End XCBuildConfiguration section */

/* Begin XCConfigurationList section */
		764E1D3726F8D3FC00A1FB15 /* Build configuration list for PBXProject "ExampleApp" */ = {
			isa = XCConfigurationList;
			buildConfigurations = (
				764E1D4E26F8D3FE00A1FB15 /* Debug */,
				764E1D4F26F8D3FE00A1FB15 /* Release */,
			);
			defaultConfigurationIsVisible = 0;
			defaultConfigurationName = Release;
		};
		8445119C2C8B689F00A6A86C /* Build configuration list for PBXNativeTarget "AppKitLab" */ = {
			isa = XCConfigurationList;
			buildConfigurations = (
				8445119A2C8B689F00A6A86C /* Debug */,
				8445119B2C8B689F00A6A86C /* Release */,
			);
			defaultConfigurationIsVisible = 0;
			defaultConfigurationName = Release;
		};
		844749FB29B9E5B9005F520B /* Build configuration list for PBXNativeTarget "RelayIntegrationTests" */ = {
			isa = XCConfigurationList;
			buildConfigurations = (
				844749F929B9E5B9005F520B /* Debug */,
				844749FA29B9E5B9005F520B /* Release */,
			);
			defaultConfigurationIsVisible = 0;
			defaultConfigurationName = Release;
		};
		84CE642F27981DF000142511 /* Build configuration list for PBXNativeTarget "DApp" */ = {
			isa = XCConfigurationList;
			buildConfigurations = (
				84CE642D27981DF000142511 /* Debug */,
				84CE642E27981DF000142511 /* Release */,
			);
			defaultConfigurationIsVisible = 0;
			defaultConfigurationName = Release;
		};
		84E6B84F29787A8000428BAF /* Build configuration list for PBXNativeTarget "PNDecryptionService" */ = {
			isa = XCConfigurationList;
			buildConfigurations = (
				84E6B85029787A8000428BAF /* Debug */,
				84E6B85129787A8000428BAF /* Release */,
			);
			defaultConfigurationIsVisible = 0;
			defaultConfigurationName = Release;
		};
		A5A4FC7A2840C12C00BBEC1E /* Build configuration list for PBXNativeTarget "UITests" */ = {
			isa = XCConfigurationList;
			buildConfigurations = (
				A5A4FC782840C12C00BBEC1E /* Debug */,
				A5A4FC792840C12C00BBEC1E /* Release */,
			);
			defaultConfigurationIsVisible = 0;
			defaultConfigurationName = Release;
		};
		A5E03DF1286464DB00888481 /* Build configuration list for PBXNativeTarget "IntegrationTests" */ = {
			isa = XCConfigurationList;
			buildConfigurations = (
				A5E03DF2286464DB00888481 /* Debug */,
				A5E03DF3286464DB00888481 /* Release */,
			);
			defaultConfigurationIsVisible = 0;
			defaultConfigurationName = Release;
		};
		C56EE228293F55EE004840D1 /* Build configuration list for PBXNativeTarget "WalletApp" */ = {
			isa = XCConfigurationList;
			buildConfigurations = (
				C56EE226293F55EE004840D1 /* Debug */,
				C56EE227293F55EE004840D1 /* Release */,
			);
			defaultConfigurationIsVisible = 0;
			defaultConfigurationName = Release;
		};
		CF1A593629E5873D00AAC16B /* Build configuration list for PBXNativeTarget "EchoUITests" */ = {
			isa = XCConfigurationList;
			buildConfigurations = (
				CF1A593729E5873D00AAC16B /* Debug */,
				CF1A593829E5873D00AAC16B /* Release */,
			);
			defaultConfigurationIsVisible = 0;
			defaultConfigurationName = Release;
		};
/* End XCConfigurationList section */

/* Begin XCRemoteSwiftPackageReference section */
<<<<<<< HEAD
		84733CD62C245718001B2850 /* XCRemoteSwiftPackageReference "WalletConnectAccount" */ = {
			isa = XCRemoteSwiftPackageReference;
			repositoryURL = "https://github.com/WalletConnect/WalletConnectAccount";
			requirement = {
				branch = main;
				kind = branch;
			};
		};
		8487A9422A836C2A0003D5AF /* XCRemoteSwiftPackageReference "sentry-cocoa" */ = {
=======
		844511B82C8B6BC800A6A86C /* XCRemoteSwiftPackageReference "atlantis" */ = {
>>>>>>> e1115f67
			isa = XCRemoteSwiftPackageReference;
			repositoryURL = "https://github.com/ProxymanApp/atlantis";
			requirement = {
				kind = upToNextMajorVersion;
				minimumVersion = 1.24.0;
			};
		};
		84943C792A9BA206007EBAC2 /* XCRemoteSwiftPackageReference "mixpanel-swift" */ = {
			isa = XCRemoteSwiftPackageReference;
			repositoryURL = "https://github.com/mixpanel/mixpanel-swift";
			requirement = {
				branch = master;
				kind = branch;
			};
		};
		84AEC2522B4D43CD00E27A5B /* XCRemoteSwiftPackageReference "SwiftMessages" */ = {
			isa = XCRemoteSwiftPackageReference;
			repositoryURL = "https://github.com/SwiftKickMobile/SwiftMessages";
			requirement = {
				kind = upToNextMajorVersion;
				minimumVersion = 9.0.9;
			};
		};
		A5434021291E6A270068F706 /* XCRemoteSwiftPackageReference "solana-swift" */ = {
			isa = XCRemoteSwiftPackageReference;
			repositoryURL = "https://github.com/flypaper0/solana-swift";
			requirement = {
				branch = "feature/available-13";
				kind = branch;
			};
		};
		A561C7FE29DF32CE00DF540D /* XCRemoteSwiftPackageReference "HDWallet" */ = {
			isa = XCRemoteSwiftPackageReference;
			repositoryURL = "https://github.com/WalletConnect/HDWallet";
			requirement = {
				branch = develop;
				kind = branch;
			};
		};
		A58EC60F299D57B800F3452A /* XCRemoteSwiftPackageReference "swiftui-async-button" */ = {
			isa = XCRemoteSwiftPackageReference;
			repositoryURL = "https://github.com/lorenzofiamingo/swiftui-async-button";
			requirement = {
				kind = exactVersion;
				version = 1.1.0;
			};
		};
		A5AE354528A1A2AC0059AE8A /* XCRemoteSwiftPackageReference "Web3" */ = {
			isa = XCRemoteSwiftPackageReference;
			repositoryURL = "https://github.com/WalletConnect/Web3.swift";
			requirement = {
				kind = exactVersion;
				version = 1.0.2;
			};
		};
		A5D85224286333D500DAF5C3 /* XCRemoteSwiftPackageReference "Starscream" */ = {
			isa = XCRemoteSwiftPackageReference;
			repositoryURL = "https://github.com/daltoniam/Starscream";
			requirement = {
				kind = exactVersion;
				version = 3.1.2;
			};
		};
/* End XCRemoteSwiftPackageReference section */

/* Begin XCSwiftPackageProductDependency section */
		8421447A2C80A2B8004FF494 /* ReownAppKit */ = {
			isa = XCSwiftPackageProductDependency;
			productName = ReownAppKit;
		};
		8421447C2C80A544004FF494 /* ReownAppKitUI */ = {
			isa = XCSwiftPackageProductDependency;
			productName = ReownAppKitUI;
		};
		8421447E2C81863A004FF494 /* ReownWalletKit */ = {
			isa = XCSwiftPackageProductDependency;
			productName = ReownWalletKit;
		};
		842144802C818684004FF494 /* ReownWalletKit */ = {
			isa = XCSwiftPackageProductDependency;
			productName = ReownWalletKit;
		};
		842144822C818928004FF494 /* ReownWalletKit */ = {
			isa = XCSwiftPackageProductDependency;
			productName = ReownWalletKit;
		};
		844511B52C8B69F200A6A86C /* Starscream */ = {
			isa = XCSwiftPackageProductDependency;
			package = A5D85224286333D500DAF5C3 /* XCRemoteSwiftPackageReference "Starscream" */;
			productName = Starscream;
		};
		844511B92C8B6BC800A6A86C /* Atlantis */ = {
			isa = XCSwiftPackageProductDependency;
			package = 844511B82C8B6BC800A6A86C /* XCRemoteSwiftPackageReference "atlantis" */;
			productName = Atlantis;
		};
		844511BB2C8B6BE600A6A86C /* Web3ContractABI */ = {
			isa = XCSwiftPackageProductDependency;
			package = A5AE354528A1A2AC0059AE8A /* XCRemoteSwiftPackageReference "Web3" */;
			productName = Web3ContractABI;
		};
<<<<<<< HEAD
		84733CD72C245718001B2850 /* WalletConnectAccount */ = {
			isa = XCSwiftPackageProductDependency;
			package = 84733CD62C245718001B2850 /* XCRemoteSwiftPackageReference "WalletConnectAccount" */;
			productName = WalletConnectAccount;
		};
		8486EDD22B4F2EA6008E53C3 /* SwiftMessages */ = {
=======
		844511BD2C8B6BF000A6A86C /* ReownAppKitUI */ = {
			isa = XCSwiftPackageProductDependency;
			productName = ReownAppKitUI;
		};
		844511BF2C8B6BF800A6A86C /* Web3 */ = {
			isa = XCSwiftPackageProductDependency;
			package = A5AE354528A1A2AC0059AE8A /* XCRemoteSwiftPackageReference "Web3" */;
			productName = Web3;
		};
		844511C12C8B6C0600A6A86C /* SwiftMessages */ = {
>>>>>>> e1115f67
			isa = XCSwiftPackageProductDependency;
			package = 84AEC2522B4D43CD00E27A5B /* XCRemoteSwiftPackageReference "SwiftMessages" */;
			productName = SwiftMessages;
		};
		844511C32C8B6C0D00A6A86C /* ReownAppKit */ = {
			isa = XCSwiftPackageProductDependency;
			productName = ReownAppKit;
		};
		844749FC29B9E6B2005F520B /* WalletConnectNetworking */ = {
			isa = XCSwiftPackageProductDependency;
			productName = WalletConnectNetworking;
		};
		84474A0029B9EB74005F520B /* Starscream */ = {
			isa = XCSwiftPackageProductDependency;
			package = A5D85224286333D500DAF5C3 /* XCRemoteSwiftPackageReference "Starscream" */;
			productName = Starscream;
		};
		8448F1D327E4726F0000B866 /* WalletConnect */ = {
			isa = XCSwiftPackageProductDependency;
			productName = WalletConnect;
		};
		8486EDD22B4F2EA6008E53C3 /* SwiftMessages */ = {
			isa = XCSwiftPackageProductDependency;
			package = 84AEC2522B4D43CD00E27A5B /* XCRemoteSwiftPackageReference "SwiftMessages" */;
			productName = SwiftMessages;
		};
		84943C7A2A9BA206007EBAC2 /* Mixpanel */ = {
			isa = XCSwiftPackageProductDependency;
			package = 84943C792A9BA206007EBAC2 /* XCRemoteSwiftPackageReference "mixpanel-swift" */;
			productName = Mixpanel;
		};
		84943C7C2A9BA328007EBAC2 /* Mixpanel */ = {
			isa = XCSwiftPackageProductDependency;
			package = 84943C792A9BA206007EBAC2 /* XCRemoteSwiftPackageReference "mixpanel-swift" */;
			productName = Mixpanel;
		};
		84AEC2532B4D43CD00E27A5B /* SwiftMessages */ = {
			isa = XCSwiftPackageProductDependency;
			package = 84AEC2522B4D43CD00E27A5B /* XCRemoteSwiftPackageReference "SwiftMessages" */;
			productName = SwiftMessages;
		};
		84CA52162C88965C0069BB33 /* ReownRouter */ = {
			isa = XCSwiftPackageProductDependency;
			productName = ReownRouter;
		};
		A54195A42934E83F0035AD19 /* Web3 */ = {
			isa = XCSwiftPackageProductDependency;
			package = A5AE354528A1A2AC0059AE8A /* XCRemoteSwiftPackageReference "Web3" */;
			productName = Web3;
		};
		A573C53829EC365000E3CBFD /* HDWalletKit */ = {
			isa = XCSwiftPackageProductDependency;
			package = A561C7FE29DF32CE00DF540D /* XCRemoteSwiftPackageReference "HDWallet" */;
			productName = HDWalletKit;
		};
		A573C53A29EC365800E3CBFD /* HDWalletKit */ = {
			isa = XCSwiftPackageProductDependency;
			package = A561C7FE29DF32CE00DF540D /* XCRemoteSwiftPackageReference "HDWallet" */;
			productName = HDWalletKit;
		};
		A573C53C29EC366500E3CBFD /* HDWalletKit */ = {
			isa = XCSwiftPackageProductDependency;
			package = A561C7FE29DF32CE00DF540D /* XCRemoteSwiftPackageReference "HDWallet" */;
			productName = HDWalletKit;
		};
		A59D25ED2AB3672700D7EA3A /* AsyncButton */ = {
			isa = XCSwiftPackageProductDependency;
			package = A58EC60F299D57B800F3452A /* XCRemoteSwiftPackageReference "swiftui-async-button" */;
			productName = AsyncButton;
		};
		A5A650C92B062A1400F9AD4B /* Mixpanel */ = {
			isa = XCSwiftPackageProductDependency;
			package = 84943C792A9BA206007EBAC2 /* XCRemoteSwiftPackageReference "mixpanel-swift" */;
			productName = Mixpanel;
		};
		A5B6C0F02A6EAB0800927332 /* WalletConnectNotify */ = {
			isa = XCSwiftPackageProductDependency;
			productName = WalletConnectNotify;
		};
		A5B6C0F22A6EAB1700927332 /* WalletConnectNotify */ = {
			isa = XCSwiftPackageProductDependency;
			productName = WalletConnectNotify;
		};
		A5B6C0F42A6EAB2800927332 /* WalletConnectNotify */ = {
			isa = XCSwiftPackageProductDependency;
			productName = WalletConnectNotify;
		};
		A5B6C0F62A6EAB3200927332 /* WalletConnectNotify */ = {
			isa = XCSwiftPackageProductDependency;
			productName = WalletConnectNotify;
		};
		A5C8BE84292FE20B006CC85C /* Web3 */ = {
			isa = XCSwiftPackageProductDependency;
			package = A5AE354528A1A2AC0059AE8A /* XCRemoteSwiftPackageReference "Web3" */;
			productName = Web3;
		};
		A5D85227286333E300DAF5C3 /* Starscream */ = {
			isa = XCSwiftPackageProductDependency;
			package = A5D85224286333D500DAF5C3 /* XCRemoteSwiftPackageReference "Starscream" */;
			productName = Starscream;
		};
		A5E03DF42864651200888481 /* Starscream */ = {
			isa = XCSwiftPackageProductDependency;
			package = A5D85224286333D500DAF5C3 /* XCRemoteSwiftPackageReference "Starscream" */;
			productName = Starscream;
		};
		A5E03DFE2864662500888481 /* WalletConnect */ = {
			isa = XCSwiftPackageProductDependency;
			productName = WalletConnect;
		};
		C5133A77294125CC00A8314C /* Web3 */ = {
			isa = XCSwiftPackageProductDependency;
			package = A5AE354528A1A2AC0059AE8A /* XCRemoteSwiftPackageReference "Web3" */;
			productName = Web3;
		};
		C56EE254293F569A004840D1 /* Starscream */ = {
			isa = XCSwiftPackageProductDependency;
			package = A5D85224286333D500DAF5C3 /* XCRemoteSwiftPackageReference "Starscream" */;
			productName = Starscream;
		};
		C5B2F7042970573D000DBA0E /* SolanaSwift */ = {
			isa = XCSwiftPackageProductDependency;
			package = A5434021291E6A270068F706 /* XCRemoteSwiftPackageReference "solana-swift" */;
			productName = SolanaSwift;
		};
/* End XCSwiftPackageProductDependency section */
	};
	rootObject = 764E1D3426F8D3FC00A1FB15 /* Project object */;
}<|MERGE_RESOLUTION|>--- conflicted
+++ resolved
@@ -47,7 +47,6 @@
 		84733CD32C1C2A4B001B2850 /* AlertPresenter.swift in Sources */ = {isa = PBXBuildFile; fileRef = 84AEC2502B4D42C100E27A5B /* AlertPresenter.swift */; };
 		84733CD42C1C2C24001B2850 /* ProfilingService.swift in Sources */ = {isa = PBXBuildFile; fileRef = A50B6A372B06697B00162B01 /* ProfilingService.swift */; };
 		84733CD52C1C2CEB001B2850 /* InputConfig.swift in Sources */ = {isa = PBXBuildFile; fileRef = C56EE25D293F56D6004840D1 /* InputConfig.swift */; };
-		84733CD82C245718001B2850 /* WalletConnectAccount in Frameworks */ = {isa = PBXBuildFile; productRef = 84733CD72C245718001B2850 /* WalletConnectAccount */; };
 		84733CDA2C258BDB001B2850 /* AccountMock.swift in Sources */ = {isa = PBXBuildFile; fileRef = 84733CD92C258BDB001B2850 /* AccountMock.swift */; };
 		847BD1D62989492500076C90 /* MainViewController.swift in Sources */ = {isa = PBXBuildFile; fileRef = 847BD1D12989492500076C90 /* MainViewController.swift */; };
 		847BD1D82989492500076C90 /* MainModule.swift in Sources */ = {isa = PBXBuildFile; fileRef = 847BD1D32989492500076C90 /* MainModule.swift */; };
@@ -624,7 +623,6 @@
 			buildActionMask = 2147483647;
 			files = (
 				A573C53D29EC366500E3CBFD /* HDWalletKit in Frameworks */,
-				84733CD82C245718001B2850 /* WalletConnectAccount in Frameworks */,
 				A59D25EE2AB3672700D7EA3A /* AsyncButton in Frameworks */,
 				C5133A78294125CC00A8314C /* Web3 in Frameworks */,
 				C5B2F7052970573D000DBA0E /* SolanaSwift in Frameworks */,
@@ -1632,14 +1630,9 @@
 				84943C7C2A9BA328007EBAC2 /* Mixpanel */,
 				A59D25ED2AB3672700D7EA3A /* AsyncButton */,
 				84AEC2532B4D43CD00E27A5B /* SwiftMessages */,
-<<<<<<< HEAD
-				84F391F92BA87CEB00FDC20A /* Web3ModalUI */,
-				84733CD72C245718001B2850 /* WalletConnectAccount */,
-=======
 				8421447C2C80A544004FF494 /* ReownAppKitUI */,
 				8421447E2C81863A004FF494 /* ReownWalletKit */,
 				84CA52162C88965C0069BB33 /* ReownRouter */,
->>>>>>> e1115f67
 			);
 			productName = ChatWallet;
 			productReference = C56EE21B293F55ED004840D1 /* WalletApp.app */;
@@ -1717,12 +1710,7 @@
 				A561C7FE29DF32CE00DF540D /* XCRemoteSwiftPackageReference "HDWallet" */,
 				84943C792A9BA206007EBAC2 /* XCRemoteSwiftPackageReference "mixpanel-swift" */,
 				84AEC2522B4D43CD00E27A5B /* XCRemoteSwiftPackageReference "SwiftMessages" */,
-<<<<<<< HEAD
-				84F3EFC32BA87C09005FCFAE /* XCRemoteSwiftPackageReference "web3modal-swift" */,
-				84733CD62C245718001B2850 /* XCRemoteSwiftPackageReference "WalletConnectAccount" */,
-=======
 				844511B82C8B6BC800A6A86C /* XCRemoteSwiftPackageReference "atlantis" */,
->>>>>>> e1115f67
 			);
 			productRefGroup = 764E1D3D26F8D3FC00A1FB15 /* Products */;
 			projectDirPath = "";
@@ -2772,19 +2760,7 @@
 /* End XCConfigurationList section */
 
 /* Begin XCRemoteSwiftPackageReference section */
-<<<<<<< HEAD
-		84733CD62C245718001B2850 /* XCRemoteSwiftPackageReference "WalletConnectAccount" */ = {
-			isa = XCRemoteSwiftPackageReference;
-			repositoryURL = "https://github.com/WalletConnect/WalletConnectAccount";
-			requirement = {
-				branch = main;
-				kind = branch;
-			};
-		};
-		8487A9422A836C2A0003D5AF /* XCRemoteSwiftPackageReference "sentry-cocoa" */ = {
-=======
 		844511B82C8B6BC800A6A86C /* XCRemoteSwiftPackageReference "atlantis" */ = {
->>>>>>> e1115f67
 			isa = XCRemoteSwiftPackageReference;
 			repositoryURL = "https://github.com/ProxymanApp/atlantis";
 			requirement = {
@@ -2886,14 +2862,6 @@
 			package = A5AE354528A1A2AC0059AE8A /* XCRemoteSwiftPackageReference "Web3" */;
 			productName = Web3ContractABI;
 		};
-<<<<<<< HEAD
-		84733CD72C245718001B2850 /* WalletConnectAccount */ = {
-			isa = XCSwiftPackageProductDependency;
-			package = 84733CD62C245718001B2850 /* XCRemoteSwiftPackageReference "WalletConnectAccount" */;
-			productName = WalletConnectAccount;
-		};
-		8486EDD22B4F2EA6008E53C3 /* SwiftMessages */ = {
-=======
 		844511BD2C8B6BF000A6A86C /* ReownAppKitUI */ = {
 			isa = XCSwiftPackageProductDependency;
 			productName = ReownAppKitUI;
@@ -2904,7 +2872,6 @@
 			productName = Web3;
 		};
 		844511C12C8B6C0600A6A86C /* SwiftMessages */ = {
->>>>>>> e1115f67
 			isa = XCSwiftPackageProductDependency;
 			package = 84AEC2522B4D43CD00E27A5B /* XCRemoteSwiftPackageReference "SwiftMessages" */;
 			productName = SwiftMessages;
