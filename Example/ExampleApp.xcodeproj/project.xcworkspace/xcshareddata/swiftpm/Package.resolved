{
  "object": {
    "pins": [
      {
        "package": "BigInt",
        "repositoryURL": "https://github.com/attaswift/BigInt.git",
        "state": {
          "branch": null,
          "revision": "0ed110f7555c34ff468e72e1686e59721f2b0da6",
          "version": "5.3.0"
        }
      },
      {
        "package": "CryptoSwift",
        "repositoryURL": "https://github.com/krzyzanowskim/CryptoSwift.git",
        "state": {
          "branch": null,
          "revision": "db51c407d3be4a051484a141bf0bff36c43d3b1e",
          "version": "1.8.0"
        }
      },
      {
        "package": "HDWalletKit",
        "repositoryURL": "https://github.com/WalletConnect/HDWallet",
        "state": {
          "branch": "develop",
          "revision": "748a85b1dfe9a2fa592bd9266c5a926e4e1d3f44",
          "version": null
        }
      },
      {
        "package": "Mixpanel",
        "repositoryURL": "https://github.com/mixpanel/mixpanel-swift",
        "state": {
          "branch": "master",
          "revision": "1ce27d937009d5ecce74dad97d69898ffea49c75",
          "version": null
        }
      },
      {
        "package": "PromiseKit",
        "repositoryURL": "https://github.com/mxcl/PromiseKit.git",
        "state": {
          "branch": null,
          "revision": "8a98e31a47854d3180882c8068cc4d9381bf382d",
          "version": "6.22.1"
        }
      },
      {
        "package": "QRCode",
        "repositoryURL": "https://github.com/WalletConnect/QRCode",
        "state": {
          "branch": null,
          "revision": "263f280d2c8144adfb0b6676109846cfc8dd552b",
          "version": "14.3.1"
        }
      },
      {
        "package": "secp256k1",
        "repositoryURL": "https://github.com/Boilertalk/secp256k1.swift.git",
        "state": {
          "branch": null,
          "revision": "cd187c632fb812fd93711a9f7e644adb7e5f97f0",
          "version": "0.1.7"
        }
      },
      {
        "package": "Sentry",
        "repositoryURL": "https://github.com/getsentry/sentry-cocoa.git",
        "state": {
          "branch": null,
<<<<<<< HEAD
          "revision": "12998398eb51e2e8ff7098163fa97d305eee6d87",
          "version": "8.11.0"
=======
          "revision": "14aa6e47b03b820fd2b338728637570b9e969994",
          "version": "8.12.0"
>>>>>>> 8c7fe984
        }
      },
      {
        "package": "SolanaSwift",
        "repositoryURL": "https://github.com/flypaper0/solana-swift",
        "state": {
          "branch": "feature/available-13",
          "revision": "a98811518e0a90c2dfc60c30cfd3ec85c33b6790",
          "version": null
        }
      },
      {
        "package": "Starscream",
        "repositoryURL": "https://github.com/daltoniam/Starscream",
        "state": {
          "branch": null,
          "revision": "a063fda2b8145a231953c20e7a646be254365396",
          "version": "3.1.2"
        }
      },
      {
        "package": "SwiftDocCPlugin",
        "repositoryURL": "https://github.com/apple/swift-docc-plugin",
        "state": {
          "branch": null,
          "revision": "26ac5758409154cc448d7ab82389c520fa8a8247",
          "version": "1.3.0"
        }
      },
      {
        "package": "SymbolKit",
        "repositoryURL": "https://github.com/apple/swift-docc-symbolkit",
        "state": {
          "branch": null,
          "revision": "b45d1f2ed151d057b54504d653e0da5552844e34",
          "version": "1.0.0"
        }
      },
      {
        "package": "swift-qrcode-generator",
        "repositoryURL": "https://github.com/dagronf/swift-qrcode-generator",
        "state": {
          "branch": null,
          "revision": "5ca09b6a2ad190f94aa3d6ddef45b187f8c0343b",
          "version": "1.0.3"
        }
      },
      {
        "package": "SwiftImageReadWrite",
        "repositoryURL": "https://github.com/dagronf/SwiftImageReadWrite",
        "state": {
          "branch": null,
          "revision": "5596407d1cf61b953b8e658fa8636a471df3c509",
          "version": "1.1.6"
        }
      },
      {
        "package": "swiftui-async-button",
        "repositoryURL": "https://github.com/lorenzofiamingo/swiftui-async-button",
        "state": {
          "branch": null,
          "revision": "9fe9ccddf59c7e4185aa978547fbb9d95236455e",
          "version": "1.1.0"
        }
      },
      {
        "package": "Task_retrying",
        "repositoryURL": "https://github.com/bigearsenal/task-retrying-swift.git",
        "state": {
          "branch": null,
          "revision": "1249b3524378423c848cef39fb220041e00a08ec",
          "version": "1.0.4"
        }
      },
      {
        "package": "TweetNacl",
        "repositoryURL": "https://github.com/bitmark-inc/tweetnacl-swiftwrap.git",
        "state": {
          "branch": null,
          "revision": "f8fd111642bf2336b11ef9ea828510693106e954",
          "version": "1.1.0"
        }
      },
      {
        "package": "Web3",
        "repositoryURL": "https://github.com/WalletConnect/Web3.swift",
        "state": {
          "branch": null,
          "revision": "569255adcfff0b37e4cb8004aea29d0e2d6266df",
          "version": "1.0.2"
        }
      }
    ]
  },
  "version": 1
}<|MERGE_RESOLUTION|>--- conflicted
+++ resolved
@@ -69,13 +69,8 @@
         "repositoryURL": "https://github.com/getsentry/sentry-cocoa.git",
         "state": {
           "branch": null,
-<<<<<<< HEAD
-          "revision": "12998398eb51e2e8ff7098163fa97d305eee6d87",
-          "version": "8.11.0"
-=======
           "revision": "14aa6e47b03b820fd2b338728637570b9e969994",
           "version": "8.12.0"
->>>>>>> 8c7fe984
         }
       },
       {
