--- conflicted
+++ resolved
@@ -19,21 +19,10 @@
         do {
             let sessionNamespaces = try AutoNamespaces.build(
                 sessionProposal: proposal,
-<<<<<<< HEAD
-                chains: [Blockchain("eip155:1")!, Blockchain("eip155:5")!],
-                methods: ["eth_signTransaction", "personal_sign", "eth_signTypedData", "eth_sendTransaction", "eth_sign"],
-                events: ["accountsChanged", "chainChanged"],
-                accounts: [
-                    Account(blockchain: Blockchain("eip155:5")!, address: ETHSigner.address)!,
-                    Account(blockchain: Blockchain("eip155:1")!, address: ETHSigner.address)!,
-                    Account(blockchain: Blockchain("eip155:137")!, address: ETHSigner.address)!
-                ]
-=======
                 chains: supportedChains,
                 methods: supportedMethods,
                 events: supportedEvents,
                 accounts: supportedAccounts
->>>>>>> b8f6cdcc
             )
             try await Web3Wallet.instance.approve(proposalId: proposal.id, namespaces: sessionNamespaces)
         } catch {
