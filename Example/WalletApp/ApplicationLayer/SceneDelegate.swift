--- conflicted
+++ resolved
@@ -37,27 +37,6 @@
     func scene(_ scene: UIScene, openURLContexts URLContexts: Set<UIOpenURLContext>) {
         guard let context = URLContexts.first else { return }
 
-<<<<<<< HEAD
-        let queryParams = context.url.queryParameters
-
-        if let uri = queryParams["uri"] as? String {
-            Task {
-                try await Pair.instance.pair(uri: WalletConnectURI(string: uri)!)
-            }
-        }
-    }
-}
-
-extension URL {
-    var queryParameters: [AnyHashable: Any] {
-        let urlComponents = URLComponents(url: self, resolvingAgainstBaseURL: false)
-        guard let queryItems = urlComponents?.queryItems else { return [:] }
-        var queryParams: [AnyHashable: Any] = [:]
-        queryItems.forEach {
-            queryParams[$0.name] = $0.value
-        }
-        return queryParams
-=======
 		let queryParams = context.url.queryParameters
 		
 		if let uri = queryParams["uri"] as? String {
@@ -65,6 +44,5 @@
 				try await Pair.instance.pair(uri: WalletConnectURI(string: uri)!)
 			}
 		}
->>>>>>> c1142f4e
     }
 }