import Foundation

struct ThirdPartyConfigurator: Configurator {

    func configure() {
<<<<<<< HEAD
        Networking.configure(projectId: InputConfig.projectId, socketFactory: DefaultSocketFactory())

        let metadata = AppMetadata(
            name: "Example Wallet",
            description: "wallet description",
            url: "example.wallet",
            icons: ["https://avatars.githubusercontent.com/u/37784886"]
        )
=======
>>>>>>> 2f4fbbc3
        
    }
}<|MERGE_RESOLUTION|>--- conflicted
+++ resolved
@@ -3,7 +3,6 @@
 struct ThirdPartyConfigurator: Configurator {
 
     func configure() {
-<<<<<<< HEAD
         Networking.configure(projectId: InputConfig.projectId, socketFactory: DefaultSocketFactory())
 
         let metadata = AppMetadata(
@@ -12,8 +11,6 @@
             url: "example.wallet",
             icons: ["https://avatars.githubusercontent.com/u/37784886"]
         )
-=======
->>>>>>> 2f4fbbc3
         
     }
 }