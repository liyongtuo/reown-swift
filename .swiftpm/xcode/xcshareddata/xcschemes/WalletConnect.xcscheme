--- conflicted
+++ resolved
@@ -62,23 +62,6 @@
                ReferencedContainer = "container:">
             </BuildableReference>
          </BuildActionEntry>
-<<<<<<< HEAD
-         <BuildActionEntry
-            buildForTesting = "YES"
-            buildForRunning = "YES"
-            buildForProfiling = "YES"
-            buildForArchiving = "YES"
-            buildForAnalyzing = "YES">
-            <BuildableReference
-               BuildableIdentifier = "primary"
-               BlueprintIdentifier = "TestingUtils"
-               BuildableName = "TestingUtils"
-               BlueprintName = "TestingUtils"
-               ReferencedContainer = "container:">
-            </BuildableReference>
-         </BuildActionEntry>
-=======
->>>>>>> 458b384c
       </BuildActionEntries>
    </BuildAction>
    <TestAction
