<<<<<<< HEAD
//import XCTest
//import Combine
//
//@testable import Auth
//@testable import Web3Wallet
//@testable import WalletConnectPush
//
//final class Web3WalletTests: XCTestCase {
//    var web3WalletClient: Web3WalletClient!
//    var authClient: AuthClientMock!
//    var signClient: SignClientMock!
//    var pairingClient: PairingClientMock!
//    var pushClient: PushClientMock!
//
//    private var disposeBag = Set<AnyCancellable>()
//    
//    override func setUp() {
//        authClient = AuthClientMock()
//        signClient = SignClientMock()
//        pairingClient = PairingClientMock()
//        pushClient = PushClientMock()
//        
//        web3WalletClient = Web3WalletClientFactory.create(
//            authClient: authClient,
//            signClient: signClient,
//            pairingClient: pairingClient,
//            pushClient: pushClient
//        )
//    }
//    
//    func testSessionRequestCalled() {
//        var success = false
//        web3WalletClient.sessionRequestPublisher.sink { value in
//            success = true
//            XCTAssertTrue(true)
//        }
//        .store(in: &disposeBag)
//        
//        let expectation = expectation(description: "Fail after 0.1s timeout")
//        let result = XCTWaiter.wait(for: [expectation], timeout: 0.1)
//        if result == XCTWaiter.Result.timedOut && success == false {
//            XCTFail()
//        }
//    }
//    
//    func testAuthRequestCalled() {
//        var success = false
//        web3WalletClient.authRequestPublisher.sink { value in
//            success = true
//            XCTAssertTrue(true)
//        }
//        .store(in: &disposeBag)
//        
//        let expectation = expectation(description: "Fail after 0.1s timeout")
//        let result = XCTWaiter.wait(for: [expectation], timeout: 0.1)
//        if result == XCTWaiter.Result.timedOut && success == false {
//            XCTFail()
//        }
//    }
//    
//    func testSessionProposalCalled() {
//        var success = false
//        web3WalletClient.sessionProposalPublisher.sink { value in
//            success = true
//            XCTAssertTrue(true)
//        }
//        .store(in: &disposeBag)
//        
//        let expectation = expectation(description: "Fail after 0.1s timeout")
//        let result = XCTWaiter.wait(for: [expectation], timeout: 0.1)
//        if result == XCTWaiter.Result.timedOut && success == false {
//            XCTFail()
//        }
//    }
//    
//    func testSessionsCalled() {
//        var success = false
//        web3WalletClient.sessionsPublisher.sink { value in
//            success = true
//            XCTAssertTrue(true)
//        }
//        .store(in: &disposeBag)
//        
//        let expectation = expectation(description: "Fail after 0.1s timeout")
//        let result = XCTWaiter.wait(for: [expectation], timeout: 0.1)
//        if result == XCTWaiter.Result.timedOut && success == false {
//            XCTFail()
//        }
//    }
//    
//    func testSocketConnectionStatusCalled() {
//        var success = false
//        web3WalletClient.socketConnectionStatusPublisher.sink { value in
//            success = true
//            XCTAssertTrue(true)
//        }
//        .store(in: &disposeBag)
//        
//        let expectation = expectation(description: "Fail after 0.1s timeout")
//        let result = XCTWaiter.wait(for: [expectation], timeout: 0.1)
//        if result == XCTWaiter.Result.timedOut && success == false {
//            XCTFail()
//        }
//    }
//    
//    func testSessionSettleCalled() {
//        var success = false
//        web3WalletClient.sessionSettlePublisher.sink { value in
//            success = true
//            XCTAssertTrue(true)
//        }
//        .store(in: &disposeBag)
//        
//        let expectation = expectation(description: "Fail after 0.1s timeout")
//        let result = XCTWaiter.wait(for: [expectation], timeout: 0.1)
//        if result == XCTWaiter.Result.timedOut && success == false {
//            XCTFail()
//        }
//    }
//    
//    func testSessionDeleteCalled() {
//        var success = false
//        web3WalletClient.sessionDeletePublisher.sink { value in
//            success = true
//            XCTAssertTrue(true)
//        }
//        .store(in: &disposeBag)
//        
//        let expectation = expectation(description: "Fail after 0.1s timeout")
//        let result = XCTWaiter.wait(for: [expectation], timeout: 0.1)
//        if result == XCTWaiter.Result.timedOut && success == false {
//            XCTFail()
//        }
//    }
//    
//    func testSessionResponseCalled() {
//        var success = false
//        web3WalletClient.sessionResponsePublisher.sink { value in
//            success = true
//            XCTAssertTrue(true)
//        }
//        .store(in: &disposeBag)
//        
//        let expectation = expectation(description: "Fail after 0.1s timeout")
//        let result = XCTWaiter.wait(for: [expectation], timeout: 0.1)
//        if result == XCTWaiter.Result.timedOut && success == false {
//            XCTFail()
//        }
//    }
//    
//    func testApproveCalled() async {
//        try! await web3WalletClient.approve(proposalId: "", namespaces: [:])
//        XCTAssertTrue(signClient.approveCalled)
//    }
//    
//    func testRejectSessionCalled() async {
//        try! await web3WalletClient.rejectSession(proposalId: "", reason: .userRejected)
//        XCTAssertTrue(signClient.rejectCalled)
//    }
//    
//    func testRejectAuthRequestCalled() async {
//        try! await web3WalletClient.rejectSession(requestId: .left(""))
//        XCTAssertTrue(authClient.rejectCalled)
//    }
//    
//    func testUpdateCalled() async {
//        try! await web3WalletClient.update(topic: "", namespaces: [:])
//        XCTAssertTrue(signClient.updateCalled)
//    }
//    
//    func testExtendCalled() async {
//        try! await web3WalletClient.extend(topic: "")
//        XCTAssertTrue(signClient.extendCalled)
//    }
//    
//    func testSignRespondCalled() async {
//        try! await web3WalletClient.respond(
//            topic: "",
//            requestId: .left(""),
//            response: RPCResult.response(AnyCodable(true))
//        )
//        XCTAssertTrue(signClient.respondCalled)
//    }
//    
//    func testPairCalled() async {
//        try! await web3WalletClient.pair(uri: WalletConnectURI(
//            topic: "topic",
//            symKey: "symKey",
//            relay: RelayProtocolOptions(protocol: "", data: "")
//        ))
//        XCTAssertTrue(pairingClient.pairCalled)
//    }
//    
//    func testDisconnectPairingCalled() async {
//        try! await web3WalletClient.disconnectPairing(topic: "topic")
//        XCTAssertTrue(pairingClient.disconnectPairingCalled)
//    }
//    
//    func testDisconnectCalled() async {
//        try! await web3WalletClient.disconnect(topic: "")
//        XCTAssertTrue(signClient.disconnectCalled)
//    }
//    
//    func testGetSessionsCalledAndNotEmpty() {
//        let sessions = web3WalletClient.getSessions()
//        XCTAssertEqual(1, sessions.count)
//    }
//    
//    func testFormatMessageCalled() {
//        let authPayload = AuthPayload(
//            requestParams: RequestParams(
//                domain: "service.invalid",
//                chainId: "eip155:1",
//                nonce: "32891756",
//                aud: "https://service.invalid/login",
//                nbf: nil,
//                exp: nil,
//                statement: "I accept the ServiceOrg Terms of Service: https://service.invalid/tos",
//                requestId: nil,
//                resources: [
//                    "ipfs://bafybeiemxf5abjwjbikoz4mc3a3dla6ual3jsgpdr4cjr3oz3evfyavhwq/",
//                    "https://example.com/my-web2-claim.json"
//                ]
//            ),
//            iat: "2021-09-30T16:25:24Z"
//        )
//        
//        let formattedMessage = try! web3WalletClient.formatAuthMessage(
//            payload: authPayload,
//            address: ""
//        )
//        XCTAssertEqual("formatted_message", formattedMessage)
//    }
//    
//    func testAuthRespondCalled() async {
//        let signature = CacaoSignature(t: .eip191, s: "0x438effc459956b57fcd9f3dac6c675f9cee88abf21acab7305e8e32aa0303a883b06dcbd956279a7a2ca21ffa882ff55cc22e8ab8ec0f3fe90ab45f306938cfa1b")
//        let account = Account("eip155:56:0xe5EeF1368781911d265fDB6946613dA61915a501")!
//        
//        try! await web3WalletClient.respond(
//            requestId: .left(""),
//            signature: signature,
//            from: account
//        )
//        XCTAssertTrue(authClient.respondCalled)
//    }
//    
//    func testSignPendingRequestsCalledAndNotEmpty() async {
//        let pendingRequests = web3WalletClient.getPendingRequests(topic: "")
//        XCTAssertEqual(1, pendingRequests.count)
//    }
//    
//    func testSessionRequestRecordCalledAndNotNil() async {
//        let sessionRequestRecord = web3WalletClient.getSessionRequestRecord(id: .left(""))
//        XCTAssertNotNil(sessionRequestRecord)
//    }
//    
//    func testAuthPendingRequestsCalledAndNotEmpty() async {
//        let pendingRequests = try! web3WalletClient.getPendingRequests()
//        XCTAssertEqual(1, pendingRequests.count)
//    }
//    
//    func testCleanupCalled() async {
//        try! await web3WalletClient.cleanup()
//        XCTAssertTrue(signClient.cleanupCalled)
//    }
//    
//    func testGetPairingsNotEmpty() async {
//        XCTAssertEqual(1, web3WalletClient.getPairings().count)
//    }
//    
//    func testPushClientRegisterCalled() async {
//        try! await pushClient.register(deviceToken: Data())
//        XCTAssertTrue(pushClient.registedCalled)
//        pushClient.registedCalled = false
//        try! await pushClient.register(deviceToken: "")
//        XCTAssertTrue(pushClient.registedCalled)
//    }
//}
=======
import XCTest
import Combine

@testable import Auth
@testable import Web3Wallet
@testable import WalletConnectPush

final class Web3WalletTests: XCTestCase {
    var web3WalletClient: Web3WalletClient!
    var authClient: AuthClientMock!
    var signClient: SignClientMock!
    var pairingClient: PairingClientMock!
    var pushClient: PushClientMock!

    private var disposeBag = Set<AnyCancellable>()
    
    override func setUp() {
        authClient = AuthClientMock()
        signClient = SignClientMock()
        pairingClient = PairingClientMock()
        pushClient = PushClientMock()
        
        web3WalletClient = Web3WalletClientFactory.create(
            authClient: authClient,
            signClient: signClient,
            pairingClient: pairingClient,
            pushClient: pushClient
        )
    }
    
    func testSessionRequestCalled() {
        var success = false
        web3WalletClient.sessionRequestPublisher.sink { value in
            success = true
            XCTAssertTrue(true)
        }
        .store(in: &disposeBag)
        
        let expectation = expectation(description: "Fail after 0.1s timeout")
        let result = XCTWaiter.wait(for: [expectation], timeout: 0.1)
        if result == XCTWaiter.Result.timedOut && success == false {
            XCTFail()
        }
    }
    
    func testAuthRequestCalled() {
        var success = false
        web3WalletClient.authRequestPublisher.sink { value in
            success = true
            XCTAssertTrue(true)
        }
        .store(in: &disposeBag)
        
        let expectation = expectation(description: "Fail after 0.1s timeout")
        let result = XCTWaiter.wait(for: [expectation], timeout: 0.1)
        if result == XCTWaiter.Result.timedOut && success == false {
            XCTFail()
        }
    }
    
    func testSessionProposalCalled() {
        var success = false
        web3WalletClient.sessionProposalPublisher.sink { value in
            success = true
            XCTAssertTrue(true)
        }
        .store(in: &disposeBag)
        
        let expectation = expectation(description: "Fail after 0.1s timeout")
        let result = XCTWaiter.wait(for: [expectation], timeout: 0.1)
        if result == XCTWaiter.Result.timedOut && success == false {
            XCTFail()
        }
    }
    
    func testSessionsCalled() {
        var success = false
        web3WalletClient.sessionsPublisher.sink { value in
            success = true
            XCTAssertTrue(true)
        }
        .store(in: &disposeBag)
        
        let expectation = expectation(description: "Fail after 0.1s timeout")
        let result = XCTWaiter.wait(for: [expectation], timeout: 0.1)
        if result == XCTWaiter.Result.timedOut && success == false {
            XCTFail()
        }
    }
    
    func testSocketConnectionStatusCalled() {
        var success = false
        web3WalletClient.socketConnectionStatusPublisher.sink { value in
            success = true
            XCTAssertTrue(true)
        }
        .store(in: &disposeBag)
        
        let expectation = expectation(description: "Fail after 0.1s timeout")
        let result = XCTWaiter.wait(for: [expectation], timeout: 0.1)
        if result == XCTWaiter.Result.timedOut && success == false {
            XCTFail()
        }
    }
    
    func testSessionSettleCalled() {
        var success = false
        web3WalletClient.sessionSettlePublisher.sink { value in
            success = true
            XCTAssertTrue(true)
        }
        .store(in: &disposeBag)
        
        let expectation = expectation(description: "Fail after 0.1s timeout")
        let result = XCTWaiter.wait(for: [expectation], timeout: 0.1)
        if result == XCTWaiter.Result.timedOut && success == false {
            XCTFail()
        }
    }
    
    func testSessionDeleteCalled() {
        var success = false
        web3WalletClient.sessionDeletePublisher.sink { value in
            success = true
            XCTAssertTrue(true)
        }
        .store(in: &disposeBag)
        
        let expectation = expectation(description: "Fail after 0.1s timeout")
        let result = XCTWaiter.wait(for: [expectation], timeout: 0.1)
        if result == XCTWaiter.Result.timedOut && success == false {
            XCTFail()
        }
    }
    
    func testSessionResponseCalled() {
        var success = false
        web3WalletClient.sessionResponsePublisher.sink { value in
            success = true
            XCTAssertTrue(true)
        }
        .store(in: &disposeBag)
        
        let expectation = expectation(description: "Fail after 0.1s timeout")
        let result = XCTWaiter.wait(for: [expectation], timeout: 0.1)
        if result == XCTWaiter.Result.timedOut && success == false {
            XCTFail()
        }
    }
    
    func testApproveCalled() async {
        try! await web3WalletClient.approve(proposalId: "", namespaces: [:])
        XCTAssertTrue(signClient.approveCalled)
    }
    
    func testRejectSessionCalled() async {
        try! await web3WalletClient.reject(proposalId: "", reason: .userRejected)
        XCTAssertTrue(signClient.rejectCalled)
    }
    
    func testRejectAuthRequestCalled() async {
        try! await web3WalletClient.reject(requestId: .left(""))
        XCTAssertTrue(authClient.rejectCalled)
    }
    
    func testUpdateCalled() async {
        try! await web3WalletClient.update(topic: "", namespaces: [:])
        XCTAssertTrue(signClient.updateCalled)
    }
    
    func testExtendCalled() async {
        try! await web3WalletClient.extend(topic: "")
        XCTAssertTrue(signClient.extendCalled)
    }
    
    func testSignRespondCalled() async {
        try! await web3WalletClient.respond(
            topic: "",
            requestId: .left(""),
            response: RPCResult.response(AnyCodable(true))
        )
        XCTAssertTrue(signClient.respondCalled)
    }
    
    func testPairCalled() async {
        try! await web3WalletClient.pair(uri: WalletConnectURI(
            topic: "topic",
            symKey: "symKey",
            relay: RelayProtocolOptions(protocol: "", data: "")
        ))
        XCTAssertTrue(pairingClient.pairCalled)
    }
    
    func testDisconnectPairingCalled() async {
        try! await web3WalletClient.disconnectPairing(topic: "topic")
        XCTAssertTrue(pairingClient.disconnectPairingCalled)
    }
    
    func testDisconnectCalled() async {
        try! await web3WalletClient.disconnect(topic: "")
        XCTAssertTrue(signClient.disconnectCalled)
    }
    
    func testGetSessionsCalledAndNotEmpty() {
        let sessions = web3WalletClient.getSessions()
        XCTAssertEqual(1, sessions.count)
    }
    
    func testFormatMessageCalled() {
        let authPayload = AuthPayload(
            requestParams: RequestParams(
                domain: "service.invalid",
                chainId: "eip155:1",
                nonce: "32891756",
                aud: "https://service.invalid/login",
                nbf: nil,
                exp: nil,
                statement: "I accept the ServiceOrg Terms of Service: https://service.invalid/tos",
                requestId: nil,
                resources: [
                    "ipfs://bafybeiemxf5abjwjbikoz4mc3a3dla6ual3jsgpdr4cjr3oz3evfyavhwq/",
                    "https://example.com/my-web2-claim.json"
                ]
            ),
            iat: "2021-09-30T16:25:24Z"
        )
        
        let formattedMessage = try! web3WalletClient.formatMessage(
            payload: authPayload,
            address: ""
        )
        XCTAssertEqual("formatted_message", formattedMessage)
    }
    
    func testAuthRespondCalled() async {
        let signature = CacaoSignature(t: .eip191, s: "0x438effc459956b57fcd9f3dac6c675f9cee88abf21acab7305e8e32aa0303a883b06dcbd956279a7a2ca21ffa882ff55cc22e8ab8ec0f3fe90ab45f306938cfa1b")
        let account = Account("eip155:56:0xe5EeF1368781911d265fDB6946613dA61915a501")!
        
        try! await web3WalletClient.respond(
            requestId: .left(""),
            signature: signature,
            from: account
        )
        XCTAssertTrue(authClient.respondCalled)
    }
    
    func testSignPendingRequestsCalledAndNotEmpty() async {
        let pendingRequests = web3WalletClient.getPendingRequests(topic: "")
        XCTAssertEqual(1, pendingRequests.count)
    }
    
    func testAuthPendingRequestsCalledAndNotEmpty() async {
        let pendingRequests = try! web3WalletClient.getPendingRequests()
        XCTAssertEqual(1, pendingRequests.count)
    }
    
    func testCleanupCalled() async {
        try! await web3WalletClient.cleanup()
        XCTAssertTrue(signClient.cleanupCalled)
    }
    
    func testGetPairingsNotEmpty() async {
        XCTAssertEqual(1, web3WalletClient.getPairings().count)
    }
    
    func testPushClientRegisterCalled() async {
        try! await pushClient.register(deviceToken: Data())
        XCTAssertTrue(pushClient.registedCalled)
        pushClient.registedCalled = false
        try! await pushClient.register(deviceToken: "")
        XCTAssertTrue(pushClient.registedCalled)
    }
}
>>>>>>> 6504bdf1
<|MERGE_RESOLUTION|>--- conflicted
+++ resolved
@@ -1,4 +1,4 @@
-<<<<<<< HEAD
+//
 //import XCTest
 //import Combine
 //
@@ -155,12 +155,12 @@
 //    }
 //    
 //    func testRejectSessionCalled() async {
-//        try! await web3WalletClient.rejectSession(proposalId: "", reason: .userRejected)
+//        try! await web3WalletClient.reject(proposalId: "", reason: .userRejected)
 //        XCTAssertTrue(signClient.rejectCalled)
 //    }
 //    
 //    func testRejectAuthRequestCalled() async {
-//        try! await web3WalletClient.rejectSession(requestId: .left(""))
+//        try! await web3WalletClient.reject(requestId: .left(""))
 //        XCTAssertTrue(authClient.rejectCalled)
 //    }
 //    
@@ -226,7 +226,7 @@
 //            iat: "2021-09-30T16:25:24Z"
 //        )
 //        
-//        let formattedMessage = try! web3WalletClient.formatAuthMessage(
+//        let formattedMessage = try! web3WalletClient.formatMessage(
 //            payload: authPayload,
 //            address: ""
 //        )
@@ -248,11 +248,6 @@
 //    func testSignPendingRequestsCalledAndNotEmpty() async {
 //        let pendingRequests = web3WalletClient.getPendingRequests(topic: "")
 //        XCTAssertEqual(1, pendingRequests.count)
-//    }
-//    
-//    func testSessionRequestRecordCalledAndNotNil() async {
-//        let sessionRequestRecord = web3WalletClient.getSessionRequestRecord(id: .left(""))
-//        XCTAssertNotNil(sessionRequestRecord)
 //    }
 //    
 //    func testAuthPendingRequestsCalledAndNotEmpty() async {
@@ -276,279 +271,4 @@
 //        try! await pushClient.register(deviceToken: "")
 //        XCTAssertTrue(pushClient.registedCalled)
 //    }
-//}
-=======
-import XCTest
-import Combine
-
-@testable import Auth
-@testable import Web3Wallet
-@testable import WalletConnectPush
-
-final class Web3WalletTests: XCTestCase {
-    var web3WalletClient: Web3WalletClient!
-    var authClient: AuthClientMock!
-    var signClient: SignClientMock!
-    var pairingClient: PairingClientMock!
-    var pushClient: PushClientMock!
-
-    private var disposeBag = Set<AnyCancellable>()
-    
-    override func setUp() {
-        authClient = AuthClientMock()
-        signClient = SignClientMock()
-        pairingClient = PairingClientMock()
-        pushClient = PushClientMock()
-        
-        web3WalletClient = Web3WalletClientFactory.create(
-            authClient: authClient,
-            signClient: signClient,
-            pairingClient: pairingClient,
-            pushClient: pushClient
-        )
-    }
-    
-    func testSessionRequestCalled() {
-        var success = false
-        web3WalletClient.sessionRequestPublisher.sink { value in
-            success = true
-            XCTAssertTrue(true)
-        }
-        .store(in: &disposeBag)
-        
-        let expectation = expectation(description: "Fail after 0.1s timeout")
-        let result = XCTWaiter.wait(for: [expectation], timeout: 0.1)
-        if result == XCTWaiter.Result.timedOut && success == false {
-            XCTFail()
-        }
-    }
-    
-    func testAuthRequestCalled() {
-        var success = false
-        web3WalletClient.authRequestPublisher.sink { value in
-            success = true
-            XCTAssertTrue(true)
-        }
-        .store(in: &disposeBag)
-        
-        let expectation = expectation(description: "Fail after 0.1s timeout")
-        let result = XCTWaiter.wait(for: [expectation], timeout: 0.1)
-        if result == XCTWaiter.Result.timedOut && success == false {
-            XCTFail()
-        }
-    }
-    
-    func testSessionProposalCalled() {
-        var success = false
-        web3WalletClient.sessionProposalPublisher.sink { value in
-            success = true
-            XCTAssertTrue(true)
-        }
-        .store(in: &disposeBag)
-        
-        let expectation = expectation(description: "Fail after 0.1s timeout")
-        let result = XCTWaiter.wait(for: [expectation], timeout: 0.1)
-        if result == XCTWaiter.Result.timedOut && success == false {
-            XCTFail()
-        }
-    }
-    
-    func testSessionsCalled() {
-        var success = false
-        web3WalletClient.sessionsPublisher.sink { value in
-            success = true
-            XCTAssertTrue(true)
-        }
-        .store(in: &disposeBag)
-        
-        let expectation = expectation(description: "Fail after 0.1s timeout")
-        let result = XCTWaiter.wait(for: [expectation], timeout: 0.1)
-        if result == XCTWaiter.Result.timedOut && success == false {
-            XCTFail()
-        }
-    }
-    
-    func testSocketConnectionStatusCalled() {
-        var success = false
-        web3WalletClient.socketConnectionStatusPublisher.sink { value in
-            success = true
-            XCTAssertTrue(true)
-        }
-        .store(in: &disposeBag)
-        
-        let expectation = expectation(description: "Fail after 0.1s timeout")
-        let result = XCTWaiter.wait(for: [expectation], timeout: 0.1)
-        if result == XCTWaiter.Result.timedOut && success == false {
-            XCTFail()
-        }
-    }
-    
-    func testSessionSettleCalled() {
-        var success = false
-        web3WalletClient.sessionSettlePublisher.sink { value in
-            success = true
-            XCTAssertTrue(true)
-        }
-        .store(in: &disposeBag)
-        
-        let expectation = expectation(description: "Fail after 0.1s timeout")
-        let result = XCTWaiter.wait(for: [expectation], timeout: 0.1)
-        if result == XCTWaiter.Result.timedOut && success == false {
-            XCTFail()
-        }
-    }
-    
-    func testSessionDeleteCalled() {
-        var success = false
-        web3WalletClient.sessionDeletePublisher.sink { value in
-            success = true
-            XCTAssertTrue(true)
-        }
-        .store(in: &disposeBag)
-        
-        let expectation = expectation(description: "Fail after 0.1s timeout")
-        let result = XCTWaiter.wait(for: [expectation], timeout: 0.1)
-        if result == XCTWaiter.Result.timedOut && success == false {
-            XCTFail()
-        }
-    }
-    
-    func testSessionResponseCalled() {
-        var success = false
-        web3WalletClient.sessionResponsePublisher.sink { value in
-            success = true
-            XCTAssertTrue(true)
-        }
-        .store(in: &disposeBag)
-        
-        let expectation = expectation(description: "Fail after 0.1s timeout")
-        let result = XCTWaiter.wait(for: [expectation], timeout: 0.1)
-        if result == XCTWaiter.Result.timedOut && success == false {
-            XCTFail()
-        }
-    }
-    
-    func testApproveCalled() async {
-        try! await web3WalletClient.approve(proposalId: "", namespaces: [:])
-        XCTAssertTrue(signClient.approveCalled)
-    }
-    
-    func testRejectSessionCalled() async {
-        try! await web3WalletClient.reject(proposalId: "", reason: .userRejected)
-        XCTAssertTrue(signClient.rejectCalled)
-    }
-    
-    func testRejectAuthRequestCalled() async {
-        try! await web3WalletClient.reject(requestId: .left(""))
-        XCTAssertTrue(authClient.rejectCalled)
-    }
-    
-    func testUpdateCalled() async {
-        try! await web3WalletClient.update(topic: "", namespaces: [:])
-        XCTAssertTrue(signClient.updateCalled)
-    }
-    
-    func testExtendCalled() async {
-        try! await web3WalletClient.extend(topic: "")
-        XCTAssertTrue(signClient.extendCalled)
-    }
-    
-    func testSignRespondCalled() async {
-        try! await web3WalletClient.respond(
-            topic: "",
-            requestId: .left(""),
-            response: RPCResult.response(AnyCodable(true))
-        )
-        XCTAssertTrue(signClient.respondCalled)
-    }
-    
-    func testPairCalled() async {
-        try! await web3WalletClient.pair(uri: WalletConnectURI(
-            topic: "topic",
-            symKey: "symKey",
-            relay: RelayProtocolOptions(protocol: "", data: "")
-        ))
-        XCTAssertTrue(pairingClient.pairCalled)
-    }
-    
-    func testDisconnectPairingCalled() async {
-        try! await web3WalletClient.disconnectPairing(topic: "topic")
-        XCTAssertTrue(pairingClient.disconnectPairingCalled)
-    }
-    
-    func testDisconnectCalled() async {
-        try! await web3WalletClient.disconnect(topic: "")
-        XCTAssertTrue(signClient.disconnectCalled)
-    }
-    
-    func testGetSessionsCalledAndNotEmpty() {
-        let sessions = web3WalletClient.getSessions()
-        XCTAssertEqual(1, sessions.count)
-    }
-    
-    func testFormatMessageCalled() {
-        let authPayload = AuthPayload(
-            requestParams: RequestParams(
-                domain: "service.invalid",
-                chainId: "eip155:1",
-                nonce: "32891756",
-                aud: "https://service.invalid/login",
-                nbf: nil,
-                exp: nil,
-                statement: "I accept the ServiceOrg Terms of Service: https://service.invalid/tos",
-                requestId: nil,
-                resources: [
-                    "ipfs://bafybeiemxf5abjwjbikoz4mc3a3dla6ual3jsgpdr4cjr3oz3evfyavhwq/",
-                    "https://example.com/my-web2-claim.json"
-                ]
-            ),
-            iat: "2021-09-30T16:25:24Z"
-        )
-        
-        let formattedMessage = try! web3WalletClient.formatMessage(
-            payload: authPayload,
-            address: ""
-        )
-        XCTAssertEqual("formatted_message", formattedMessage)
-    }
-    
-    func testAuthRespondCalled() async {
-        let signature = CacaoSignature(t: .eip191, s: "0x438effc459956b57fcd9f3dac6c675f9cee88abf21acab7305e8e32aa0303a883b06dcbd956279a7a2ca21ffa882ff55cc22e8ab8ec0f3fe90ab45f306938cfa1b")
-        let account = Account("eip155:56:0xe5EeF1368781911d265fDB6946613dA61915a501")!
-        
-        try! await web3WalletClient.respond(
-            requestId: .left(""),
-            signature: signature,
-            from: account
-        )
-        XCTAssertTrue(authClient.respondCalled)
-    }
-    
-    func testSignPendingRequestsCalledAndNotEmpty() async {
-        let pendingRequests = web3WalletClient.getPendingRequests(topic: "")
-        XCTAssertEqual(1, pendingRequests.count)
-    }
-    
-    func testAuthPendingRequestsCalledAndNotEmpty() async {
-        let pendingRequests = try! web3WalletClient.getPendingRequests()
-        XCTAssertEqual(1, pendingRequests.count)
-    }
-    
-    func testCleanupCalled() async {
-        try! await web3WalletClient.cleanup()
-        XCTAssertTrue(signClient.cleanupCalled)
-    }
-    
-    func testGetPairingsNotEmpty() async {
-        XCTAssertEqual(1, web3WalletClient.getPairings().count)
-    }
-    
-    func testPushClientRegisterCalled() async {
-        try! await pushClient.register(deviceToken: Data())
-        XCTAssertTrue(pushClient.registedCalled)
-        pushClient.registedCalled = false
-        try! await pushClient.register(deviceToken: "")
-        XCTAssertTrue(pushClient.registedCalled)
-    }
-}
->>>>>>> 6504bdf1
+//}