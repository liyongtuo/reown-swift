import Foundation
import Combine

@testable import WalletConnectSign

final class SignClientMock: SignClientProtocol {
    
    
    var approveCalled = false
    var rejectCalled = false
    var updateCalled = false
    var extendCalled = false
    var respondCalled = false
    var emitCalled = false
    var pairCalled = false
    var disconnectCalled = false
    
    private let metadata = AppMetadata(name: "", description: "", url: "", icons: [])
<<<<<<< HEAD
    private let request = WalletConnectSign.Request(id: .left(""), topic: "", method: "", params: "", chainId: Blockchain("eip155:1")!, expiry: 0)
=======
    private let request = WalletConnectSign.Request(id: .left(""), topic: "", method: "", params: "", chainId: Blockchain("eip155:1")!, expiry: nil)
>>>>>>> 98769d8c
    
    var sessionProposalPublisher: AnyPublisher<WalletConnectSign.Session.Proposal, Never> {
        let proposer = Participant(publicKey: "", metadata: metadata)
        let sessionProposal = WalletConnectSign.SessionProposal(
            relays: [],
            proposer: proposer,
<<<<<<< HEAD
            requiredNamespaces: [:],
            optionalNamespaces: nil
        )
        .publicRepresentation(pairingTopic: "")
=======
            requiredNamespaces: [:]
        ).publicRepresentation(pairingTopic: "")
>>>>>>> 98769d8c

        return Result.Publisher(sessionProposal)
            .eraseToAnyPublisher()
    }
    
    var sessionRequestPublisher: AnyPublisher<WalletConnectSign.Request, Never> {
        return Result.Publisher(request)
            .eraseToAnyPublisher()
    }
    
    var sessionsPublisher: AnyPublisher<[WalletConnectSign.Session], Never> {
        return Result.Publisher([WalletConnectSign.Session(topic: "", pairingTopic: "", peer: metadata, namespaces: [:], expiryDate: Date())])
            .eraseToAnyPublisher()
    }
    
    func approve(proposalId: String, namespaces: [String : WalletConnectSign.SessionNamespace]) async throws {
        approveCalled = true
    }
    
    func reject(proposalId: String, reason: WalletConnectSign.RejectionReason) async throws {
        rejectCalled = true
    }
    
    func update(topic: String, namespaces: [String : WalletConnectSign.SessionNamespace]) async throws {
        updateCalled = true
    }
    
    func extend(topic: String) async throws {
        extendCalled = true
    }
    
    func respond(topic: String, requestId: JSONRPC.RPCID, response: JSONRPC.RPCResult) async throws {
        respondCalled = true
    }
    
    func emit(topic: String, event: WalletConnectSign.Session.Event, chainId: WalletConnectUtils.Blockchain) async throws {
        emitCalled = true
    }
    
    func pair(uri: WalletConnectUtils.WalletConnectURI) async throws {
        pairCalled = true
    }
    
    func disconnect(topic: String) async throws {
        disconnectCalled = true
    }
    
    func getSessions() -> [WalletConnectSign.Session] {
        return [WalletConnectSign.Session(topic: "", pairingTopic: "", peer: metadata, namespaces: [:], expiryDate: Date())]
    }
    
    func getPendingRequests(topic: String?) -> [WalletConnectSign.Request] {
        return [request]
    }
    
    func getSessionRequestRecord(id: JSONRPC.RPCID) -> WalletConnectSign.Request? {
        return request
    }
}<|MERGE_RESOLUTION|>--- conflicted
+++ resolved
@@ -16,26 +16,16 @@
     var disconnectCalled = false
     
     private let metadata = AppMetadata(name: "", description: "", url: "", icons: [])
-<<<<<<< HEAD
-    private let request = WalletConnectSign.Request(id: .left(""), topic: "", method: "", params: "", chainId: Blockchain("eip155:1")!, expiry: 0)
-=======
     private let request = WalletConnectSign.Request(id: .left(""), topic: "", method: "", params: "", chainId: Blockchain("eip155:1")!, expiry: nil)
->>>>>>> 98769d8c
     
     var sessionProposalPublisher: AnyPublisher<WalletConnectSign.Session.Proposal, Never> {
         let proposer = Participant(publicKey: "", metadata: metadata)
         let sessionProposal = WalletConnectSign.SessionProposal(
             relays: [],
             proposer: proposer,
-<<<<<<< HEAD
             requiredNamespaces: [:],
             optionalNamespaces: nil
-        )
-        .publicRepresentation(pairingTopic: "")
-=======
-            requiredNamespaces: [:]
         ).publicRepresentation(pairingTopic: "")
->>>>>>> 98769d8c
 
         return Result.Publisher(sessionProposal)
             .eraseToAnyPublisher()
