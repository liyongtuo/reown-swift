--- conflicted
+++ resolved
@@ -9,12 +9,7 @@
         let issueAt = ISO8601DateFormatter().string(from: Date())
         let payload = AuthPayload(requestParams: RequestParams.stub(), iat: issueAt)
         let params = AuthRequestParams(requester: requester, payloadParams: payload)
-<<<<<<< HEAD
-        let request = RPCRequest(method: "wc_authRequest", params: params, id: id)
+        let request = RPCRequest(method: "wc_authRequest", params: params, rpcid: id)
         return RequestSubscriptionPayload(id: 123, request: request)
-=======
-        let request = RPCRequest(method: "wc_authRequest", params: params, rpcid: id)
-        return RequestSubscriptionPayload(topic: "", request: request)
->>>>>>> eb80d6ea
     }
 }