RELAY_HOST = relay.walletconnect.com

CAST_HOST = notify.walletconnect.com

EXPLORER_HOST = explorer-api.walletconnect.com

// Uncomment next line and paste your project id. Get this on: https://cloud.walletconnect.com/sign-in
// PROJECT_ID = YOUR_PROJECT_ID

// Uncomment next line and paste dapp's project id to run all the notify tests
// GM_DAPP_PROJECT_ID = GM_DAPP_PROJECT_ID

// Uncomment next line and paste dapp's project secret to run all the notify tests
// GM_DAPP_PROJECT_SECRET = GM_DAPP_PROJECT_SECRET

// Uncomment next line and paste dapp's host to run all the notify tests
// GM_DAPP_HOST = GM_DAPP_HOST

// Uncomment next line and paste js client's api host to run x-platform tests
// JS_CLIENT_API_HOST = JS_CLIENT_API_HOST

// WALLETAPP_SENTRY_DSN = WALLETAPP_SENTRY_DSN

// MIXPANEL_TOKEN = MIXPANEL_TOKEN

<<<<<<< HEAD
// pimloco api key
// PIMLICO_API_KEY = PIMLICO_API_KEY
=======
// pimloco bundler url including api key
// PIMLICO_BUNDLER_URL = PIMLICO_BUNDLER_URL

// BUNDLE_ID_PRESENT_PROJECT_ID = BUNDLE_ID_PRESENT_PROJECT_ID

// BUNDLE_ID_NOT_PRESENT_PROJECT_ID = BUNDLE_ID_NOT_PRESENT_PROJECT_ID

// rpc url
// RPC_URL = RPC_URL
>>>>>>> b51cc1d2
<|MERGE_RESOLUTION|>--- conflicted
+++ resolved
@@ -23,17 +23,9 @@
 
 // MIXPANEL_TOKEN = MIXPANEL_TOKEN
 
-<<<<<<< HEAD
 // pimloco api key
 // PIMLICO_API_KEY = PIMLICO_API_KEY
-=======
-// pimloco bundler url including api key
-// PIMLICO_BUNDLER_URL = PIMLICO_BUNDLER_URL
 
 // BUNDLE_ID_PRESENT_PROJECT_ID = BUNDLE_ID_PRESENT_PROJECT_ID
 
-// BUNDLE_ID_NOT_PRESENT_PROJECT_ID = BUNDLE_ID_NOT_PRESENT_PROJECT_ID
-
-// rpc url
-// RPC_URL = RPC_URL
->>>>>>> b51cc1d2
+// BUNDLE_ID_NOT_PRESENT_PROJECT_ID = BUNDLE_ID_NOT_PRESENT_PROJECT_ID