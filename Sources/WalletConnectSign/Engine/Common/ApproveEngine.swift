import Foundation
import Combine

final class ApproveEngine {
    enum Errors: Error {
        case wrongRequestParams
        case relayNotFound
        case proposalPayloadsNotFound
        case pairingNotFound
        case sessionNotFound
        case agreementMissingOrInvalid
    }

    var onSessionProposal: ((Session.Proposal, VerifyContext?) -> Void)?
    var onSessionRejected: ((Session.Proposal, Reason) -> Void)?
    var onSessionSettle: ((Session) -> Void)?

    private let networkingInteractor: NetworkInteracting
    private let pairingStore: WCPairingStorage
    private let sessionStore: WCSessionStorage
    private let verifyClient: VerifyClientProtocol
    private let proposalPayloadsStore: CodableStore<RequestSubscriptionPayload<SessionType.ProposeParams>>
    private let verifyContextStore: CodableStore<VerifyContext>
    private let sessionTopicToProposal: CodableStore<Session.Proposal>
    private let pairingRegisterer: PairingRegisterer
    private let metadata: AppMetadata
    private let kms: KeyManagementServiceProtocol
    private let logger: ConsoleLogging

    private var publishers = Set<AnyCancellable>()

    init(
        networkingInteractor: NetworkInteracting,
        proposalPayloadsStore: CodableStore<RequestSubscriptionPayload<SessionType.ProposeParams>>,
        verifyContextStore: CodableStore<VerifyContext>,
        sessionTopicToProposal: CodableStore<Session.Proposal>,
        pairingRegisterer: PairingRegisterer,
        metadata: AppMetadata,
        kms: KeyManagementServiceProtocol,
        logger: ConsoleLogging,
        pairingStore: WCPairingStorage,
        sessionStore: WCSessionStorage,
        verifyClient: VerifyClientProtocol
    ) {
        self.networkingInteractor = networkingInteractor
        self.proposalPayloadsStore = proposalPayloadsStore
        self.verifyContextStore = verifyContextStore
        self.sessionTopicToProposal = sessionTopicToProposal
        self.pairingRegisterer = pairingRegisterer
        self.metadata = metadata
        self.kms = kms
        self.logger = logger
        self.pairingStore = pairingStore
        self.sessionStore = sessionStore
        self.verifyClient = verifyClient

        setupRequestSubscriptions()
        setupResponseSubscriptions()
        setupResponseErrorSubscriptions()
    }

    func approveProposal(proposerPubKey: String, validating sessionNamespaces: [String: SessionNamespace], sessionProperties: [String: String]? = nil) async throws {
        guard let payload = try proposalPayloadsStore.get(key: proposerPubKey) else {
            throw Errors.wrongRequestParams
        }

        let proposal = payload.request
        let pairingTopic = payload.topic

        proposalPayloadsStore.delete(forKey: proposerPubKey)

        try Namespace.validate(sessionNamespaces)
        try Namespace.validateApproved(sessionNamespaces, against: proposal.requiredNamespaces)

        let selfPublicKey = try kms.createX25519KeyPair()

        guard let agreementKey = try? kms.performKeyAgreement(
            selfPublicKey: selfPublicKey,
            peerPublicKey: proposal.proposer.publicKey
        ) else { throw Errors.agreementMissingOrInvalid }

        let sessionTopic = agreementKey.derivedTopic()
        try kms.setAgreementSecret(agreementKey, topic: sessionTopic)

        guard let relay = proposal.relays.first else {
            throw Errors.relayNotFound
        }

        let result = SessionType.ProposeResponse(relay: relay, responderPublicKey: selfPublicKey.hexRepresentation)
        let response = RPCResponse(id: payload.id, result: result)

        async let proposeResponse: () = networkingInteractor.respond(
            topic: payload.topic,
            response: response,
            protocolMethod: SessionProposeProtocolMethod()
        )

        async let settleRequest: () = settle(
            topic: sessionTopic,
            proposal: proposal,
            namespaces: sessionNamespaces,
            sessionProperties: sessionProperties,
            pairingTopic: pairingTopic
        )

        _ = try await [proposeResponse, settleRequest]

        pairingRegisterer.activate(
            pairingTopic: payload.topic,
            peerMetadata: payload.request.proposer.metadata
        )
    }

    func reject(proposerPubKey: String, reason: SignReasonCode) async throws {
        guard let payload = try proposalPayloadsStore.get(key: proposerPubKey) else {
            throw Errors.proposalPayloadsNotFound
        }
        proposalPayloadsStore.delete(forKey: proposerPubKey)
        try await networkingInteractor.respondError(topic: payload.topic, requestId: payload.id, protocolMethod: SessionProposeProtocolMethod(), reason: reason)
        // TODO: Delete pairing if inactive 
    }

    func settle(topic: String, proposal: SessionProposal, namespaces: [String: SessionNamespace], sessionProperties: [String: String]? = nil, pairingTopic: String) async throws {
        guard let agreementKeys = kms.getAgreementSecret(for: topic) else {
            throw Errors.agreementMissingOrInvalid
        }
        let selfParticipant = Participant(
            publicKey: agreementKeys.publicKey.hexRepresentation,
            metadata: metadata
        )
        guard let relay = proposal.relays.first else {
            throw Errors.relayNotFound
        }

        // TODO: Test expiration times
        let expiry = Date()
            .addingTimeInterval(TimeInterval(WCSession.defaultTimeToLive))
            .timeIntervalSince1970

        let settleParams = SessionType.SettleParams(
            relay: relay,
            controller: selfParticipant,
            namespaces: namespaces,
            sessionProperties: sessionProperties,
            expiry: Int64(expiry)
        )

        let session = WCSession(
            topic: topic,
            pairingTopic: pairingTopic,
            timestamp: Date(),
            selfParticipant: selfParticipant,
            peerParticipant: proposal.proposer,
            settleParams: settleParams,
            requiredNamespaces: proposal.requiredNamespaces,
            acknowledged: false
        )

        logger.debug("Sending session settle request")

        sessionStore.setSession(session)

        let protocolMethod = SessionSettleProtocolMethod()
        let request = RPCRequest(method: protocolMethod.method, params: settleParams)

        async let subscription: () = networkingInteractor.subscribe(topic: topic)
        async let settleRequest: () = networkingInteractor.request(request, topic: topic, protocolMethod: protocolMethod)

        _ = try await [settleRequest, subscription]
        onSessionSettle?(session.publicRepresentation())
    }
}

// MARK: - Privates

private extension ApproveEngine {

    func setupRequestSubscriptions() {
        pairingRegisterer.register(method: SessionProposeProtocolMethod())
            .sink { [unowned self] (payload: RequestSubscriptionPayload<SessionType.ProposeParams>) in
                handleSessionProposeRequest(payload: payload)
            }.store(in: &publishers)

        networkingInteractor.requestSubscription(on: SessionSettleProtocolMethod())
            .sink { [unowned self] (payload: RequestSubscriptionPayload<SessionType.SettleParams>) in
                handleSessionSettleRequest(payload: payload)
            }.store(in: &publishers)
    }

    func setupResponseSubscriptions() {
        networkingInteractor.responseSubscription(on: SessionProposeProtocolMethod())
            .sink { [unowned self] (payload: ResponseSubscriptionPayload<SessionType.ProposeParams, SessionType.ProposeResponse>) in
                handleSessionProposeResponse(payload: payload)
            }.store(in: &publishers)

        networkingInteractor.responseSubscription(on: SessionSettleProtocolMethod())
            .sink { [unowned self] (payload: ResponseSubscriptionPayload<SessionType.SettleParams, Bool>) in
                handleSessionSettleResponse(payload: payload)
            }.store(in: &publishers)
    }

    func setupResponseErrorSubscriptions() {
        networkingInteractor.responseErrorSubscription(on: SessionProposeProtocolMethod())
            .sink { [unowned self] (payload: ResponseSubscriptionErrorPayload<SessionType.ProposeParams>) in
                handleSessionProposeResponseError(payload: payload)
            }.store(in: &publishers)

        networkingInteractor.responseErrorSubscription(on: SessionSettleProtocolMethod())
            .sink { [unowned self] (payload: ResponseSubscriptionErrorPayload<SessionType.SettleParams>) in
                handleSessionSettleResponseError(payload: payload)
            }.store(in: &publishers)
    }

    func respondError(payload: SubscriptionPayload, reason: SignReasonCode, protocolMethod: ProtocolMethod) {
        Task(priority: .high) {
            do {
                try await networkingInteractor.respondError(topic: payload.topic, requestId: payload.id, protocolMethod: protocolMethod, reason: reason)
            } catch {
                logger.error("Respond Error failed with: \(error.localizedDescription)")
            }
        }
    }

    // MARK: SessionProposeResponse
    // TODO: Move to Non-Controller SettleEngine
    func handleSessionProposeResponse(payload: ResponseSubscriptionPayload<SessionType.ProposeParams, SessionType.ProposeResponse>) {
        do {
            let selfPublicKey = try AgreementPublicKey(hex: payload.request.proposer.publicKey)
            let agreementKeys = try kms.performKeyAgreement(selfPublicKey: selfPublicKey, peerPublicKey: payload.response.responderPublicKey)

            let sessionTopic = agreementKeys.derivedTopic()
            logger.debug("Received Session Proposal response")

            try kms.setAgreementSecret(agreementKeys, topic: sessionTopic)

            let proposal = payload.request.publicRepresentation(pairingTopic: payload.topic)
            sessionTopicToProposal.set(proposal, forKey: sessionTopic)
            Task(priority: .high) {
                try await networkingInteractor.subscribe(topic: sessionTopic)
            }
        } catch {
            return logger.debug(error.localizedDescription)
        }
    }

    func handleSessionProposeResponseError(payload: ResponseSubscriptionErrorPayload<SessionType.ProposeParams>) {
        guard let pairing = pairingStore.getPairing(forTopic: payload.topic) else {
            return logger.debug(Errors.pairingNotFound.localizedDescription)
        }

        if !pairing.active {
            kms.deleteSymmetricKey(for: pairing.topic)
            networkingInteractor.unsubscribe(topic: pairing.topic)
            pairingStore.delete(topic: payload.topic)
        }
        logger.debug("Session Proposal has been rejected")
        kms.deletePrivateKey(for: payload.request.proposer.publicKey)

        onSessionRejected?(
            payload.request.publicRepresentation(pairingTopic: payload.topic),
            SessionType.Reason(code: payload.error.code, message: payload.error.message)
        )
    }

    // MARK: SessionSettleResponse

    func handleSessionSettleResponse(payload: ResponseSubscriptionPayload<SessionType.SettleParams, Bool>) {
        guard var session = sessionStore.getSession(forTopic: payload.topic) else {
            return logger.debug(Errors.sessionNotFound.localizedDescription)
        }

        logger.debug("Received session settle response")
        session.acknowledge()
        sessionStore.setSession(session)
    }

    func handleSessionSettleResponseError(payload: ResponseSubscriptionErrorPayload<SessionType.SettleParams>) {
        guard let session = sessionStore.getSession(forTopic: payload.topic) else {
            return logger.debug(Errors.sessionNotFound.localizedDescription)
        }

        logger.error("Error - session rejected, Reason: \(payload.error)")
        networkingInteractor.unsubscribe(topic: payload.topic)
        sessionStore.delete(topic: payload.topic)
        kms.deleteAgreementSecret(for: payload.topic)
        kms.deletePrivateKey(for: session.publicKey!)
    }

    // MARK: SessionProposeRequest

    func handleSessionProposeRequest(payload: RequestSubscriptionPayload<SessionType.ProposeParams>) {
        logger.debug("Received Session Proposal")
        let proposal = payload.request
        do { try Namespace.validate(proposal.requiredNamespaces) } catch {
            return respondError(payload: payload, reason: .invalidUpdateRequest, protocolMethod: SessionProposeProtocolMethod())
        }
        proposalPayloadsStore.set(payload, forKey: proposal.proposer.publicKey)
        
        Task(priority: .high) {
            let assertionId = payload.decryptedPayload.sha256().toHexString()
<<<<<<< HEAD
            let origin = try? await verifyClient.verifyOrigin(assertionId: assertionId)
            let verifyContext = await verifyClient.createVerifyContext(
                origin: origin,
                domain: payload.request.proposer.metadata.url
            )
            verifyContextStore.set(verifyContext, forKey: proposal.proposer.publicKey)
            onSessionProposal?(proposal.publicRepresentation(pairingTopic: payload.topic), verifyContext)
=======
            do {
                let origin = try await verifyClient.verifyOrigin(assertionId: assertionId)
                let verifyContext = await verifyClient.createVerifyContext(
                    origin: origin,
                    domain: payload.request.proposer.metadata.url
                )
                onSessionProposal?(proposal.publicRepresentation(pairingTopic: payload.topic), verifyContext)
            } catch {
                onSessionProposal?(proposal.publicRepresentation(pairingTopic: payload.topic), nil)
                return
            }
>>>>>>> 9afc7e3a
        }
    }

    // MARK: SessionSettleRequest

    func handleSessionSettleRequest(payload: RequestSubscriptionPayload<SessionType.SettleParams>) {
        logger.debug("Did receive session settle request")

        let protocolMethod = SessionSettleProtocolMethod()

        let sessionTopic = payload.topic

        guard let proposal = try? sessionTopicToProposal.get(key: sessionTopic) else {
            return respondError(payload: payload, reason: .sessionSettlementFailed, protocolMethod: protocolMethod)
        }
        let pairingTopic = proposal.pairingTopic
        let proposedNamespaces = proposal.requiredNamespaces

        let params = payload.request
        let sessionNamespaces = params.namespaces

        do {
            try Namespace.validate(sessionNamespaces)
            try Namespace.validateApproved(sessionNamespaces, against: proposedNamespaces)
        } catch WalletConnectError.unsupportedNamespace(let reason) {
            return respondError(payload: payload, reason: reason, protocolMethod: protocolMethod)
        } catch {
            return respondError(payload: payload, reason: .invalidUpdateRequest, protocolMethod: protocolMethod)
        }

        let agreementKeys = kms.getAgreementSecret(for: sessionTopic)!
        let selfParticipant = Participant(
            publicKey: agreementKeys.publicKey.hexRepresentation,
            metadata: metadata
        )

        pairingRegisterer.activate(
            pairingTopic: pairingTopic,
            peerMetadata: params.controller.metadata
        )

        let session = WCSession(
            topic: sessionTopic,
            pairingTopic: pairingTopic,
            timestamp: Date(),
            selfParticipant: selfParticipant,
            peerParticipant: params.controller,
            settleParams: params,
            requiredNamespaces: proposedNamespaces,
            acknowledged: true
        )
        sessionStore.setSession(session)

        Task(priority: .high) {
            try await networkingInteractor.respondSuccess(topic: payload.topic, requestId: payload.id, protocolMethod: protocolMethod)
        }
        onSessionSettle?(session.publicRepresentation())
    }
}<|MERGE_RESOLUTION|>--- conflicted
+++ resolved
@@ -298,27 +298,18 @@
         
         Task(priority: .high) {
             let assertionId = payload.decryptedPayload.sha256().toHexString()
-<<<<<<< HEAD
-            let origin = try? await verifyClient.verifyOrigin(assertionId: assertionId)
-            let verifyContext = await verifyClient.createVerifyContext(
-                origin: origin,
-                domain: payload.request.proposer.metadata.url
-            )
-            verifyContextStore.set(verifyContext, forKey: proposal.proposer.publicKey)
-            onSessionProposal?(proposal.publicRepresentation(pairingTopic: payload.topic), verifyContext)
-=======
             do {
                 let origin = try await verifyClient.verifyOrigin(assertionId: assertionId)
-                let verifyContext = await verifyClient.createVerifyContext(
+                let verifyContext = verifyClient.createVerifyContext(
                     origin: origin,
                     domain: payload.request.proposer.metadata.url
                 )
+                verifyContextStore.set(verifyContext, forKey: proposal.proposer.publicKey)
                 onSessionProposal?(proposal.publicRepresentation(pairingTopic: payload.topic), verifyContext)
             } catch {
                 onSessionProposal?(proposal.publicRepresentation(pairingTopic: payload.topic), nil)
                 return
             }
->>>>>>> 9afc7e3a
         }
     }
 
