import Foundation
import Combine

final class ApproveEngine {
    enum Errors: Error {
        case proposalNotFound
        case relayNotFound
        case pairingNotFound
        case sessionNotFound
        case agreementMissingOrInvalid
        case networkNotConnected
        case proposalExpired
        case emtySessionNamespacesForbidden
    }

    var onSessionProposal: ((Session.Proposal, VerifyContext?) -> Void)?
    var onSessionRejected: ((Session.Proposal, Reason) -> Void)?
    var onSessionSettle: ((Session) -> Void)?

    private let networkingInteractor: NetworkInteracting
    private let pairingStore: WCPairingStorage
    private let sessionStore: WCSessionStorage
    private let verifyClient: VerifyClientProtocol
    private let proposalPayloadsStore: CodableStore<RequestSubscriptionPayload<SessionType.ProposeParams>>
    private let verifyContextStore: CodableStore<VerifyContext>
    private let sessionTopicToProposal: CodableStore<Session.Proposal>
    private let pairingRegisterer: PairingRegisterer
    private let metadata: AppMetadata
    private let kms: KeyManagementServiceProtocol
    private let logger: ConsoleLogging
    private let rpcHistory: RPCHistory
    private let authRequestSubscribersTracking: AuthRequestSubscribersTracking
    private let eventsClient: EventsClientProtocol

    private var publishers = Set<AnyCancellable>()

    init(
        networkingInteractor: NetworkInteracting,
        proposalPayloadsStore: CodableStore<RequestSubscriptionPayload<SessionType.ProposeParams>>,
        verifyContextStore: CodableStore<VerifyContext>,
        sessionTopicToProposal: CodableStore<Session.Proposal>,
        pairingRegisterer: PairingRegisterer,
        metadata: AppMetadata,
        kms: KeyManagementServiceProtocol,
        logger: ConsoleLogging,
        pairingStore: WCPairingStorage,
        sessionStore: WCSessionStorage,
        verifyClient: VerifyClientProtocol,
        rpcHistory: RPCHistory,
        authRequestSubscribersTracking: AuthRequestSubscribersTracking,
        eventsClient: EventsClientProtocol
    ) {
        self.networkingInteractor = networkingInteractor
        self.proposalPayloadsStore = proposalPayloadsStore
        self.verifyContextStore = verifyContextStore
        self.sessionTopicToProposal = sessionTopicToProposal
        self.pairingRegisterer = pairingRegisterer
        self.metadata = metadata
        self.kms = kms
        self.logger = logger
        self.pairingStore = pairingStore
        self.sessionStore = sessionStore
        self.verifyClient = verifyClient
        self.rpcHistory = rpcHistory
        self.authRequestSubscribersTracking = authRequestSubscribersTracking
        self.eventsClient = eventsClient

        setupRequestSubscriptions()
        setupResponseSubscriptions()
        setupResponseErrorSubscriptions()
    }


    func approveProposal(proposerPubKey: String, validating sessionNamespaces: [String: SessionNamespace], sessionProperties: [String: String]? = nil) async throws -> Session {
        eventsClient.startTrace(topic: "")
        logger.debug("Approving session proposal")
        eventsClient.saveTraceEvent(SessionApproveExecutionTraceEvents.approvingSessionProposal)

        guard !sessionNamespaces.isEmpty else {
            eventsClient.saveTraceEvent(ApproveSessionTraceErrorEvents.sessionNamespacesValidationFailure)
            throw Errors.emtySessionNamespacesForbidden
        }

        guard let payload = try proposalPayloadsStore.get(key: proposerPubKey) else {
            eventsClient.saveTraceEvent(ApproveSessionTraceErrorEvents.proposalNotFound)
            throw Errors.proposalNotFound
        }
        let pairingTopic = payload.topic

        eventsClient.setTopic(pairingTopic)

        let proposal = payload.request

        guard !proposal.isExpired() else {
            logger.debug("Proposal has expired, topic: \(payload.topic)")
            eventsClient.saveTraceEvent(ApproveSessionTraceErrorEvents.proposalExpired)
            proposalPayloadsStore.delete(forKey: proposerPubKey)
            throw Errors.proposalExpired
        }

        let networkConnectionStatus = await resolveNetworkConnectionStatus()
        guard networkConnectionStatus == .connected else {
            eventsClient.saveTraceEvent(ApproveSessionTraceErrorEvents.networkNotConnected)
            throw Errors.networkNotConnected
        }

        do {
            eventsClient.saveTraceEvent(SessionApproveExecutionTraceEvents.sessionNamespacesValidationStarted)
            try Namespace.validate(sessionNamespaces)
            try Namespace.validateApproved(sessionNamespaces, against: proposal.requiredNamespaces)
            eventsClient.saveTraceEvent(SessionApproveExecutionTraceEvents.sessionNamespacesValidationSuccess)
        } catch {
            eventsClient.saveTraceEvent(ApproveSessionTraceErrorEvents.sessionNamespacesValidationFailure)
            throw error
        }

        let selfPublicKey = try kms.createX25519KeyPair()

        guard let agreementKey = try? kms.performKeyAgreement(
            selfPublicKey: selfPublicKey,
            peerPublicKey: proposal.proposer.publicKey
        ) else {
            eventsClient.saveTraceEvent(ApproveSessionTraceErrorEvents.agreementMissingOrInvalid)
            throw Errors.agreementMissingOrInvalid
        }

        let sessionTopic = agreementKey.derivedTopic()
        try kms.setAgreementSecret(agreementKey, topic: sessionTopic)

        guard let relay = proposal.relays.first else {
            eventsClient.saveTraceEvent(ApproveSessionTraceErrorEvents.relayNotFound)
            throw Errors.relayNotFound
        }

        let result = SessionType.ProposeResponse(relay: relay, responderPublicKey: selfPublicKey.hexRepresentation)
        let response = RPCResponse(id: payload.id, result: result)

        async let proposeResponseTask: () = networkingInteractor.respond(
            topic: payload.topic,
            response: response,
            protocolMethod: SessionProposeProtocolMethod.responseApprove()
        )

        async let settleRequestTask: WCSession = settle(
            topic: sessionTopic,
            proposal: proposal,
            namespaces: sessionNamespaces,
            sessionProperties: sessionProperties,
            pairingTopic: pairingTopic
        )

        do {
<<<<<<< HEAD
=======
            _ = try await proposeResponseTask
            eventsClient.saveTraceEvent(SessionApproveExecutionTraceEvents.responseApproveSent)
        } catch {
            eventsClient.saveTraceEvent(ApproveSessionTraceErrorEvents.sessionSettleFailure)
            throw error
        }

        do {
>>>>>>> b9246a53
            let session: WCSession = try await settleRequestTask
            eventsClient.saveEvent(SessionApproveExecutionTraceEvents.sessionSettleSuccess)
            logger.debug("Session settle request has been successfully processed")

            do {
                _ = try await proposeResponseTask
                eventsClient.saveEvent(SessionApproveExecutionTraceEvents.responseApproveSent)
            } catch {
                eventsClient.saveEvent(ApproveSessionTraceErrorEvents.sessionSettleFailure)
                throw error
            }

            sessionStore.setSession(session)

            Task {
                removePairing(pairingTopic: pairingTopic)
            }
            onSessionSettle?(session.publicRepresentation())
<<<<<<< HEAD
=======
            eventsClient.saveTraceEvent(SessionApproveExecutionTraceEvents.sessionSettleSuccess)
            logger.debug("Session proposal response and settle request have been sent")
>>>>>>> b9246a53

            proposalPayloadsStore.delete(forKey: proposerPubKey)
            verifyContextStore.delete(forKey: proposerPubKey)
            return session.publicRepresentation()
        } catch {
            eventsClient.saveTraceEvent(ApproveSessionTraceErrorEvents.sessionSettleFailure)
            throw error
        }
    }

    func reject(proposerPubKey: String, reason: SignReasonCode) async throws {
        guard let payload = try proposalPayloadsStore.get(key: proposerPubKey) else {
            throw Errors.proposalNotFound
        }
 
        try await networkingInteractor.respondError(
            topic: payload.topic,
            requestId: payload.id,
            protocolMethod: SessionProposeProtocolMethod.responseReject(),
            reason: reason
        )

        if let pairingTopic = rpcHistory.get(recordId: payload.id)?.topic {
            Task {
                removePairing(pairingTopic: pairingTopic)
            }
        }

        proposalPayloadsStore.delete(forKey: proposerPubKey)
        verifyContextStore.delete(forKey: proposerPubKey)
    }

    private func removePairing(pairingTopic: String) {
        pairingStore.delete(topic: pairingTopic)
        networkingInteractor.unsubscribe(topic: pairingTopic)
        kms.deleteSymmetricKey(for: pairingTopic)
    }

    func settle(topic: String, proposal: SessionProposal, namespaces: [String: SessionNamespace], sessionProperties: [String: String]? = nil, pairingTopic: String) async throws -> WCSession {
        guard let agreementKeys = kms.getAgreementSecret(for: topic) else {
            throw Errors.agreementMissingOrInvalid
        }
        let selfParticipant = Participant(
            publicKey: agreementKeys.publicKey.hexRepresentation,
            metadata: metadata
        )
        guard let relay = proposal.relays.first else {
            throw Errors.relayNotFound
        }

        // TODO: Test expiration times
        let expiry = Date()
            .addingTimeInterval(TimeInterval(WCSession.defaultTimeToLive))
            .timeIntervalSince1970

        let settleParams = SessionType.SettleParams(
            relay: relay,
            controller: selfParticipant,
            namespaces: namespaces,
            sessionProperties: sessionProperties,
            expiry: Int64(expiry)
        )

        let verifyContext = (try? verifyContextStore.get(key: proposal.proposer.publicKey)) ?? verifyClient.createVerifyContext(origin: nil, domain: proposal.proposer.metadata.url, isScam: false, isVerified: nil)


        let session = WCSession(
            topic: topic,
            pairingTopic: pairingTopic,
            timestamp: Date(),
            selfParticipant: selfParticipant,
            peerParticipant: proposal.proposer,
            settleParams: settleParams,
            requiredNamespaces: proposal.requiredNamespaces,
            acknowledged: false,
            transportType: .relay,
            verifyContext: verifyContext
        )

        logger.debug("Sending session settle request")


        let protocolMethod = SessionSettleProtocolMethod()
        let request = RPCRequest(method: protocolMethod.method, params: settleParams)

        async let subscription: () = networkingInteractor.subscribe(topic: topic)
        async let settleRequest: () = networkingInteractor.request(request, topic: topic, protocolMethod: protocolMethod)

        _ = try await [settleRequest, subscription]
        return session
    }
}

// MARK: - Privates

private extension ApproveEngine {

    func setupRequestSubscriptions() {
        pairingRegisterer.register(method: SessionProposeProtocolMethod.responseAutoReject())
            .sink { [unowned self] (payload: RequestSubscriptionPayload<SessionType.ProposeParams>) in
                guard let pairing = pairingStore.getPairing(forTopic: payload.topic) else { return }
                let responseApproveMethod = SessionAuthenticatedProtocolMethod.responseApprove().method
                if let methods = pairing.methods,
                   methods.contains(responseApproveMethod),
                    authRequestSubscribersTracking.hasSubscribers()
                {
                    logger.debug("Ignoring Session Proposal")
                    // respond with an error?
                    return
                }
                handleSessionProposeRequest(payload: payload)
            }.store(in: &publishers)

        networkingInteractor.requestSubscription(on: SessionSettleProtocolMethod())
            .sink { [unowned self] (payload: RequestSubscriptionPayload<SessionType.SettleParams>) in
                handleSessionSettleRequest(payload: payload)
            }.store(in: &publishers)
    }

    func setupResponseSubscriptions() {
        networkingInteractor.responseSubscription(on: SessionProposeProtocolMethod.responseApprove())
            .sink { [unowned self] (payload: ResponseSubscriptionPayload<SessionType.ProposeParams, SessionType.ProposeResponse>) in
                handleSessionProposeResponse(payload: payload)
            }.store(in: &publishers)

        networkingInteractor.responseSubscription(on: SessionSettleProtocolMethod())
            .sink { [unowned self] (payload: ResponseSubscriptionPayload<SessionType.SettleParams, Bool>) in
                handleSessionSettleResponse(payload: payload)
            }.store(in: &publishers)
    }

    func setupResponseErrorSubscriptions() {
        networkingInteractor.responseErrorSubscription(on: SessionProposeProtocolMethod.responseApprove())
            .sink { [unowned self] (payload: ResponseSubscriptionErrorPayload<SessionType.ProposeParams>) in
                handleSessionProposeResponseError(payload: payload)
            }.store(in: &publishers)

        networkingInteractor.responseErrorSubscription(on: SessionSettleProtocolMethod())
            .sink { [unowned self] (payload: ResponseSubscriptionErrorPayload<SessionType.SettleParams>) in
                handleSessionSettleResponseError(payload: payload)
            }.store(in: &publishers)
    }

    func respondError(payload: SubscriptionPayload, reason: SignReasonCode, protocolMethod: ProtocolMethod) {
        Task(priority: .high) {
            do {
                try await networkingInteractor.respondError(topic: payload.topic, requestId: payload.id, protocolMethod: protocolMethod, reason: reason)
            } catch {
                logger.error("Respond Error failed with: \(error.localizedDescription)")
            }
        }
    }

    // MARK: SessionProposeResponse
    // TODO: Move to Non-Controller SettleEngine
    func handleSessionProposeResponse(payload: ResponseSubscriptionPayload<SessionType.ProposeParams, SessionType.ProposeResponse>) {
        do {
            let selfPublicKey = try AgreementPublicKey(hex: payload.request.proposer.publicKey)
            let agreementKeys = try kms.performKeyAgreement(selfPublicKey: selfPublicKey, peerPublicKey: payload.response.responderPublicKey)

            let sessionTopic = agreementKeys.derivedTopic()
            logger.debug("Received Session Proposal response")

            try kms.setAgreementSecret(agreementKeys, topic: sessionTopic)

            let proposal = payload.request.publicRepresentation(pairingTopic: payload.topic)
            sessionTopicToProposal.set(proposal, forKey: sessionTopic)
            Task(priority: .high) {
                try await networkingInteractor.subscribe(topic: sessionTopic)
                removePairing(pairingTopic: payload.topic)
            }
        } catch {
            return logger.debug(error.localizedDescription)
        }
    }

    func handleSessionProposeResponseError(payload: ResponseSubscriptionErrorPayload<SessionType.ProposeParams>) {
        removePairing(pairingTopic: payload.topic)
        logger.debug("Session Proposal has been rejected")
        kms.deletePrivateKey(for: payload.request.proposer.publicKey)

        onSessionRejected?(
            payload.request.publicRepresentation(pairingTopic: payload.topic),
            SessionType.Reason(code: payload.error.code, message: payload.error.message)
        )
    }

    // MARK: SessionSettleResponse

    func handleSessionSettleResponse(payload: ResponseSubscriptionPayload<SessionType.SettleParams, Bool>) {
        guard var session = sessionStore.getSession(forTopic: payload.topic) else {
            return logger.debug(Errors.sessionNotFound.localizedDescription)
        }

        logger.debug("Received session settle response")
        session.acknowledge()
        sessionStore.setSession(session)
    }

    func handleSessionSettleResponseError(payload: ResponseSubscriptionErrorPayload<SessionType.SettleParams>) {
        guard let session = sessionStore.getSession(forTopic: payload.topic) else {
            return logger.debug(Errors.sessionNotFound.localizedDescription)
        }

        logger.error("Error - session rejected, Reason: \(payload.error)")
        networkingInteractor.unsubscribe(topic: payload.topic)
        sessionStore.delete(topic: payload.topic)
        kms.deleteAgreementSecret(for: payload.topic)
        kms.deletePrivateKey(for: session.publicKey!)
    }

    // MARK: SessionProposeRequest

    func handleSessionProposeRequest(payload: RequestSubscriptionPayload<SessionType.ProposeParams>) {
        logger.debug("Received Session Proposal")
        let proposal = payload.request
        do { try Namespace.validate(proposal.requiredNamespaces) } catch {
            return respondError(payload: payload, reason: .invalidUpdateRequest, protocolMethod: SessionProposeProtocolMethod.responseAutoReject())
        }
        proposalPayloadsStore.set(payload, forKey: proposal.proposer.publicKey)
        
        pairingRegisterer.setReceived(pairingTopic: payload.topic)

        if let verifyContext = try? verifyContextStore.get(key: proposal.proposer.publicKey) {
            onSessionProposal?(proposal.publicRepresentation(pairingTopic: payload.topic), verifyContext)
            return
        }
        
        Task(priority: .high) {
            do {
                let response: VerifyResponse
                if let attestation = payload.attestation,
                   let messageId = payload.encryptedMessage.data(using: .utf8)?.sha256().toHexString() {
                    response = try await verifyClient.verify(.v2(attestationJWT: attestation, messageId: messageId))
                } else {
                    let assertionId = payload.decryptedPayload.sha256().toHexString()
                    response = try await verifyClient.verify(.v1(assertionId: assertionId))
                }
                let verifyContext = verifyClient.createVerifyContext(
                    origin: response.origin,
                    domain: payload.request.proposer.metadata.url,
                    isScam: response.isScam,
                    isVerified: response.isVerified
                )
                verifyContextStore.set(verifyContext, forKey: proposal.proposer.publicKey)
                onSessionProposal?(proposal.publicRepresentation(pairingTopic: payload.topic), verifyContext)
            } catch {
                let verifyContext = verifyClient.createVerifyContext(origin: nil, domain: payload.request.proposer.metadata.url, isScam: nil, isVerified: nil)
                onSessionProposal?(proposal.publicRepresentation(pairingTopic: payload.topic), verifyContext)
                return
            }
        }
    }

    // MARK: SessionSettleRequest

    func handleSessionSettleRequest(payload: RequestSubscriptionPayload<SessionType.SettleParams>) {
        logger.debug("Did receive session settle request")

        let protocolMethod = SessionSettleProtocolMethod()

        let sessionTopic = payload.topic

        guard let proposal = try? sessionTopicToProposal.get(key: sessionTopic) else {
            return respondError(payload: payload, reason: .sessionSettlementFailed, protocolMethod: protocolMethod)
        }
        let pairingTopic = proposal.pairingTopic
        let proposedNamespaces = proposal.requiredNamespaces

        let params = payload.request
        let sessionNamespaces = params.namespaces

        do {
            try Namespace.validate(sessionNamespaces)
            try Namespace.validateApproved(sessionNamespaces, against: proposedNamespaces)
        } catch WalletConnectError.unsupportedNamespace(let reason) {
            return respondError(payload: payload, reason: reason, protocolMethod: protocolMethod)
        } catch {
            return respondError(payload: payload, reason: .invalidUpdateRequest, protocolMethod: protocolMethod)
        }

        let agreementKeys = kms.getAgreementSecret(for: sessionTopic)!
        let selfParticipant = Participant(
            publicKey: agreementKeys.publicKey.hexRepresentation,
            metadata: metadata
        )

        let session = WCSession(
            topic: sessionTopic,
            pairingTopic: pairingTopic,
            timestamp: Date(),
            selfParticipant: selfParticipant,
            peerParticipant: params.controller,
            settleParams: params,
            requiredNamespaces: proposedNamespaces,
            acknowledged: true,
            transportType: .relay,
            verifyContext: nil
        )
        sessionStore.setSession(session)

        Task(priority: .high) {
            try await networkingInteractor.respondSuccess(topic: payload.topic, requestId: payload.id, protocolMethod: protocolMethod)
        }
        onSessionSettle?(session.publicRepresentation())
    }
    
    func resolveNetworkConnectionStatus() async -> NetworkConnectionStatus {
        return await withCheckedContinuation { continuation in
            let cancellable = networkingInteractor.networkConnectionStatusPublisher.sink { value in
                continuation.resume(returning: value)
            }
            
            Task(priority: .high) {
                await withTaskCancellationHandler {
                    cancellable.cancel()
                } onCancel: { }
            }
        }
    }
}

// MARK: - LocalizedError
extension ApproveEngine.Errors: LocalizedError {
    var errorDescription: String? {
        switch self {
        case .proposalNotFound:
            return "Proposal not found."
        case .relayNotFound:
            return "Relay not found."
        case .pairingNotFound:
            return "Pairing not found."
        case .sessionNotFound:
            return "Session not found."
        case .agreementMissingOrInvalid:
            return "Agreement missing or invalid."
        case .networkNotConnected:
            return "Network not connected."
        case .proposalExpired:
            return "Proposal expired."
        case .emtySessionNamespacesForbidden:
            return "Session Namespaces Cannot Be Empty"
        }
    }
}<|MERGE_RESOLUTION|>--- conflicted
+++ resolved
@@ -150,8 +150,6 @@
         )
 
         do {
-<<<<<<< HEAD
-=======
             _ = try await proposeResponseTask
             eventsClient.saveTraceEvent(SessionApproveExecutionTraceEvents.responseApproveSent)
         } catch {
@@ -160,16 +158,15 @@
         }
 
         do {
->>>>>>> b9246a53
             let session: WCSession = try await settleRequestTask
-            eventsClient.saveEvent(SessionApproveExecutionTraceEvents.sessionSettleSuccess)
+            eventsClient.saveTraceEvent(SessionApproveExecutionTraceEvents.sessionSettleSuccess)
             logger.debug("Session settle request has been successfully processed")
 
             do {
                 _ = try await proposeResponseTask
-                eventsClient.saveEvent(SessionApproveExecutionTraceEvents.responseApproveSent)
+                eventsClient.saveTraceEvent(SessionApproveExecutionTraceEvents.responseApproveSent)
             } catch {
-                eventsClient.saveEvent(ApproveSessionTraceErrorEvents.sessionSettleFailure)
+                eventsClient.saveTraceEvent(ApproveSessionTraceErrorEvents.sessionSettleFailure)
                 throw error
             }
 
@@ -179,11 +176,8 @@
                 removePairing(pairingTopic: pairingTopic)
             }
             onSessionSettle?(session.publicRepresentation())
-<<<<<<< HEAD
-=======
             eventsClient.saveTraceEvent(SessionApproveExecutionTraceEvents.sessionSettleSuccess)
             logger.debug("Session proposal response and settle request have been sent")
->>>>>>> b9246a53
 
             proposalPayloadsStore.delete(forKey: proposerPubKey)
             verifyContextStore.delete(forKey: proposerPubKey)
