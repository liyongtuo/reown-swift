import Foundation

public struct SignClientFactory {

    /// Initializes and returns newly created WalletConnect Client Instance
    ///
    /// - Parameters:
    ///   - metadata: describes your application and will define pairing appearance in a web browser.
    ///   - projectId: an optional parameter used to access the public WalletConnect infrastructure. Go to `www.walletconnect.com` for info.
    ///   - relayHost: proxy server host that your application will use to connect to Iridium Network. If you register your project at `www.walletconnect.com` you can use `relay.walletconnect.com`
    ///   - keyValueStorage: by default WalletConnect SDK will store sequences in UserDefaults
    ///
    /// WalletConnect Client is not a singleton but once you create an instance, you should not deinitialize it. Usually only one instance of a client is required in the application.
    public static func create(
        metadata: AppMetadata,
        pairingClient: PairingClient,
        networkingClient: NetworkingInteractor,
        groupIdentifier: String
    ) -> SignClient {
<<<<<<< HEAD
        let logger = ConsoleLogger(prefix: "📝", loggingLevel: .debug)
=======
        let logger = ConsoleLogger(loggingLevel: .debug)

>>>>>>> 3867a651
        guard let keyValueStorage = UserDefaults(suiteName: groupIdentifier) else {
            fatalError("Could not instantiate UserDefaults for a group identifier \(groupIdentifier)")
        }
        let keychainStorage = KeychainStorage(serviceIdentifier: "com.walletconnect.sdk", accessGroup: groupIdentifier)
        
        return SignClientFactory.create(metadata: metadata, logger: logger, keyValueStorage: keyValueStorage, keychainStorage: keychainStorage, pairingClient: pairingClient, networkingClient: networkingClient)
    }

    static func create(
        metadata: AppMetadata,
        logger: ConsoleLogging,
        keyValueStorage: KeyValueStorage,
        keychainStorage: KeychainStorageProtocol,
        pairingClient: PairingClient,
        networkingClient: NetworkingInteractor
    ) -> SignClient {
        let kms = KeyManagementService(keychain: keychainStorage)
        let rpcHistory = RPCHistoryFactory.createForNetwork(keyValueStorage: keyValueStorage)
        let pairingStore = PairingStorage(storage: SequenceStore<WCPairing>(store: .init(defaults: keyValueStorage, identifier: SignStorageIdentifiers.pairings.rawValue)))
        let sessionStore = SessionStorage(storage: SequenceStore<WCSession>(store: .init(defaults: keyValueStorage, identifier: SignStorageIdentifiers.sessions.rawValue)))
        let proposalPayloadsStore = CodableStore<RequestSubscriptionPayload<SessionType.ProposeParams>>(defaults: RuntimeKeyValueStorage(), identifier: SignStorageIdentifiers.proposals.rawValue)
        let verifyContextStore = CodableStore<VerifyContext>(defaults: keyValueStorage, identifier: VerifyStorageIdentifiers.context.rawValue)
        let historyService = HistoryService(history: rpcHistory, proposalPayloadsStore: proposalPayloadsStore, verifyContextStore: verifyContextStore)
        let verifyClient = VerifyClientFactory.create()
        let sessionEngine = SessionEngine(networkingInteractor: networkingClient, historyService: historyService, verifyContextStore: verifyContextStore, verifyClient: verifyClient, kms: kms, sessionStore: sessionStore, logger: logger)
        let nonControllerSessionStateMachine = NonControllerSessionStateMachine(networkingInteractor: networkingClient, kms: kms, sessionStore: sessionStore, logger: logger)
        let controllerSessionStateMachine = ControllerSessionStateMachine(networkingInteractor: networkingClient, kms: kms, sessionStore: sessionStore, logger: logger)
        let sessionExtendRequester = SessionExtendRequester(sessionStore: sessionStore, networkingInteractor: networkingClient)
        let sessionExtendRequestSubscriber = SessionExtendRequestSubscriber(networkingInteractor: networkingClient, sessionStore: sessionStore, logger: logger)
        let sessionExtendResponseSubscriber = SessionExtendResponseSubscriber(networkingInteractor: networkingClient, sessionStore: sessionStore, logger: logger)
        let sessionTopicToProposal = CodableStore<Session.Proposal>(defaults: RuntimeKeyValueStorage(), identifier: SignStorageIdentifiers.sessionTopicToProposal.rawValue)
        let approveEngine = ApproveEngine(
            networkingInteractor: networkingClient,
            proposalPayloadsStore: proposalPayloadsStore,
            verifyContextStore: verifyContextStore,
            sessionTopicToProposal: sessionTopicToProposal,
            pairingRegisterer: pairingClient,
            metadata: metadata,
            kms: kms,
            logger: logger,
            pairingStore: pairingStore,
            sessionStore: sessionStore,
            verifyClient: verifyClient
        )
        let cleanupService = SignCleanupService(pairingStore: pairingStore, sessionStore: sessionStore, kms: kms, sessionTopicToProposal: sessionTopicToProposal, networkInteractor: networkingClient)
        let deleteSessionService = DeleteSessionService(networkingInteractor: networkingClient, kms: kms, sessionStore: sessionStore, logger: logger)
        let disconnectService = DisconnectService(deleteSessionService: deleteSessionService, sessionStorage: sessionStore)
        let sessionPingService = SessionPingService(sessionStorage: sessionStore, networkingInteractor: networkingClient, logger: logger)
        let pairingPingService = PairingPingService(pairingStorage: pairingStore, networkingInteractor: networkingClient, logger: logger)
        let appProposerService = AppProposeService(metadata: metadata, networkingInteractor: networkingClient, kms: kms, logger: logger)

        let client = SignClient(
            logger: logger,
            networkingClient: networkingClient,
            sessionEngine: sessionEngine,
            approveEngine: approveEngine,
            pairingPingService: pairingPingService,
            sessionPingService: sessionPingService,
            nonControllerSessionStateMachine: nonControllerSessionStateMachine,
            controllerSessionStateMachine: controllerSessionStateMachine,
            sessionExtendRequester: sessionExtendRequester,
            sessionExtendRequestSubscriber: sessionExtendRequestSubscriber,
            sessionExtendResponseSubscriber: sessionExtendResponseSubscriber,
            appProposeService: appProposerService,
            disconnectService: disconnectService,
            historyService: historyService,
            cleanupService: cleanupService,
            pairingClient: pairingClient
        )
        return client
    }
}<|MERGE_RESOLUTION|>--- conflicted
+++ resolved
@@ -17,12 +17,8 @@
         networkingClient: NetworkingInteractor,
         groupIdentifier: String
     ) -> SignClient {
-<<<<<<< HEAD
         let logger = ConsoleLogger(prefix: "📝", loggingLevel: .debug)
-=======
-        let logger = ConsoleLogger(loggingLevel: .debug)
 
->>>>>>> 3867a651
         guard let keyValueStorage = UserDefaults(suiteName: groupIdentifier) else {
             fatalError("Could not instantiate UserDefaults for a group identifier \(groupIdentifier)")
         }
