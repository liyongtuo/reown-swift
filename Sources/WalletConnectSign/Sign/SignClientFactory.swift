--- conflicted
+++ resolved
@@ -123,17 +123,14 @@
             historyService: historyService,
             cleanupService: cleanupService,
             pairingClient: pairingClient,
-<<<<<<< HEAD
             appRequestService: appRequestService,
             appRespondSubscriber: appRespondSubscriber,
             authRequestSubscriber: authRequestSubscriber,
             authResponder: authResponder,
-            pendingRequestsProvider: pendingRequestsProvider
-=======
+            pendingRequestsProvider: pendingRequestsProvider,
             proposalExpiryWatcher: proposalExpiryWatcher,
             pendingProposalsProvider: pendingProposalsProvider,
             requestsExpiryWatcher: requestsExpiryWatcher
->>>>>>> 6504bdf1
         )
         return client
     }
