--- conflicted
+++ resolved
@@ -26,10 +26,11 @@
         return SignClientFactory.create(
             metadata: Pair.metadata,
             pairingClient: Pair.instance as! PairingClient,
-<<<<<<< HEAD
             projectId: Networking.projectId,
             crypto: config.crypto,
-            networkingClient: Networking.interactor
+            networkingClient: Networking.interactor,
+            groupIdentifier: Networking.groupIdentifier
+
         )
     }()
 
@@ -44,12 +45,3 @@
         Sign.config = Sign.Config(crypto: crypto)
     }
 }
-=======
-            networkingClient: Networking.instance as! NetworkingInteractor,
-            groupIdentifier: Networking.groupIdentifier
-        )
-    }()
-
-    private init() { }
-}
->>>>>>> ebe4f866
