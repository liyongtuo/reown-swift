import Foundation
import WalletConnectRelay
import WalletConnectUtils
import WalletConnectKMS
import WalletConnectNetworking

public struct ChatClientFactory {

    public static func create(
        registry: Registry,
        relayClient: RelayClient,
        kms: KeyManagementService,
        logger: ConsoleLogging,
        keyValueStorage: KeyValueStorage
    ) -> ChatClient {
        let topicToRegistryRecordStore = CodableStore<RegistryRecord>(defaults: keyValueStorage, identifier: StorageDomainIdentifiers.topicToInvitationPubKey.rawValue)
        let serialiser = Serializer(kms: kms)
        let rpcHistory = RPCHistory(keyValueStore: CodableStore<RPCHistory.Record>(defaults: keyValueStorage, identifier: StorageDomainIdentifiers.jsonRpcHistory.rawValue))
        let networkingInteractor = NetworkingInteractor(relayClient: relayClient, serializer: serialiser, logger: logger, rpcHistory: rpcHistory)
<<<<<<< HEAD
        let invitePayloadStore = CodableStore<RequestSubscriptionPayload>(defaults: keyValueStorage, identifier: StorageDomainIdentifiers.invite.rawValue)
=======
        let invitePayloadStore = CodableStore<RequestSubscriptionPayload<Invite>>(defaults: keyValueStorage, identifier: StorageDomainIdentifiers.invite.rawValue)
>>>>>>> 7cb497ca
        let registryService = RegistryService(registry: registry, networkingInteractor: networkingInteractor, kms: kms, logger: logger, topicToRegistryRecordStore: topicToRegistryRecordStore)
        let threadStore = Database<Thread>(keyValueStorage: keyValueStorage, identifier: StorageDomainIdentifiers.threads.rawValue)
        let resubscriptionService = ResubscriptionService(networkingInteractor: networkingInteractor, threadStore: threadStore, logger: logger)
        let invitationHandlingService = InvitationHandlingService(registry: registry, networkingInteractor: networkingInteractor, kms: kms, logger: logger, topicToRegistryRecordStore: topicToRegistryRecordStore, invitePayloadStore: invitePayloadStore, threadsStore: threadStore)
        let inviteService = InviteService(networkingInteractor: networkingInteractor, kms: kms, threadStore: threadStore, rpcHistory: rpcHistory, logger: logger)
        let leaveService = LeaveService()
        let messagesStore = Database<Message>(keyValueStorage: keyValueStorage, identifier: StorageDomainIdentifiers.messages.rawValue)
        let messagingService = MessagingService(networkingInteractor: networkingInteractor, messagesStore: messagesStore, threadStore: threadStore, logger: logger)

        let client = ChatClient(
            registry: registry,
            registryService: registryService,
            messagingService: messagingService,
            invitationHandlingService: invitationHandlingService,
            inviteService: inviteService,
            leaveService: leaveService,
            resubscriptionService: resubscriptionService,
            kms: kms,
            threadStore: threadStore,
            messagesStore: messagesStore,
            invitePayloadStore: invitePayloadStore,
            socketConnectionStatusPublisher: relayClient.socketConnectionStatusPublisher
        )

        return client
    }
}<|MERGE_RESOLUTION|>--- conflicted
+++ resolved
@@ -17,11 +17,7 @@
         let serialiser = Serializer(kms: kms)
         let rpcHistory = RPCHistory(keyValueStore: CodableStore<RPCHistory.Record>(defaults: keyValueStorage, identifier: StorageDomainIdentifiers.jsonRpcHistory.rawValue))
         let networkingInteractor = NetworkingInteractor(relayClient: relayClient, serializer: serialiser, logger: logger, rpcHistory: rpcHistory)
-<<<<<<< HEAD
-        let invitePayloadStore = CodableStore<RequestSubscriptionPayload>(defaults: keyValueStorage, identifier: StorageDomainIdentifiers.invite.rawValue)
-=======
         let invitePayloadStore = CodableStore<RequestSubscriptionPayload<Invite>>(defaults: keyValueStorage, identifier: StorageDomainIdentifiers.invite.rawValue)
->>>>>>> 7cb497ca
         let registryService = RegistryService(registry: registry, networkingInteractor: networkingInteractor, kms: kms, logger: logger, topicToRegistryRecordStore: topicToRegistryRecordStore)
         let threadStore = Database<Thread>(keyValueStorage: keyValueStorage, identifier: StorageDomainIdentifiers.threads.rawValue)
         let resubscriptionService = ResubscriptionService(networkingInteractor: networkingInteractor, threadStore: threadStore, logger: logger)
