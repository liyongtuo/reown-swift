import Foundation
import Combine
import JSONRPC
import WalletConnectKMS
import WalletConnectUtils
import WalletConnectNetworking

class InviteService {
    private var publishers = [AnyCancellable]()
    private let networkingInteractor: NetworkInteracting
    private let logger: ConsoleLogging
    private let kms: KeyManagementService
    private let threadStore: Database<Thread>
    private let rpcHistory: RPCHistory

    var onNewThread: ((Thread) -> Void)?
    var onInvite: ((Invite) -> Void)?

    init(networkingInteractor: NetworkInteracting,
         kms: KeyManagementService,
         threadStore: Database<Thread>,
         rpcHistory: RPCHistory,
         logger: ConsoleLogging) {
        self.kms = kms
        self.networkingInteractor = networkingInteractor
        self.logger = logger
        self.threadStore = threadStore
        self.rpcHistory = rpcHistory
        setUpResponseHandling()
    }

    var peerAccount: Account!

    func invite(peerPubKey: String, peerAccount: Account, openingMessage: String, account: Account) async throws {
        // TODO ad storage
        self.peerAccount = peerAccount
        let selfPubKeyY = try kms.createX25519KeyPair()
        let invite = Invite(message: openingMessage, account: account, publicKey: selfPubKeyY.hexRepresentation)
        let symKeyI = try kms.performKeyAgreement(selfPublicKey: selfPubKeyY, peerPublicKey: peerPubKey)
        let inviteTopic = try AgreementPublicKey(hex: peerPubKey).rawRepresentation.sha256().toHexString()

        // overrides on invite toipic
        try kms.setSymmetricKey(symKeyI.sharedKey, for: inviteTopic)

<<<<<<< HEAD
        let request = RPCRequest(method: Invite.method, params: invite)
=======
        let request = RPCRequest(method: ChatProtocolMethod.invite.method, params: invite)
>>>>>>> 7cb497ca

        // 2. Proposer subscribes to topic R which is the hash of the derived symKey
        let responseTopic = symKeyI.derivedTopic()

        try kms.setSymmetricKey(symKeyI.sharedKey, for: responseTopic)

        try await networkingInteractor.subscribe(topic: responseTopic)
<<<<<<< HEAD
        try await networkingInteractor.request(request, topic: inviteTopic, tag: Invite.tag, envelopeType: .type1(pubKey: selfPubKeyY.rawRepresentation))
=======
        try await networkingInteractor.request(request, topic: inviteTopic, tag: ChatProtocolMethod.invite.tag, envelopeType: .type1(pubKey: selfPubKeyY.rawRepresentation))
>>>>>>> 7cb497ca

        logger.debug("invite sent on topic: \(inviteTopic)")
    }

    private func setUpResponseHandling() {
<<<<<<< HEAD
        networkingInteractor.responsePublisher
            .sink { [unowned self] payload in
                do {
                    guard
                        let requestId = payload.response.id,
                        let request = rpcHistory.get(recordId: requestId)?.request,
                        let requestParams = request.params, request.method == Invite.method
                    else { return }

                    guard let inviteResponse = try payload.response.result?.get(InviteResponse.self)
                    else { return }

                    let inviteParams = try requestParams.get(Invite.self)

                    logger.debug("Invite has been accepted")

                    Task(priority: .background) {
                        try await createThread(selfPubKeyHex: inviteParams.publicKey, peerPubKey: inviteResponse.publicKey, account: inviteParams.account, peerAccount: peerAccount)
                    }
                } catch {
                    logger.debug("Handling invite response has failed")
=======
        networkingInteractor.responseSubscription(on: ChatProtocolMethod.invite)
            .sink { [unowned self] (payload: ResponseSubscriptionPayload<Invite, InviteResponse>) in
                logger.debug("Invite has been accepted")

                Task(priority: .background) {
                    try await createThread(
                        selfPubKeyHex: payload.request.publicKey,
                        peerPubKey: payload.response.publicKey,
                        account: payload.request.account,
                        peerAccount: peerAccount
                    )
>>>>>>> 7cb497ca
                }
            }.store(in: &publishers)
    }

    private func createThread(selfPubKeyHex: String, peerPubKey: String, account: Account, peerAccount: Account) async throws {
        let selfPubKey = try AgreementPublicKey(hex: selfPubKeyHex)
        let agreementKeys = try kms.performKeyAgreement(selfPublicKey: selfPubKey, peerPublicKey: peerPubKey)
        let threadTopic = agreementKeys.derivedTopic()
        try kms.setSymmetricKey(agreementKeys.sharedKey, for: threadTopic)
        try await networkingInteractor.subscribe(topic: threadTopic)
        let thread = Thread(topic: threadTopic, selfAccount: account, peerAccount: peerAccount)
        await threadStore.add(thread)
        onNewThread?(thread)
        // TODO - remove symKeyI
    }
}<|MERGE_RESOLUTION|>--- conflicted
+++ resolved
@@ -42,11 +42,7 @@
         // overrides on invite toipic
         try kms.setSymmetricKey(symKeyI.sharedKey, for: inviteTopic)
 
-<<<<<<< HEAD
-        let request = RPCRequest(method: Invite.method, params: invite)
-=======
         let request = RPCRequest(method: ChatProtocolMethod.invite.method, params: invite)
->>>>>>> 7cb497ca
 
         // 2. Proposer subscribes to topic R which is the hash of the derived symKey
         let responseTopic = symKeyI.derivedTopic()
@@ -54,39 +50,12 @@
         try kms.setSymmetricKey(symKeyI.sharedKey, for: responseTopic)
 
         try await networkingInteractor.subscribe(topic: responseTopic)
-<<<<<<< HEAD
-        try await networkingInteractor.request(request, topic: inviteTopic, tag: Invite.tag, envelopeType: .type1(pubKey: selfPubKeyY.rawRepresentation))
-=======
         try await networkingInteractor.request(request, topic: inviteTopic, tag: ChatProtocolMethod.invite.tag, envelopeType: .type1(pubKey: selfPubKeyY.rawRepresentation))
->>>>>>> 7cb497ca
 
         logger.debug("invite sent on topic: \(inviteTopic)")
     }
 
     private func setUpResponseHandling() {
-<<<<<<< HEAD
-        networkingInteractor.responsePublisher
-            .sink { [unowned self] payload in
-                do {
-                    guard
-                        let requestId = payload.response.id,
-                        let request = rpcHistory.get(recordId: requestId)?.request,
-                        let requestParams = request.params, request.method == Invite.method
-                    else { return }
-
-                    guard let inviteResponse = try payload.response.result?.get(InviteResponse.self)
-                    else { return }
-
-                    let inviteParams = try requestParams.get(Invite.self)
-
-                    logger.debug("Invite has been accepted")
-
-                    Task(priority: .background) {
-                        try await createThread(selfPubKeyHex: inviteParams.publicKey, peerPubKey: inviteResponse.publicKey, account: inviteParams.account, peerAccount: peerAccount)
-                    }
-                } catch {
-                    logger.debug("Handling invite response has failed")
-=======
         networkingInteractor.responseSubscription(on: ChatProtocolMethod.invite)
             .sink { [unowned self] (payload: ResponseSubscriptionPayload<Invite, InviteResponse>) in
                 logger.debug("Invite has been accepted")
@@ -98,7 +67,6 @@
                         account: payload.request.account,
                         peerAccount: peerAccount
                     )
->>>>>>> 7cb497ca
                 }
             }.store(in: &publishers)
     }
