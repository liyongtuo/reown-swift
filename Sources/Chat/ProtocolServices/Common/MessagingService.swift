--- conflicted
+++ resolved
@@ -33,13 +33,8 @@
         guard let authorAccount = thread?.selfAccount else { throw Errors.threadDoNotExist}
         let timestamp = Int64(Date().timeIntervalSince1970 * 1000)
         let message = Message(topic: topic, message: messageString, authorAccount: authorAccount, timestamp: timestamp)
-<<<<<<< HEAD
-        let request = RPCRequest(method: Message.method, params: message)
-        try await networkingInteractor.request(request, topic: topic, tag: Message.tag)
-=======
         let request = RPCRequest(method: ChatProtocolMethod.message.method, params: message)
         try await networkingInteractor.request(request, topic: topic, tag: ChatProtocolMethod.message.tag)
->>>>>>> 7cb497ca
         Task(priority: .background) {
             await messagesStore.add(message)
             onMessage?(message)
@@ -47,50 +42,24 @@
     }
 
     private func setUpResponseHandling() {
-<<<<<<< HEAD
-        networkingInteractor.responsePublisher
-            .sink { [unowned self] _ in
-=======
         networkingInteractor.responseSubscription(on: ChatProtocolMethod.message)
             .sink { [unowned self] (payload: ResponseSubscriptionPayload<AnyCodable, AnyCodable>) in
->>>>>>> 7cb497ca
                 logger.debug("Received Message response")
             }.store(in: &publishers)
     }
 
     private func setUpRequestHandling() {
-<<<<<<< HEAD
-        networkingInteractor.requestPublisher.sink { [unowned self] payload in
-            do {
-                guard
-                    let requestId = payload.request.id, payload.request.method == Message.method,
-                    var message = try payload.request.params?.get(Message.self)
-                else { return }
-
-                message.topic = payload.topic
-
-                handleMessage(message, topic: payload.topic, requestId: requestId)
-            } catch {
-                logger.debug("Handling message response has failed")
-            }
-        }.store(in: &publishers)
-=======
         networkingInteractor.requestSubscription(on: ChatProtocolMethod.message)
             .sink { [unowned self] (payload: RequestSubscriptionPayload<Message>) in
                 var message = payload.request
                 message.topic = payload.topic
                 handleMessage(message, topic: payload.topic, requestId: payload.id)
             }.store(in: &publishers)
->>>>>>> 7cb497ca
     }
 
     private func handleMessage(_ message: Message, topic: String, requestId: RPCID) {
         Task(priority: .background) {
-<<<<<<< HEAD
-            try await networkingInteractor.respondSuccess(topic: topic, requestId: requestId, tag: Message.tag)
-=======
             try await networkingInteractor.respondSuccess(topic: topic, requestId: requestId, tag: ChatProtocolMethod.message.tag)
->>>>>>> 7cb497ca
             await messagesStore.add(message)
             logger.debug("Received message")
             onMessage?(message)
