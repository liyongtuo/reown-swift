--- conflicted
+++ resolved
@@ -13,11 +13,7 @@
     var onInvite: ((Invite) -> Void)?
     var onNewThread: ((Thread) -> Void)?
     private let networkingInteractor: NetworkInteracting
-<<<<<<< HEAD
-    private let invitePayloadStore: CodableStore<RequestSubscriptionPayload>
-=======
     private let invitePayloadStore: CodableStore<RequestSubscriptionPayload<Invite>>
->>>>>>> 7cb497ca
     private let topicToRegistryRecordStore: CodableStore<RegistryRecord>
     private let registry: Registry
     private let logger: ConsoleLogging
@@ -49,22 +45,11 @@
 
         let inviteResponse = InviteResponse(publicKey: selfThreadPubKey.hexRepresentation)
 
-<<<<<<< HEAD
-        guard let requestId = payload.request.id, let invite = try? payload.request.params?.get(Invite.self)
-        else { return }
-
-        let response = RPCResponse(id: requestId, result: inviteResponse)
-        let responseTopic = try getInviteResponseTopic(requestTopic: payload.topic, invite: invite)
-        try await networkingInteractor.respond(topic: responseTopic, response: response, tag: Invite.tag)
-
-        let threadAgreementKeys = try kms.performKeyAgreement(selfPublicKey: selfThreadPubKey, peerPublicKey: invite.publicKey)
-=======
         let response = RPCResponse(id: payload.id, result: inviteResponse)
         let responseTopic = try getInviteResponseTopic(requestTopic: payload.topic, invite: payload.request)
         try await networkingInteractor.respond(topic: responseTopic, response: response, tag: ChatProtocolMethod.invite.tag)
 
         let threadAgreementKeys = try kms.performKeyAgreement(selfPublicKey: selfThreadPubKey, peerPublicKey: payload.request.publicKey)
->>>>>>> 7cb497ca
         let threadTopic = threadAgreementKeys.derivedTopic()
         try kms.setSymmetricKey(threadAgreementKeys.sharedKey, for: threadTopic)
         try await networkingInteractor.subscribe(topic: threadTopic)
@@ -84,43 +69,20 @@
     func reject(inviteId: String) async throws {
         guard let payload = try invitePayloadStore.get(key: inviteId) else { throw Error.inviteForIdNotFound }
 
-<<<<<<< HEAD
-        guard let requestId = payload.request.id, let invite = try? payload.request.params?.get(Invite.self)
-        else { return }
-
-        let responseTopic = try getInviteResponseTopic(requestTopic: payload.topic, invite: invite)
-
-        try await networkingInteractor.respondError(topic: responseTopic, requestId: requestId, tag: Invite.tag, reason: ChatError.userRejected)
-=======
         let responseTopic = try getInviteResponseTopic(requestTopic: payload.topic, invite: payload.request)
 
         try await networkingInteractor.respondError(topic: responseTopic, requestId: payload.id, tag: ChatProtocolMethod.invite.tag, reason: ChatError.userRejected)
->>>>>>> 7cb497ca
 
         invitePayloadStore.delete(forKey: inviteId)
     }
 
     private func setUpRequestHandling() {
-<<<<<<< HEAD
-        networkingInteractor.requestPublisher.sink { [unowned self] payload in
-            guard payload.request.method == "wc_chatInvite"
-            else { return }
-
-            guard let invite = try? payload.request.params?.get(Invite.self)
-            else { return }
-
-            logger.debug("did receive an invite")
-            invitePayloadStore.set(payload, forKey: invite.publicKey)
-            onInvite?(invite)
-        }.store(in: &publishers)
-=======
         networkingInteractor.requestSubscription(on: ChatProtocolMethod.invite)
             .sink { [unowned self] (payload: RequestSubscriptionPayload<Invite>) in
                 logger.debug("did receive an invite")
                 invitePayloadStore.set(payload, forKey: payload.request.publicKey)
                 onInvite?(payload.request)
             }.store(in: &publishers)
->>>>>>> 7cb497ca
     }
 
     private func getInviteResponseTopic(requestTopic: String, invite: Invite) throws -> String {
