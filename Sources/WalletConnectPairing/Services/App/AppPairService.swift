--- conflicted
+++ resolved
@@ -15,14 +15,10 @@
         let topic = String.generateTopic()
         try await networkingInteractor.subscribe(topic: topic)
         let symKey = try! kms.createSymmetricKey(topic)
-<<<<<<< HEAD
-        let pairing = WCPairing(topic: topic)
-        let uri = WalletConnectURI(topic: topic, symKey: symKey.hexRepresentation, relay: pairing.relay, methods: supportedMethods)
-=======
+
         let relay = RelayProtocolOptions(protocol: "irn", data: nil)
-        let uri = WalletConnectURI(topic: topic, symKey: symKey.hexRepresentation, relay: relay)
+        let uri = WalletConnectURI(topic: topic, symKey: symKey.hexRepresentation, relay: relay, methods: supportedMethods)
         let pairing = WCPairing(uri: uri)
->>>>>>> 6504bdf1
         pairingStorage.setPairing(pairing)
         return uri
     }
