import Foundation
import WalletConnectRelay
import WalletConnectUtils
import WalletConnectKMS
import WalletConnectNetworking

public struct PairingClientFactory {

    public static func create(networkingClient: NetworkingClient) -> PairingClient {
        let logger = ConsoleLogger(loggingLevel: .off)
        let keyValueStorage = UserDefaults.standard
        let keychainStorage = KeychainStorage(serviceIdentifier: "com.walletconnect.sdk")
        return PairingClientFactory.create(logger: logger, keyValueStorage: keyValueStorage, keychainStorage: keychainStorage, networkingClient: networkingClient)
    }

    public static func create(logger: ConsoleLogging, keyValueStorage: KeyValueStorage, keychainStorage: KeychainStorageProtocol, networkingClient: NetworkingClient) -> PairingClient {
        let pairingStore = PairingStorage(storage: SequenceStore<WCPairing>(store: .init(defaults: keyValueStorage, identifier: StorageDomainIdentifiers.pairings.rawValue)))
        let kms = KeyManagementService(keychain: keychainStorage)
        let appPairService = AppPairService(networkingInteractor: networkingClient, kms: kms, pairingStorage: pairingStore)
        let walletPairService = WalletPairService(networkingInteractor: networkingClient, kms: kms, pairingStorage: pairingStore)
        let pairingRequestsSubscriber = PairingRequestsSubscriber(networkingInteractor: networkingClient, pairingStorage: pairingStore, logger: logger)
        let pairingsProvider = PairingsProvider(pairingStorage: pairingStore)
        let cleanupService = CleanupService(pairingStore: pairingStore, kms: kms)
<<<<<<< HEAD
        let deletePairingService = DeletePairingService(networkingInteractor: networkingClient, kms: kms, pairingStorage: pairingStore, logger: logger)
        let pingService = PairingPingService(pairingStorage: pairingStore, networkingInteractor: networkingClient, logger: logger)
=======
        let deletePairingService = DeletePairingService(networkingInteractor: networkingInteractor, kms: kms, pairingStorage: pairingStore, logger: logger)
        let pingService = PairingPingService(pairingStorage: pairingStore, networkingInteractor: networkingInteractor, logger: logger)
        let appPairActivateService = AppPairActivationService(pairingStorage: pairingStore, logger: logger)
>>>>>>> e862c0b8

        return PairingClient(
            appPairService: appPairService,
            networkingInteractor: networkingClient,
            logger: logger,
            walletPairService: walletPairService,
            deletePairingService: deletePairingService,
            pairingRequestsSubscriber: pairingRequestsSubscriber,
            appPairActivateService: appPairActivateService,
            pairingStorage: pairingStore,
            cleanupService: cleanupService,
            pingService: pingService,
            socketConnectionStatusPublisher: networkingClient.socketConnectionStatusPublisher,
            pairingsProvider: pairingsProvider
        )
    }
}
<|MERGE_RESOLUTION|>--- conflicted
+++ resolved
@@ -21,14 +21,9 @@
         let pairingRequestsSubscriber = PairingRequestsSubscriber(networkingInteractor: networkingClient, pairingStorage: pairingStore, logger: logger)
         let pairingsProvider = PairingsProvider(pairingStorage: pairingStore)
         let cleanupService = CleanupService(pairingStore: pairingStore, kms: kms)
-<<<<<<< HEAD
         let deletePairingService = DeletePairingService(networkingInteractor: networkingClient, kms: kms, pairingStorage: pairingStore, logger: logger)
         let pingService = PairingPingService(pairingStorage: pairingStore, networkingInteractor: networkingClient, logger: logger)
-=======
-        let deletePairingService = DeletePairingService(networkingInteractor: networkingInteractor, kms: kms, pairingStorage: pairingStore, logger: logger)
-        let pingService = PairingPingService(pairingStorage: pairingStore, networkingInteractor: networkingInteractor, logger: logger)
         let appPairActivateService = AppPairActivationService(pairingStorage: pairingStore, logger: logger)
->>>>>>> e862c0b8
 
         return PairingClient(
             appPairService: appPairService,
