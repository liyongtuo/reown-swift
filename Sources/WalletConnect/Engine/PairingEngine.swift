--- conflicted
+++ resolved
@@ -166,13 +166,8 @@
         relayer.request(topic: topic, payload: request) { [unowned self] result in
             switch result {
             case .success(_):
-<<<<<<< HEAD
                 logger.debug("Did receive ping response")
                 completion(.success(()))
-=======
-                pairing.settled?.state?.metadata = appMetadata
-                try? sequencesStore.setSequence(pairing)
->>>>>>> 061d52c9
             case .failure(let error):
                 logger.debug("error: \(error)")
             }
@@ -192,7 +187,7 @@
             switch result {
             case .success(_):
                 pairing.settled?.state?.metadata = appMetadata
-                try? sequencesStore.update(sequence: pairing, onTopic: topic)
+                try? sequencesStore.setSequence(pairing)
             case .failure(let error):
                 logger.error(error)
             }
@@ -325,16 +320,12 @@
         let response = JSONRPCResponse<AnyCodable>(id: requestId, result: AnyCodable(true))
         relayer.respond(topic: proposal.topic, response: JsonRpcResponseTypes.response(response)) { [weak self] error in
             let pairing = Pairing(topic: settledPairing.topic, peer: nil) // FIXME: peer?
-<<<<<<< HEAD
-            guard let permissions = self?.sessionPermissions[pendingTopic] else {
-                self?.logger.debug("Cound not find permissions for pending topic: \(pendingTopic)")
+            guard let permissions = self?.sessionPermissions[pendingPairingTopic] else {
+                self?.logger.debug("Cound not find permissions for pending topic: \(pendingPairingTopic)")
                 return
             }
-            self?.sessionPermissions[pendingTopic] = nil
+            self?.sessionPermissions[pendingPairingTopic] = nil
             self?.onPairingApproved?(pairing, permissions, settledPairing.relay)
-=======
-            self?.onPairingApproved?(pairing, pendingPairingTopic, settledPairing.relay)
->>>>>>> 061d52c9
         }
     }
     
