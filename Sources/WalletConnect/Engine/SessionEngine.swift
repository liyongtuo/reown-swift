--- conflicted
+++ resolved
@@ -215,9 +215,8 @@
         relayer.request(.wcSessionUpdate(SessionType.UpdateParams(accounts: accounts)), onTopic: topic)
     }
     
-<<<<<<< HEAD
     func upgrade(topic: String, permissions: Session.Permissions) throws {
-        guard var session = try? sequencesStore.getSequence(forTopic: topic) else {
+        guard var session = sequencesStore.getSequence(forTopic: topic) else {
             fatalError()
         }
         guard session.isSettled else {
@@ -228,12 +227,6 @@
         }
         guard validatePermissions(permissions) else {
             fatalError()
-=======
-    func upgrade(topic: String, permissions: Session.Permissions) {
-        guard var session = sequencesStore.getSequence(forTopic: topic) else {
-            logger.debug("Could not find session for topic \(topic)")
-            return
->>>>>>> 1617dc26
         }
         session.upgrade(permissions)
         guard let newPermissions = session.settled?.permissions else {
