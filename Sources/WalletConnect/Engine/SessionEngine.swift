--- conflicted
+++ resolved
@@ -282,16 +282,17 @@
     private func wcSessionApprove(_ payload: WCRequestSubscriptionPayload, approveParams: SessionType.ApproveParams) {
         let topic = payload.topic
         logger.debug("Responder Client approved session on topic: \(topic)")
-        logger.debug("isController: \(isController)")
-        guard !isController else {
-            logger.warn("Warning: Session Engine - Unexpected handleSessionApprove method call by non Controller client")
-            return
-        }
         guard let session = sequencesStore.getSequence(forTopic: topic),
               let pendingSession = session.pending else {
                   logger.error("Could not find pending session for topic: \(topic)")
                   return
               }
+        logger.debug("isController: \(session.isController)")
+        
+        guard !session.isController else {
+            logger.warn("Warning: Session Engine - Unexpected handleSessionApprove method call by non Controller client")
+            return
+        }
         logger.debug("handleSessionApprove")
         
         let agreementKeys = try! crypto.performKeyAgreement(selfPublicKey: try! session.getPublicKey(), peerPublicKey: approveParams.responder.publicKey)
@@ -418,7 +419,6 @@
         }
     }
     
-<<<<<<< HEAD
     private func wcSessionPing(_ payload: WCRequestSubscriptionPayload) {
         relayer.respondSuccess(for: payload)
     }
@@ -451,49 +451,6 @@
             guard let notifications = session.settled?.permissions.notifications,
                   notifications.types.contains(params.type) else {
                 throw WalletConnectError.unauthrorized(.unauthorizedNotificationType)
-=======
-    private func handleSessionApprove(_ approveParams: SessionType.ApproveParams, topic: String, requestId: Int64) {
-        logger.debug("Responder Client approved session on topic: \(topic)")
-        guard let session = sequencesStore.getSequence(forTopic: topic),
-              let pendingSession = session.pending else {
-                  logger.error("Could not find pending session for topic: \(topic)")
-                  return
-              }
-        logger.debug("isController: \(session.isController)")
-        
-        guard !session.isController else {
-            logger.warn("Warning: Session Engine - Unexpected handleSessionApprove method call by non Controller client")
-            return
-        }
-        logger.debug("handleSessionApprove")
-        
-        let agreementKeys = try! crypto.performKeyAgreement(selfPublicKey: try! session.getPublicKey(), peerPublicKey: approveParams.responder.publicKey)
-        
-        let settledTopic = agreementKeys.derivedTopic()
-        
-        try! crypto.setAgreementSecret(agreementKeys, topic: settledTopic)
-        
-        let proposal = pendingSession.proposal
-        let settledSession = SessionSequence.buildAcknowledged(approval: approveParams, proposal: proposal, agreementKeys: agreementKeys, metadata: metadata)
-        
-        sequencesStore.delete(topic: proposal.topic)
-        sequencesStore.setSequence(settledSession)
-        
-        wcSubscriber.setSubscription(topic: settledTopic)
-        wcSubscriber.removeSubscription(topic: proposal.topic)
-        
-        let approvedSession = Session(
-            topic: settledTopic,
-            peer: approveParams.responder.metadata,
-            permissions: Session.Permissions(
-                blockchains: pendingSession.proposal.permissions.blockchain.chains,
-                methods: pendingSession.proposal.permissions.jsonrpc.methods), accounts: settledSession.settled!.state.accounts)
-        
-        let response = JSONRPCResponse<AnyCodable>(id: requestId, result: AnyCodable(true))
-        relayer.respond(topic: topic, response: JsonRpcResult.response(response)) { [unowned self] error in
-            if let error = error {
-                logger.error(error)
->>>>>>> 112cb5b0
             }
         }
     }
