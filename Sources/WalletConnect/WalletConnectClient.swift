--- conflicted
+++ resolved
@@ -26,11 +26,7 @@
     private let pairingEngine: PairingEngine
     private let sessionEngine: SessionEngine
     private let relay: WalletConnectRelaying
-<<<<<<< HEAD
     private let kms: KeyManagementService
-=======
-    private let crypto: Crypto
->>>>>>> 0f0f258d
     private let pairingQueue = DispatchQueue(label: "com.walletconnect.sdk.client.pairing", qos: .userInitiated)
     private let history: JsonRpcHistory
 
@@ -53,11 +49,7 @@
         self.metadata = metadata
         self.logger = logger
 //        try? keychain.deleteAll() // Use for cleanup while lifecycles are not handled yet, but FIXME whenever
-<<<<<<< HEAD
         self.kms = kms
-=======
-        self.crypto = Crypto(keychain: keychain)
->>>>>>> 0f0f258d
         let relayer = Relayer(relayHost: relayHost, projectId: projectId, keyValueStorage: keyValueStorage, logger: logger)
         let serializer = Serializer(kms: kms)
         self.history = JsonRpcHistory(logger: logger, keyValueStore: KeyValueStore<JsonRpcRecord>(defaults: keyValueStorage, identifier: StorageDomainIdentifiers.jsonRpcHistory.rawValue))
@@ -86,13 +78,8 @@
         self.metadata = metadata
         self.logger = logger
 //        try? keychain.deleteAll() // Use for cleanup while lifecycles are not handled yet, but FIXME whenever
-<<<<<<< HEAD
         self.kms = kms
         let serializer = Serializer(kms: kms)
-=======
-        self.crypto = Crypto(keychain: keychain)
-        let serializer = JSONRPCSerializer(crypto: crypto)
->>>>>>> 0f0f258d
         self.history = JsonRpcHistory(logger: logger, keyValueStore: KeyValueStore<JsonRpcRecord>(defaults: keyValueStorage, identifier: StorageDomainIdentifiers.jsonRpcHistory.rawValue))
         self.relay = WalletConnectRelay(networkRelayer: relayer, serializer: serializer, logger: logger, jsonRpcHistory: history)
         let pairingSequencesStore = PairingStorage(storage: SequenceStore<PairingSequence>(storage: keyValueStorage, identifier: StorageDomainIdentifiers.pairings.rawValue))
