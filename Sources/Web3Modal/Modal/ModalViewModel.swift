
import Combine
import Foundation
import SwiftUI

enum Destination: Equatable {
    case welcome
    case viewAll
    case help
    case qr
    case walletDetail(Listing)
    case getWallet
        
    var contentTitle: String {
        switch self {
        case .welcome:
            return "Connect your wallet"
        case .viewAll:
            return "View all"
        case .qr:
            return "Scan the code"
        case .help:
            return "What is a wallet?"
        case .getWallet:
            return "Get a wallet"
        case let .walletDetail(wallet):
            return wallet.name
        }
    }
}

final class ModalViewModel: ObservableObject {
    private var disposeBag = Set<AnyCancellable>()
    let interactor: Interactor
    let projectId: String
    
<<<<<<< HEAD
    @Published var destinationStack: [Destination] = [.welcome]
    
    var destination: Destination {
        destinationStack.last!
    }
    
    @Published var isShown: Binding<Bool>
        
    @Published var uri: String?
    @Published var errorMessage: String?
    @Published var wallets: [Listing] = []
        
    init(isShown: Binding<Bool>, projectId: String, interactor: Interactor) {
        self.isShown = isShown
        self.interactor = interactor
        self.projectId = projectId
            
        interactor.sessionsPublisher
            .receive(on: DispatchQueue.main)
            .sink { sessions in
                print(sessions)
                isShown.wrappedValue = false
            }
            .store(in: &disposeBag)
    }
=======
    final class ModalViewModel: ObservableObject {
        @Published private(set) var isShown: Binding<Bool>
        private let projectId: String
        private let interactor: ModalSheetInteractor
        private let uiApplicationWrapper: UIApplicationWrapper
                
        private var disposeBag = Set<AnyCancellable>()
        private var deeplinkUri: String?
        
        @Published private(set) var uri: String?
        @Published private(set) var destination: Destination = .wallets
        @Published private(set) var errorMessage: String?
        @Published private(set) var wallets: [Listing] = []
        
        init(
            isShown: Binding<Bool>,
            projectId: String,
            interactor: ModalSheetInteractor,
            uiApplicationWrapper: UIApplicationWrapper = .live
        ) {
            self.isShown = isShown
            self.interactor = interactor
            self.projectId = projectId
            self.uiApplicationWrapper = uiApplicationWrapper
            
            interactor.sessionSettlePublisher
                .receive(on: DispatchQueue.main)
                .sink { sessions in
                    print(sessions)
                    isShown.wrappedValue = false
                }
                .store(in: &disposeBag)
        }
        
        @MainActor
        func fetchWallets() async {
            do {
                let wallets = try await interactor.getListings()
                // Small deliberate delay to ensure animations execute properly
                try await Task.sleep(nanoseconds: 500_000_000)
                
                withAnimation {
                    self.wallets = wallets.sorted { $0.order < $1.order }
                }
            } catch {
                print(error)
                errorMessage = error.localizedDescription
            }
        }
        
        @MainActor
        func createURI() async {
            do {
                let wcUri = try await interactor.connect()
                uri = wcUri.absoluteString
                deeplinkUri = wcUri.deeplinkUri
            } catch {
                print(error)
                errorMessage = error.localizedDescription
            }
        }
>>>>>>> 9316bdc4
        
    @MainActor
    func createURI() async {
        do {
            uri = try await interactor.connect().absoluteString
        } catch {
            print(error)
            errorMessage = error.localizedDescription
        }
    }
        
    func navigateTo(_ destination: Destination) {
        guard self.destination != destination else { return }
        destinationStack.append(destination)
    }
        
    func onBackButton() {
        guard destinationStack.count != 1 else { return }
        _ = destinationStack.popLast()
    }
        
<<<<<<< HEAD
    func onCopyButton() {
        UIPasteboard.general.string = uri
    }

    
    @MainActor
    func fetchWallets() async {
        do {
            let wallets = try await interactor.getListings()
            // Small deliberate delay to ensure animations execute properly
            try await Task.sleep(nanoseconds: 500_000_000)
                
            withAnimation {
                self.wallets = wallets.sorted {
                    guard let lhs = $0.order else {
                        return false
                    }
                        
                    guard let rhs = $1.order else {
                        return true
                    }
                    
                    return lhs < rhs
                }
            }
        } catch {
            print(error)
=======
        func onWalletTapped(index: Int) {
            guard let wallet = wallets[safe: index] else { return }
            
            navigateToDeepLink(
                universalLink: wallet.mobile.universal ?? "",
                nativeLink: wallet.mobile.native ?? ""
            )
        }
        
        func imageUrl(for listing: Listing?) -> URL? {
            guard let listing = listing else { return nil }
            
            let urlString = "https://explorer-api.walletconnect.com/v3/logo/md/\(listing.imageId)?projectId=\(projectId)"
            
            return URL(string: urlString)
>>>>>>> 9316bdc4
        }
    }
}

private extension ModalSheet.ModalViewModel {
    enum Errors: Error {
        case noWalletLinkFound
    }

    func navigateToDeepLink(universalLink: String, nativeLink: String) {
        do {
            let nativeUrlString = formatNativeUrlString(nativeLink)
            let universalUrlString = formatUniversalUrlString(universalLink)
            
            if let nativeUrl = nativeUrlString?.toURL() {
                uiApplicationWrapper.openURL(nativeUrl)
            } else if let universalUrl = universalUrlString?.toURL() {
                uiApplicationWrapper.openURL(universalUrl)
            } else {
                throw Errors.noWalletLinkFound
            }
        } catch {
            let alertController = UIAlertController(title: "Unable to open the app", message: nil, preferredStyle: .alert)
            alertController.addAction(UIAlertAction(title: "OK", style: .default, handler: nil))
            UIApplication.shared.windows.first?.rootViewController?.present(alertController, animated: true, completion: nil)
        }
    }
        
    func isHttpUrl(url: String) -> Bool {
        return url.hasPrefix("http://") || url.hasPrefix("https://")
    }
        
    func formatNativeUrlString(_ string: String) -> String? {
        if string.isEmpty { return nil }
            
        if isHttpUrl(url: string) {
            return formatUniversalUrlString(string)
        }
            
        var safeAppUrl = string
        if !safeAppUrl.contains("://") {
            safeAppUrl = safeAppUrl.replacingOccurrences(of: "/", with: "").replacingOccurrences(of: ":", with: "")
            safeAppUrl = "\(safeAppUrl)://"
        }
        
        guard let deeplinkUri else { return nil }
            
        return "\(safeAppUrl)wc?uri=\(deeplinkUri)"
    }
        
    func formatUniversalUrlString(_ string: String) -> String? {
        if string.isEmpty { return nil }
            
        if !isHttpUrl(url: string) {
            return formatNativeUrlString(string)
        }
            
        var plainAppUrl = string
        if plainAppUrl.hasSuffix("/") {
            plainAppUrl = String(plainAppUrl.dropLast())
        }
        
        guard let deeplinkUri else { return nil }
            
        return "\(plainAppUrl)/wc?uri=\(deeplinkUri)"
    }
}

private extension String {
    func toURL() -> URL? {
        URL(string: self)
    }
}<|MERGE_RESOLUTION|>--- conflicted
+++ resolved
@@ -30,29 +30,38 @@
 }
 
 final class ModalViewModel: ObservableObject {
-    private var disposeBag = Set<AnyCancellable>()
-    let interactor: Interactor
+    
+    
+    var isShown: Binding<Bool>
+    let interactor: ModalSheetInteractor
     let projectId: String
-    
-<<<<<<< HEAD
-    @Published var destinationStack: [Destination] = [.welcome]
+    let uiApplicationWrapper: UIApplicationWrapper
+    
+    
+    @Published private(set) var destinationStack: [Destination] = [.welcome]
+    @Published private(set) var uri: String?
+    @Published private(set) var errorMessage: String?
+    @Published private(set) var wallets: [Listing] = []
     
     var destination: Destination {
         destinationStack.last!
     }
     
-    @Published var isShown: Binding<Bool>
-        
-    @Published var uri: String?
-    @Published var errorMessage: String?
-    @Published var wallets: [Listing] = []
-        
-    init(isShown: Binding<Bool>, projectId: String, interactor: Interactor) {
+    private var disposeBag = Set<AnyCancellable>()
+    private var deeplinkUri: String?
+    
+    init(
+        isShown: Binding<Bool>,
+        projectId: String,
+        interactor: ModalSheetInteractor,
+        uiApplicationWrapper: UIApplicationWrapper = .live
+    ) {
         self.isShown = isShown
         self.interactor = interactor
         self.projectId = projectId
-            
-        interactor.sessionsPublisher
+        self.uiApplicationWrapper = uiApplicationWrapper
+            
+        interactor.sessionSettlePublisher
             .receive(on: DispatchQueue.main)
             .sink { sessions in
                 print(sessions)
@@ -60,74 +69,13 @@
             }
             .store(in: &disposeBag)
     }
-=======
-    final class ModalViewModel: ObservableObject {
-        @Published private(set) var isShown: Binding<Bool>
-        private let projectId: String
-        private let interactor: ModalSheetInteractor
-        private let uiApplicationWrapper: UIApplicationWrapper
-                
-        private var disposeBag = Set<AnyCancellable>()
-        private var deeplinkUri: String?
-        
-        @Published private(set) var uri: String?
-        @Published private(set) var destination: Destination = .wallets
-        @Published private(set) var errorMessage: String?
-        @Published private(set) var wallets: [Listing] = []
-        
-        init(
-            isShown: Binding<Bool>,
-            projectId: String,
-            interactor: ModalSheetInteractor,
-            uiApplicationWrapper: UIApplicationWrapper = .live
-        ) {
-            self.isShown = isShown
-            self.interactor = interactor
-            self.projectId = projectId
-            self.uiApplicationWrapper = uiApplicationWrapper
-            
-            interactor.sessionSettlePublisher
-                .receive(on: DispatchQueue.main)
-                .sink { sessions in
-                    print(sessions)
-                    isShown.wrappedValue = false
-                }
-                .store(in: &disposeBag)
-        }
-        
-        @MainActor
-        func fetchWallets() async {
-            do {
-                let wallets = try await interactor.getListings()
-                // Small deliberate delay to ensure animations execute properly
-                try await Task.sleep(nanoseconds: 500_000_000)
-                
-                withAnimation {
-                    self.wallets = wallets.sorted { $0.order < $1.order }
-                }
-            } catch {
-                print(error)
-                errorMessage = error.localizedDescription
-            }
-        }
-        
-        @MainActor
-        func createURI() async {
-            do {
-                let wcUri = try await interactor.connect()
-                uri = wcUri.absoluteString
-                deeplinkUri = wcUri.deeplinkUri
-            } catch {
-                print(error)
-                errorMessage = error.localizedDescription
-            }
-        }
->>>>>>> 9316bdc4
         
     @MainActor
     func createURI() async {
         do {
-            uri = try await interactor.connect().absoluteString
+            let wcUri = try await interactor.connect()
+            uri = wcUri.absoluteString
+            deeplinkUri = wcUri.deeplinkUri
         } catch {
             print(error)
             errorMessage = error.localizedDescription
@@ -138,13 +86,28 @@
         guard self.destination != destination else { return }
         destinationStack.append(destination)
     }
-        
+    
+    func onListingTap(_ listing: Listing) {
+        navigateToDeepLink(
+            universalLink: listing.mobile.universal ?? "",
+            nativeLink: listing.mobile.native ?? ""
+        )
+    }
+    
+    func onGetWalletTap(_ listing: Listing) {
+        guard
+            let storeLinkString = listing.app.ios,
+            let storeLink = URL(string: storeLinkString)
+        else { return }
+        
+        uiApplicationWrapper.openURL(storeLink)
+    }
+    
     func onBackButton() {
         guard destinationStack.count != 1 else { return }
         _ = destinationStack.popLast()
     }
         
-<<<<<<< HEAD
     func onCopyButton() {
         UIPasteboard.general.string = uri
     }
@@ -172,28 +135,11 @@
             }
         } catch {
             print(error)
-=======
-        func onWalletTapped(index: Int) {
-            guard let wallet = wallets[safe: index] else { return }
-            
-            navigateToDeepLink(
-                universalLink: wallet.mobile.universal ?? "",
-                nativeLink: wallet.mobile.native ?? ""
-            )
-        }
-        
-        func imageUrl(for listing: Listing?) -> URL? {
-            guard let listing = listing else { return nil }
-            
-            let urlString = "https://explorer-api.walletconnect.com/v3/logo/md/\(listing.imageId)?projectId=\(projectId)"
-            
-            return URL(string: urlString)
->>>>>>> 9316bdc4
         }
     }
 }
 
-private extension ModalSheet.ModalViewModel {
+private extension ModalViewModel {
     enum Errors: Error {
         case noWalletLinkFound
     }
