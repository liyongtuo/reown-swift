--- conflicted
+++ resolved
@@ -20,11 +20,7 @@
         let serializer = Serializer(kms: kms)
         let history = RPCHistory(keyValueStore: historyStorage)
         let networkingInteractor = NetworkingInteractor(relayClient: relayClient, serializer: serializer, logger: logger, rpcHistory: history)
-<<<<<<< HEAD
-        let SIWEMessageFormatter = SIWEMessageFormatter()
-=======
         let messageFormatter = SIWEMessageFormatter()
->>>>>>> f10eec0d
         let appPairService = AppPairService(networkingInteractor: networkingInteractor, kms: kms, pairingStorage: pairingStore)
         let appRequestService = AppRequestService(networkingInteractor: networkingInteractor, kms: kms, appMetadata: metadata)
         let messageSigner = MessageSigner(signer: Signer())
