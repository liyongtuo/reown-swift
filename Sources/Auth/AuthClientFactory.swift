import Foundation

import WalletConnectVerify

public struct AuthClientFactory {
    public static func create(
        metadata: AppMetadata,
        projectId: String,
        crypto: CryptoProvider,
        networkingClient: NetworkingInteractor,
        pairingRegisterer: PairingRegisterer
    ) -> AuthClient {
        let logger = ConsoleLogger(loggingLevel: .off)
        let keyValueStorage = UserDefaults.standard
        let keychainStorage = KeychainStorage(serviceIdentifier: "com.walletconnect.sdk")
        let iatProvider = DefaultIATProvider()

        return AuthClientFactory.create(
            metadata: metadata,
            projectId: projectId,
            crypto: crypto,
            logger: logger,
            keyValueStorage: keyValueStorage,
            keychainStorage: keychainStorage,
            networkingClient: networkingClient,
            pairingRegisterer: pairingRegisterer,
            iatProvider: iatProvider
        )
    }

    static func create(
        metadata: AppMetadata,
        projectId: String,
        crypto: CryptoProvider,
        logger: ConsoleLogging,
        keyValueStorage: KeyValueStorage,
        keychainStorage: KeychainStorageProtocol,
        networkingClient: NetworkingInteractor,
        pairingRegisterer: PairingRegisterer,
        iatProvider: IATProvider
    ) -> AuthClient {
        let kms = KeyManagementService(keychain: keychainStorage)
        let history = RPCHistoryFactory.createForNetwork(keyValueStorage: keyValueStorage)
        let messageFormatter = SIWECacaoFormatter()
        let appRequestService = AppRequestService(networkingInteractor: networkingClient, kms: kms, appMetadata: metadata, logger: logger, iatProvader: iatProvider)
<<<<<<< HEAD
        let verifyClient = try? VerifyClientFactory.create(verifyHost: metadata.verifyUrl)
        let verifyContextStore = CodableStore<VerifyContext>(defaults: keyValueStorage, identifier: VerifyStorageIdentifiers.context.rawValue)
=======
        let verifyClient = VerifyClientFactory.create()
>>>>>>> 9afc7e3a
        let messageVerifierFactory = MessageVerifierFactory(crypto: crypto)
        let signatureVerifier = messageVerifierFactory.create(projectId: projectId)
        let appRespondSubscriber = AppRespondSubscriber(networkingInteractor: networkingClient, logger: logger, rpcHistory: history, signatureVerifier: signatureVerifier, pairingRegisterer: pairingRegisterer, messageFormatter: messageFormatter)
        let walletErrorResponder = WalletErrorResponder(networkingInteractor: networkingClient, logger: logger, kms: kms, rpcHistory: history)
        let walletRequestSubscriber = WalletRequestSubscriber(networkingInteractor: networkingClient, logger: logger, kms: kms, walletErrorResponder: walletErrorResponder, pairingRegisterer: pairingRegisterer, verifyClient: verifyClient, verifyContextStore: verifyContextStore)
        let walletRespondService = WalletRespondService(networkingInteractor: networkingClient, logger: logger, kms: kms, rpcHistory: history, walletErrorResponder: walletErrorResponder)
        let pendingRequestsProvider = PendingRequestsProvider(rpcHistory: history, verifyContextStore: verifyContextStore)

        return AuthClient(
            appRequestService: appRequestService,
            appRespondSubscriber: appRespondSubscriber,
            walletRequestSubscriber: walletRequestSubscriber,
            walletRespondService: walletRespondService,
            pendingRequestsProvider: pendingRequestsProvider,
            logger: logger,
            socketConnectionStatusPublisher: networkingClient.socketConnectionStatusPublisher,
            pairingRegisterer: pairingRegisterer
        )
    }
}<|MERGE_RESOLUTION|>--- conflicted
+++ resolved
@@ -43,12 +43,8 @@
         let history = RPCHistoryFactory.createForNetwork(keyValueStorage: keyValueStorage)
         let messageFormatter = SIWECacaoFormatter()
         let appRequestService = AppRequestService(networkingInteractor: networkingClient, kms: kms, appMetadata: metadata, logger: logger, iatProvader: iatProvider)
-<<<<<<< HEAD
-        let verifyClient = try? VerifyClientFactory.create(verifyHost: metadata.verifyUrl)
+        let verifyClient = VerifyClientFactory.create()
         let verifyContextStore = CodableStore<VerifyContext>(defaults: keyValueStorage, identifier: VerifyStorageIdentifiers.context.rawValue)
-=======
-        let verifyClient = VerifyClientFactory.create()
->>>>>>> 9afc7e3a
         let messageVerifierFactory = MessageVerifierFactory(crypto: crypto)
         let signatureVerifier = messageVerifierFactory.create(projectId: projectId)
         let appRespondSubscriber = AppRespondSubscriber(networkingInteractor: networkingClient, logger: logger, rpcHistory: history, signatureVerifier: signatureVerifier, pairingRegisterer: pairingRegisterer, messageFormatter: messageFormatter)
