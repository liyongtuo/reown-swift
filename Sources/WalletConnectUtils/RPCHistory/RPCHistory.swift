public final class RPCHistory {

    public struct Record: Codable {
        public enum Origin: String, Codable {
            case local
            case remote
        }
        public let id: RPCID
        public let topic: String
        let origin: Origin
        public let request: RPCRequest
        public var response: RPCResponse?
    }

    enum HistoryError: Error {
        case unidentifiedRequest
        case unidentifiedResponse
        case requestDuplicateNotAllowed
        case responseDuplicateNotAllowed
        case requestMatchingResponseNotFound
    }

    private let storage: CodableStore<Record>

    init(keyValueStore: CodableStore<Record>) {
        self.storage = keyValueStore
    }

    public func get(recordId: RPCID) -> Record? {
        try? storage.get(key: recordId.string)
    }

    public func set(_ request: RPCRequest, forTopic topic: String, emmitedBy origin: Record.Origin) throws {
        guard let id = request.id else {
            throw HistoryError.unidentifiedRequest
        }
        guard get(recordId: id) == nil else {
            throw HistoryError.requestDuplicateNotAllowed
        }
        let record = Record(id: id, topic: topic, origin: origin, request: request)
        storage.set(record, forKey: "\(record.id)")
    }

    @discardableResult
    public func resolve(_ response: RPCResponse) throws -> Record {
        guard let id = response.id else {
            throw HistoryError.unidentifiedResponse
        }
        guard var record = get(recordId: id) else {
            throw HistoryError.requestMatchingResponseNotFound
        }
        guard record.response == nil else {
            throw HistoryError.responseDuplicateNotAllowed
        }
        record.response = response
        storage.set(record, forKey: "\(record.id)")
        return record
    }

    public func deleteAll(forTopics topics: [String]){
        storage.getAll().forEach { record in
            if topics.contains(record.topic) {
                storage.delete(forKey: "\(record.id)")
            }
        }
    }

<<<<<<< HEAD
    public func getAll<Object: Codable>(of type: Object.Type, topic: String) -> [Object] {
        return storage.getAll()
            .filter{$0.topic == topic}
            .compactMap { record in
                guard let object = try? record.request.params?.get(Object.self)
                else { return nil }
                return object
            }
=======
    public func getAll<Object: Codable>(of type: Object.Type) -> [Object] {
        return getAllWithIDs(of: type).map { $0.value }
    }

    public func getAllWithIDs<Object: Codable>(of type: Object.Type) -> [(id: RPCID, value: Object)] {
        return storage.getAll().compactMap { record in
            guard let object = try? record.request.params?.get(Object.self)
            else { return nil }
            return (record.id, object)
        }
    }

    public func delete(id: RPCID) {
        storage.delete(forKey: id.string)
>>>>>>> 50e57046
    }

    public func deleteAll(forTopic topic: String) {
        deleteAll(forTopics: [topic])
    }

    public func getPending() -> [Record] {
        storage.getAll().filter { $0.response == nil }
    }
}<|MERGE_RESOLUTION|>--- conflicted
+++ resolved
@@ -65,7 +65,6 @@
         }
     }
 
-<<<<<<< HEAD
     public func getAll<Object: Codable>(of type: Object.Type, topic: String) -> [Object] {
         return storage.getAll()
             .filter{$0.topic == topic}
@@ -74,8 +73,8 @@
                 else { return nil }
                 return object
             }
-=======
-    public func getAll<Object: Codable>(of type: Object.Type) -> [Object] {
+
+        public func getAll<Object: Codable>(of type: Object.Type) -> [Object] {
         return getAllWithIDs(of: type).map { $0.value }
     }
 
@@ -89,7 +88,6 @@
 
     public func delete(id: RPCID) {
         storage.delete(forKey: id.string)
->>>>>>> 50e57046
     }
 
     public func deleteAll(forTopic topic: String) {
