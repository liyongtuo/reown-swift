--- conflicted
+++ resolved
@@ -48,11 +48,7 @@
 
         let pushSubscription = PushSubscription(topic: topic, account: payload.request.account, relay: relay, metadata: metadata)
         subscriptionsStore.set(pushSubscription, forKey: topic)
-<<<<<<< HEAD
-        removeExchangeKeyPair(for: selfpublicKeyHex)
-=======
         kms.deletePrivateKey(for: selfpublicKeyHex)
->>>>>>> a7bef52c
         try await networkingInteractor.subscribe(topic: topic)
         return pushSubscription
     }
@@ -65,19 +61,11 @@
         return (topic: topic, keys: keys)
     }
 
-    private func removeExchangeKeyPair(for pubKey: String) {
-        kms.deletePrivateKey(for: pubKey)
-    }
-
     private func subscribeForProposalErrors() {
         let protocolMethod = PushRequestProtocolMethod()
         networkingInteractor.responseErrorSubscription(on: protocolMethod)
             .sink { [unowned self] (payload: ResponseSubscriptionErrorPayload<PushRequestParams>) in
-<<<<<<< HEAD
-                removeExchangeKeyPair(for: payload.request.publicKey)
-=======
                 kms.deletePrivateKey(for: payload.request.publicKey)
->>>>>>> a7bef52c
                 guard let error = PushError(code: payload.error.code) else { return }
                 onResponse?(payload.id, .failure(error))
             }.store(in: &publishers)
