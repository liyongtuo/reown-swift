import SwiftUI

struct WalletList: View {
    @Binding var wallets: [Listing]
    @Binding var destination: Destination
    
    var navigateTo: (Destination) -> Void
    var onListingTap: (Listing) -> Void
    
    @State var numberOfColumns = 4
    
    @State var availableSize: CGSize = .zero
    
    var body: some View {
        ZStack {
            content()
                .animation(.default)
                .readSize { size in
                    if availableSize == size {
                        return
                    }
                    
                    numberOfColumns = Int(round(size.width / 100))
                    availableSize = size
                }
        }
    }
    
    @ViewBuilder
    private func content() -> some View {
        switch destination {
        case .welcome:
            initialList()
                .padding(.bottom, 20)
        case .viewAll:
            viewAll()
                .frame(minHeight: 250)
<<<<<<< HEAD
=======
        case let .walletDetail(wallet):
            walletDetail(wallet)
>>>>>>> 8e0ee9d6
        default:
            EmptyView()
        }
    }
    
    private func initialList() -> some View {
        ZStack {
            Spacer().frame(maxWidth: .infinity, maxHeight: 100)
            
            VStack {
                HStack {
                    ForEach(wallets.prefix(numberOfColumns)) { wallet in
                        gridItem(for: wallet)
                    }
                }
                HStack {
                    ForEach(wallets.dropFirst(numberOfColumns).prefix(max(numberOfColumns - 1, 0))) { wallet in
                        gridItem(for: wallet)
                    }
                    
                    if wallets.count > numberOfColumns * 2 {
                        viewAllItem()
                            .transform {
                                #if os(iOS)
                                    $0.onTapGesture {
                                        withAnimation {
                                            navigateTo(.viewAll)
                                        }
                                    }
                                #endif
                            }
                    }
                }
            }
            
            if wallets.isEmpty {
                ActivityIndicator(isAnimating: .constant(true))
            }
        }
    }
    
    @ViewBuilder
    private func viewAll() -> some View {
        ZStack {
            Spacer().frame(maxWidth: .infinity, maxHeight: 150)
            
            ScrollView(.vertical) {
                VStack(alignment: .leading) {
                    ForEach(Array(stride(from: 0, to: wallets.count, by: numberOfColumns)), id: \.self) { row in
                        HStack {
<<<<<<< HEAD
                            ForEach(row ..< (row + numberOfColumns), id: \.self) { index in
=======
                            ForEach(row..<(row + numberOfColumns), id: \.self) { index in
>>>>>>> 8e0ee9d6
                                if let wallet = wallets[safe: index] {
                                    gridItem(for: wallet)
                                }
                            }
                        }
                    }
                }
                .padding(.vertical)
            }
            
            LinearGradient(
                stops: [
                    .init(color: .background1, location: 0.0),
                    .init(color: .background1.opacity(0), location: 0.04),
                    .init(color: .background1.opacity(0), location: 0.96),
                    .init(color: .background1, location: 1.0),
                    
                ],
                startPoint: .top,
                endPoint: .bottom
            )
            .allowsHitTesting(false)
        }
    }
    
    @ViewBuilder
    func viewAllItem() -> some View {
        VStack {
            VStack(spacing: 3) {
                let viewAllWalletsFirstRow = wallets.dropFirst(2 * numberOfColumns - 1).prefix(2)
                
                HStack(spacing: 3) {
                    ForEach(viewAllWalletsFirstRow) { wallet in
                        WalletImage(wallet: wallet)
                            .cornerRadius(8)
                            .aspectRatio(1, contentMode: .fit)
                    }
                }
                .padding(.horizontal, 5)
                
                let viewAllWalletsSecondRow = wallets.dropFirst(2 * numberOfColumns + 1).prefix(2)
                
                HStack(spacing: 3) {
                    ForEach(viewAllWalletsSecondRow) { wallet in
                        WalletImage(wallet: wallet)
                            .cornerRadius(8)
                            .aspectRatio(1, contentMode: .fit)
                    }
                }
                .padding(.horizontal, 5)
            }
            .padding(.vertical, 3)
            .frame(width: 60, height: 60)
            .background(Color.background2)
            .cornerRadius(16)
            .overlay(
                RoundedRectangle(cornerRadius: 16)
                    .stroke(.gray.opacity(0.4), lineWidth: 1)
            )
            
            Text("View All")
                .font(.system(size: 12))
                .foregroundColor(.foreground1)
                .padding(.horizontal, 12)
                .fixedSize(horizontal: true, vertical: true)
            
            Spacer()
        }
        .frame(width: 80, height: 96)
    }
    
    @ViewBuilder
    func gridItem(for wallet: Listing) -> some View {
        VStack {
            WalletImage(wallet: wallet)
                .frame(width: 60, height: 60)
                .cornerRadius(16)
                .overlay(
                    RoundedRectangle(cornerRadius: 16)
                        .stroke(.gray.opacity(0.4), lineWidth: 1)
                )
<<<<<<< HEAD
=======
            
            Text(String(wallet.name.split(separator: " ").first!))
                .font(.system(size: 12))
                .foregroundColor(.foreground1)
                .multilineTextAlignment(.center)
            
            Text("RECENT")
                .opacity(wallet.lastTimeUsed != nil ? 1 : 0)
                .font(.system(size: 10))
                .foregroundColor(.foreground3)
                .padding(.horizontal, 12)
        }
        .frame(maxWidth: 80, maxHeight: 96)
        .transform {
            #if os(iOS)
                $0.onTapGesture {
                    withAnimation {
                        navigateTo(.walletDetail(wallet))
                    }
                }
            #endif
        }
    }
    
    private func walletDetail(_ wallet: Listing) -> some View {
        VStack(spacing: 8) {
            WalletImage(wallet: wallet, size: .large)
                .frame(width: 96, height: 96)
                .minimumScaleFactor(0.4)
>>>>>>> 8e0ee9d6
            
            Text(String(wallet.name.split(separator: " ").first!))
                .font(.system(size: 12))
                .foregroundColor(.foreground1)
                .multilineTextAlignment(.center)
            
            Text("RECENT")
                .opacity(0)
                .font(.system(size: 10))
                .foregroundColor(.foreground3)
<<<<<<< HEAD
                .padding(.horizontal, 12)
=======
            
            Button {
                onListingTap(wallet)
            } label: {
                HStack {
                    Text("Try Again")
                    Image(.external_link)
                }
            }
            .buttonStyle(W3MButtonStyle())
            .padding(.vertical)
            .opacity(retryButtonShown ? 1 : 0)
            .animation(.easeIn)
        }
        .onAppear {
            DispatchQueue.main.asyncAfter(deadline: .now() + 0.5) {
                onListingTap(wallet)
            }
            
            DispatchQueue.main.asyncAfter(deadline: .now() + 1) {
                retryButtonShown = true
            }
>>>>>>> 8e0ee9d6
        }
        .frame(maxWidth: 80, maxHeight: 96)
        .transform {
            #if os(iOS)
                $0.onTapGesture {
                    withAnimation {
                        navigateTo(.walletDetail(wallet))
                        
                        DispatchQueue.main.asyncAfter(deadline: .now() + 0.5) {
                            onListingTap(wallet)
                        }
                    }
                }
            #endif
        }
    }
    
   
}<|MERGE_RESOLUTION|>--- conflicted
+++ resolved
@@ -35,11 +35,6 @@
         case .viewAll:
             viewAll()
                 .frame(minHeight: 250)
-<<<<<<< HEAD
-=======
-        case let .walletDetail(wallet):
-            walletDetail(wallet)
->>>>>>> 8e0ee9d6
         default:
             EmptyView()
         }
@@ -90,11 +85,7 @@
                 VStack(alignment: .leading) {
                     ForEach(Array(stride(from: 0, to: wallets.count, by: numberOfColumns)), id: \.self) { row in
                         HStack {
-<<<<<<< HEAD
                             ForEach(row ..< (row + numberOfColumns), id: \.self) { index in
-=======
-                            ForEach(row..<(row + numberOfColumns), id: \.self) { index in
->>>>>>> 8e0ee9d6
                                 if let wallet = wallets[safe: index] {
                                     gridItem(for: wallet)
                                 }
@@ -176,8 +167,6 @@
                     RoundedRectangle(cornerRadius: 16)
                         .stroke(.gray.opacity(0.4), lineWidth: 1)
                 )
-<<<<<<< HEAD
-=======
             
             Text(String(wallet.name.split(separator: " ").first!))
                 .font(.system(size: 12))
@@ -189,61 +178,6 @@
                 .font(.system(size: 10))
                 .foregroundColor(.foreground3)
                 .padding(.horizontal, 12)
-        }
-        .frame(maxWidth: 80, maxHeight: 96)
-        .transform {
-            #if os(iOS)
-                $0.onTapGesture {
-                    withAnimation {
-                        navigateTo(.walletDetail(wallet))
-                    }
-                }
-            #endif
-        }
-    }
-    
-    private func walletDetail(_ wallet: Listing) -> some View {
-        VStack(spacing: 8) {
-            WalletImage(wallet: wallet, size: .large)
-                .frame(width: 96, height: 96)
-                .minimumScaleFactor(0.4)
->>>>>>> 8e0ee9d6
-            
-            Text(String(wallet.name.split(separator: " ").first!))
-                .font(.system(size: 12))
-                .foregroundColor(.foreground1)
-                .multilineTextAlignment(.center)
-            
-            Text("RECENT")
-                .opacity(0)
-                .font(.system(size: 10))
-                .foregroundColor(.foreground3)
-<<<<<<< HEAD
-                .padding(.horizontal, 12)
-=======
-            
-            Button {
-                onListingTap(wallet)
-            } label: {
-                HStack {
-                    Text("Try Again")
-                    Image(.external_link)
-                }
-            }
-            .buttonStyle(W3MButtonStyle())
-            .padding(.vertical)
-            .opacity(retryButtonShown ? 1 : 0)
-            .animation(.easeIn)
-        }
-        .onAppear {
-            DispatchQueue.main.asyncAfter(deadline: .now() + 0.5) {
-                onListingTap(wallet)
-            }
-            
-            DispatchQueue.main.asyncAfter(deadline: .now() + 1) {
-                retryButtonShown = true
-            }
->>>>>>> 8e0ee9d6
         }
         .frame(maxWidth: 80, maxHeight: 96)
         .transform {
