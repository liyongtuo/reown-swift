import SwiftUI

struct WhatIsWalletView: View {
    var navigateTo: (Destination) -> Void
    var navigateToExternalLink: (URL) -> Void

    @Environment(\.verticalSizeClass) var verticalSizeClass

    var body: some View {
        content()
            .onAppear {
                UIPageControl.appearance().currentPageIndicatorTintColor = AssetColor.foreground1.uiColor
                UIPageControl.appearance().pageIndicatorTintColor = AssetColor.foreground1.uiColor.withAlphaComponent(0.2)
            }
    }

    func content() -> some View {
        VStack(spacing: 0) {
            if verticalSizeClass == .compact {
                TabView {
                    ForEach(sections(), id: \.title) { section in
                        section
                            .padding(.bottom, 40)
                    }
                }
<<<<<<< HEAD
                .tabViewStyle(.page(indexDisplayMode: .always))
=======
                .transform {
                    #if os(iOS)
                    $0.tabViewStyle(.page(indexDisplayMode: .always))
                    #endif
                }
>>>>>>> 8e0ee9d6
                .frame(height: 150)

            } else {
                VStack(spacing: 10) {
                    ForEach(sections(), id: \.title) { section in
                        section
                    }
                }
                .padding(.bottom)
            }

            HStack {
                Button(action: {
                    navigateTo(.getWallet)
                }) {
                    HStack {
                        Image(.wallet)
                        Text("Get a Wallet")
                    }
                }
                Button(action: {
                    navigateToExternalLink(URL(string: "https://ethereum.org/en/wallets/")!)
                }) {
                    HStack {
                        Text("Learn More")
                        Image(.external_link)
                    }
                }
            }
            .buttonStyle(WCMMainButtonStyle())
        }
        .padding(.horizontal, 24)
    }

    func sections() -> [HelpSection] {
        [
            HelpSection(
                title: "A home for your digital assets",
                description: "A wallet lets you store, send and receive digital assets like cryptocurrencies and NFTs.",
                assets: [.DeFi, .NFT, .ETH]
            ),
            HelpSection(
                title: "One login for all of web3",
                description: "Log in to any app by connecting your wallet. Say goodbye to countless passwords!",
                assets: [.Login, .Profile, .Lock]
            ),
            HelpSection(
                title: "Your gateway to a new web",
                description: "With your wallet, you can explore and interact with DeFi, NFTs, DAOs, and much more.",
                assets: [.Browser, .Noun, .DAO]
            )
        ]
    }
}

struct HelpSection: View {
    let title: String
    let description: String
    let assets: [Asset]

    var body: some View {
        VStack {
            HStack {
                ForEach(assets, id: \.self) { asset in
                    Image(asset)
                }
            }

            Text(title)
                .font(.system(size: 16))
                .foregroundColor(.foreground1)
                .fontWeight(.medium)
                .multilineTextAlignment(.center)
            Text(description)
                .font(.system(size: 14))
                .foregroundColor(.foreground2)
                .multilineTextAlignment(.center)
                .fixedSize(horizontal: false, vertical: true)
        }
        .padding(.top, 10)
        .padding(.bottom, 5)
    }
}

struct WhatIsWalletView_Previews: PreviewProvider {
    static var previews: some View {
        WhatIsWalletView(navigateTo: { _ in }, navigateToExternalLink: { _ in })
    }
}<|MERGE_RESOLUTION|>--- conflicted
+++ resolved
@@ -23,15 +23,11 @@
                             .padding(.bottom, 40)
                     }
                 }
-<<<<<<< HEAD
-                .tabViewStyle(.page(indexDisplayMode: .always))
-=======
                 .transform {
                     #if os(iOS)
                     $0.tabViewStyle(.page(indexDisplayMode: .always))
                     #endif
                 }
->>>>>>> 8e0ee9d6
                 .frame(height: 150)
 
             } else {
